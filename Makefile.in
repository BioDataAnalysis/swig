--- conflicted
+++ resolved
@@ -504,12 +504,8 @@
 	@$(INSTALL_PROGRAM) $(TARGET) $(DESTDIR)$(BIN_DIR)/`echo $(TARGET_NOEXE) | sed '$(transform)'`@EXEEXT@
 
 lib-languages = gcj typemaps tcl perl5 python guile java mzscheme ruby php ocaml octave \
-<<<<<<< HEAD
-	pike chicken csharp modula3 allegrocl clisp lua cffi uffi r scilab go d
-=======
 	pike chicken csharp modula3 allegrocl clisp lua cffi uffi r go d javascript javascript/jsc \
-	javascript/v8
->>>>>>> ef4cb2f5
+	javascript/v8 scilab
 
 lib-modules = std
 
