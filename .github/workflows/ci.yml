name: CI

on:
  push:
    paths-ignore:
      - 'CHANGES*'
      - 'Doc/**'
      - 'appveyor.yml'
  pull_request:
    branches: master
    paths-ignore:
      - 'CHANGES*'
      - 'Doc/**'
      - 'appveyor.yml'

permissions:
  contents: read

jobs:
  build:

    # When continue-on-error is true for an individual build, that build can fail (it'll show red),
    # but it won't fail the overall build
    continue-on-error: ${{ matrix.continue-on-error || false }}

    runs-on: ${{ matrix.os || 'ubuntu-20.04' }}

    # By default, the name of the build is the language used and SWIG options, but matrix entries
    # can define the additional "desc" field with any additional information to include in the name.
    name: ${{ matrix.SWIGLANG || 'none' }}${{ matrix.PY2 }} ${{ matrix.ENGINE}} ${{ matrix.VER }} ${{ matrix.SWIG_FEATURES }} ${{ (matrix.compiler || 'gcc') }}${{ matrix.GCC }} ${{ matrix.CPPSTD }} ${{ matrix.CSTD }} ${{ matrix.desc }} ${{ matrix.continue-on-error && '(can fail)' }}

    strategy:
      matrix:
        include:
        - SWIGLANG: ""
          CPPFLAGS: "-DDOH_POISON"
        - SWIGLANG: ""
          GCC: 7
        - SWIGLANG: ""
          GCC: 8
        - SWIGLANG: ""
          GCC: 9
        - SWIGLANG: ""
          GCC: 10
        - SWIGLANG: ""
          GCC: 11
        - SWIGLANG: ""
          GCC: 12
          os: ubuntu-22.04
        - SWIGLANG: ""
          GCC: 13
          os: ubuntu-22.04
        - SWIGLANG: ""
          compiler: clang
          os: ubuntu-22.04
        - SWIGLANG: csharp
        - SWIGLANG: d
          VER: 'ldc'
          CPPSTD: c++14
        - SWIGLANG: d
          VER: 'gdmd'
          CPPSTD: c++11
        - SWIGLANG: d
          VER: '2.103.1'
          CPPSTD: c++17
        - SWIGLANG: go
          VER: '1.6'
          CSTD: gnu11
        - SWIGLANG: go
          VER: '1.8'
        - SWIGLANG: go
          VER: '1.12'
          CSTD: gnu11
        - SWIGLANG: go
          VER: '1.17'
        - SWIGLANG: guile
        - SWIGLANG: guile
          VER: '2.2'
        - SWIGLANG: guile
          VER: '3.0'
        - SWIGLANG: java
        - SWIGLANG: javascript
          ENGINE: jsc
          VER: '4.0'
        - SWIGLANG: javascript
          ENGINE: napi
          VER: '18'
          CPPSTD: c++11
        #- SWIGLANG: javascript
        #  ENGINE: node
        #  VER: '6'
        #  CPPSTD: c++11
        #  os: ubuntu-18.04
        #- SWIGLANG: javascript
        #  ENGINE: node
        #  VER: '8'
        #  CPPSTD: c++11
        #  os: ubuntu-18.04
        #- SWIGLANG: javascript
        #  ENGINE: node
        #  VER: '10'
        #  CPPSTD: c++11
        #  os: ubuntu-18.04
        - SWIGLANG: javascript
          ENGINE: node
          VER: '12'
          CPPSTD: c++11
        - SWIGLANG: lua
        - SWIGLANG: lua
          VER: '5.3'
        - SWIGLANG: octave
          CPPSTD: c++11
        - SWIGLANG: perl5
        - SWIGLANG: php
          VER: '8.0'
        - SWIGLANG: php
          VER: '8.1'
        - SWIGLANG: php
          VER: '8.2'
        - SWIGLANG: php
          VER: '8.3'
        - SWIGLANG: python
          PY2: 2
        #- SWIGLANG: python
        #  VER: '3.3'
        #  os: ubuntu-18.04 # Python < 3.5 not available for 20.04.
        #- SWIGLANG: python
        #  VER: '3.4'
        #  os: ubuntu-18.04 # Python < 3.5 not available for 20.04.
        - SWIGLANG: python
          VER: '3.5'
        - SWIGLANG: python
          VER: '3.6'
        - SWIGLANG: python
          VER: '3.7'
        - SWIGLANG: python
          VER: '3.8'
        - SWIGLANG: python
          VER: '3.9'
        - SWIGLANG: python
          VER: '3.10'
        - SWIGLANG: python
<<<<<<< HEAD
          VER: '3.11'
        - SWIGLANG: python
          VER: '3.12'
          CSTD: gnu99
        - SWIGLANG: python
          PY2: 2
=======
          PY3: 3
          SWIG_FEATURES: -py3-stable-abi
        - SWIGLANG: python
>>>>>>> abb96582
          SWIG_FEATURES: -builtin
        - SWIGLANG: python
          PY2: 2
          SWIG_FEATURES: -builtin -O
        - SWIGLANG: python
          SWIG_FEATURES: -builtin
        - SWIGLANG: python
          SWIG_FEATURES: -builtin -O
        - SWIGLANG: r
        - SWIGLANG: ruby
          VER: '2.0'
        - SWIGLANG: ruby
          VER: '2.1'
        - SWIGLANG: ruby
          VER: '2.2'
        - SWIGLANG: ruby
          VER: '2.3'
        - SWIGLANG: ruby
          VER: '2.4'
        - SWIGLANG: ruby
          VER: '2.5'
        - SWIGLANG: ruby
          VER: '2.6'
        - SWIGLANG: ruby
          VER: '2.7'
        - SWIGLANG: ruby
          VER: '3.0'
          CPPSTD: c++11
        - SWIGLANG: ruby
          VER: '3.1'
          CPPSTD: c++11
        - SWIGLANG: ruby
          CPPSTD: c++11
          VER: '3.2'
        - SWIGLANG: scilab
          VER: '5.5.2'
        - SWIGLANG: scilab
          VER: '6.0.2'
        - SWIGLANG: scilab
          os: ubuntu-22.04 # scilab 6.1.1
        - SWIGLANG: scilab
          VER: '2023.0.0'
        - SWIGLANG: tcl
        # c++11 testing
        - SWIGLANG: csharp
          CPPSTD: c++11
        - SWIGLANG: go
          VER: '1.17'
          CPPSTD: c++11
          CSTD: gnu11
        - SWIGLANG: guile
          CPPSTD: c++11
        - SWIGLANG: java
          CPPSTD: c++11
        - SWIGLANG: javascript
          ENGINE: jsc
          VER: '4.1'
          os: ubuntu-22.04
          CPPSTD: c++11
        - SWIGLANG: javascript
          ENGINE: node
          VER: '14'
          CPPSTD: c++11
        - SWIGLANG: lua
          CPPSTD: c++11
        - SWIGLANG: perl5
          CPPSTD: c++11
        - SWIGLANG: php
          CPPSTD: c++11
          CSTD: gnu11
        - SWIGLANG: python
          CPPSTD: c++11
        - SWIGLANG: r
          CPPSTD: c++11
        - SWIGLANG: ruby
          CPPSTD: c++11
          VER: '3.3'
          continue-on-error: true # ruby-3.3 is in dev at the time of writing and asserting
        - SWIGLANG: ruby
          CPPSTD: c++11
        - SWIGLANG: scilab
          CPPSTD: c++11
        - SWIGLANG: tcl
          CPPSTD: c++11
        # c++14 testing
        - SWIGLANG: csharp
          CPPSTD: c++14
        - SWIGLANG: go
          VER: '1.17'
          CPPSTD: c++14
          CSTD: gnu11
        - SWIGLANG: guile
          CPPSTD: c++14
        - SWIGLANG: java
          CPPSTD: c++14
        - SWIGLANG: javascript
          ENGINE: node
          VER: '16'
          CPPSTD: c++14
        - SWIGLANG: lua
          CPPSTD: c++14
        - SWIGLANG: octave
          CPPSTD: c++14
        - SWIGLANG: perl5
          CPPSTD: c++14
        - SWIGLANG: php
          CPPSTD: c++14
          CSTD: gnu11
        - SWIGLANG: python
          CPPSTD: c++14
        - SWIGLANG: r
          CPPSTD: c++14
        - SWIGLANG: ruby
          CPPSTD: c++14
        - SWIGLANG: scilab
          CPPSTD: c++14
        - SWIGLANG: tcl
          CPPSTD: c++14
        # c++17 testing (using gcc13)
        - SWIGLANG: csharp
          CPPSTD: c++17
          GCC: 13
        - SWIGLANG: go
          VER: '1.17'
          CPPSTD: c++17
          GCC: 13
          CSTD: gnu17
        - SWIGLANG: guile
          CPPSTD: c++17
          GCC: 13
        - SWIGLANG: java
          CPPSTD: c++17
          GCC: 13
        - SWIGLANG: javascript
          ENGINE: node
          VER: '18'
          CPPSTD: c++17
          GCC: 13
        - SWIGLANG: lua
          CPPSTD: c++17
          GCC: 13
        - SWIGLANG: octave
          CPPSTD: c++17
          GCC: 13
        - SWIGLANG: perl5
          CPPSTD: c++17
          GCC: 13
        - SWIGLANG: php
          CPPSTD: c++17
          CSTD: gnu17
          GCC: 13
        - SWIGLANG: python
          CPPSTD: c++17
          GCC: 13
        - SWIGLANG: r
          CPPSTD: c++17
          GCC: 13
        - SWIGLANG: ruby
          CPPSTD: c++17
          GCC: 13
        - SWIGLANG: scilab
          CPPSTD: c++17
          GCC: 13
        - SWIGLANG: tcl
          CPPSTD: c++17
          GCC: 13
        # c++20 testing (using gcc13)
        - SWIGLANG: python
          CPPSTD: c++20
          GCC: 13
          os: ubuntu-22.04
        - SWIGLANG: javascript
          ENGINE: napi
          VER: '20'
          CPPSTD: c++20
          GCC: 13
          os: ubuntu-22.04
        - SWIGLANG: javascript
          ENGINE: node
          VER: '20'
          CPPSTD: c++20
          GCC: 13
          os: ubuntu-22.04
        # Experimental languages (these are allowed to fail)
        - SWIGLANG: mzscheme
          continue-on-error: true
        #- SWIGLANG: ocaml
        #  CPPSTD: c++17
        #  GCC: 13
        #  continue-on-error: true
        #  os: ubuntu-18.04 # ocaml-4.08 in ubuntu-20.04 not yet working
      # Run all of them, as opposed to aborting when one fails
      fail-fast: false

    env:
      SWIGLANG: ${{ matrix.SWIGLANG }}
      PY2: ${{ matrix.PY2 }}
      VER: ${{ matrix.VER }}
      ENGINE: ${{ matrix.ENGINE }}
      SWIG_FEATURES: ${{ matrix.SWIG_FEATURES }}
      GCC: ${{ matrix.GCC }}
      CSTD: ${{ matrix.CSTD }}
      CPPSTD: ${{ matrix.CPPSTD }}
      CPPFLAGS: ${{ matrix.CPPFLAGS }}

    steps:
    - name: Checkout
      uses: actions/checkout@v3
      with:
        submodules: recursive

    - name: Install CCache
      uses: hendrikmuhs/ccache-action@v1
      with:
        key: ${{ matrix.os || 'ubuntu-20.04' }}-${{ matrix.compiler || 'gcc' }}${{ matrix.GCC }}

# Uncomment to debug via ssh, see https://github.com/mxschmitt/action-tmate
#    - name: Setup tmate session
#      uses: mxschmitt/action-tmate@v3

    - name: Install Dependencies
      run: |
          set -x
          export PATH="/usr/lib/ccache:/usr/local/opt/ccache/libexec:$PATH"
          echo PATH="$PATH" >> $GITHUB_ENV

          source $GITHUB_WORKSPACE/Tools/GHA-linux-install.sh
          echo WITHLANG="$WITHLANG" >> $GITHUB_ENV

          case $(uname) in
              Linux)
                  cpu_count=$(nproc)
                  ;;

              Darwin)
                  cpu_count=$(sysctl -n hw.ncpu)
                  ;;

              *)
                  cpu_count=1
                  ;;
          esac

          if [[ $cpu_count != 1 ]]; then
            echo SWIGJOBS=-j$cpu_count >> $GITHUB_ENV
          fi

          if test '${{ matrix.compiler }}' = 'clang'; then
            CC="clang"
            CXX="clang++"

            CFLAGS="$CFLAGS -fPIE"
            CXXFLAGS="$CXXFLAGS -fPIE"
          elif test -n "$GCC"; then
            CC="gcc-$GCC"
            CXX="g++-$GCC"
          else
            CC="gcc"
            CXX="g++"
          fi

          export CC CXX

          echo CC="$CC" >> $GITHUB_ENV
          echo CXX="$CXX" >> $GITHUB_ENV

          ls -la $(which $CC) $(which $CXX)
          $CC --version
          $CXX --version

    - name: Configure
      run: |
          source $GITHUB_WORKSPACE/Tools/CI-linux-environment.sh
          set -x

          if [[ -z "$CSTD" ]]; then
            case "$CPPSTD" in
              c++11) export CSTD=c11 ;;
              c++14) export CSTD=c11 ;;
              c++17) export CSTD=c17 ;;
              c++20) export CSTD=c17 ;;
            esac
            echo CSTD="$CSTD" >> $GITHUB_ENV
          fi
          if test -z "$CPPSTD"; then CONFIGOPTS+=("--disable-cpp11-testing"); fi
          if test -n "$CPPSTD"; then CONFIGOPTS+=("CXXFLAGS=-std=$CPPSTD $CXXFLAGS"); fi
          if test -n "$CSTD"; then CONFIGOPTS+=("CFLAGS=-std=$CSTD $CFLAGS"); fi
          if test -n "$SWIGLANG"; then CONFIGOPTS+=(--without-alllang --with-$WITHLANG); fi
          echo "${CONFIGOPTS[@]}"
          ./autogen.sh && mkdir -p build/build && cd build/build && ../../configure "${CONFIGOPTS[@]}"

    - name: Build
      working-directory: build/build
      run: |
          set -x
          make -s $SWIGJOBS
          ./swig -version && ./swig -pcreversion

    - name: Test
      working-directory: build/build
      run: |
          source $GITHUB_WORKSPACE/Tools/CI-linux-environment.sh
          set -x

          if test -z "$SWIGLANG"; then
            make $SWIGJOBS check-ccache
            make $SWIGJOBS check-errors-test-suite
          else
            case "$SWIGLANG" in
              javascript)
                case "$ENGINE" in
                  v8 | jsc)
                    # Running tests using v8 or jsc involves creating a custom
                    # interpreter in Tools/javascript, which is currently broken
                    # for parallel builds (we attempt to update this interpreter
                    # while running, resulting in "Text file busy" error).
                    unset SWIGJOBS
                esac
                ;;
            esac

            # Stricter compile flags for examples. Various headers and SWIG generated code prevents full use of -pedantic.
            cflags=$($GITHUB_WORKSPACE/Tools/testflags.py --language $SWIGLANG --cflags --std=$CSTD --compiler=$CC)
            cxxflags=$($GITHUB_WORKSPACE/Tools/testflags.py --language $SWIGLANG --cxxflags --std=$CPPSTD --compiler=$CC)
            make check-$SWIGLANG-version
            make check-$SWIGLANG-enabled
            make $SWIGJOBS check-$SWIGLANG-examples CFLAGS="$cflags" CXXFLAGS="$cxxflags"
            make $SWIGJOBS check-$SWIGLANG-test-suite CFLAGS="$cflags" CXXFLAGS="$cxxflags"
          fi

    - name: Install
      working-directory: build/build
      run: |
          set -x
          if test -z "$SWIGLANG"; then sudo make install && swig -version && ccache-swig -V; fi

    - name: Clean
      working-directory: build/build
      run: |
          set -x
          make check-maintainer-clean && ../../configure<|MERGE_RESOLUTION|>--- conflicted
+++ resolved
@@ -140,18 +140,14 @@
         - SWIGLANG: python
           VER: '3.10'
         - SWIGLANG: python
-<<<<<<< HEAD
           VER: '3.11'
         - SWIGLANG: python
           VER: '3.12'
           CSTD: gnu99
         - SWIGLANG: python
+          SWIG_FEATURES: -py3-stable-abi
+        - SWIGLANG: python
           PY2: 2
-=======
-          PY3: 3
-          SWIG_FEATURES: -py3-stable-abi
-        - SWIGLANG: python
->>>>>>> abb96582
           SWIG_FEATURES: -builtin
         - SWIGLANG: python
           PY2: 2
