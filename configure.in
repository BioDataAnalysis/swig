--- conflicted
+++ resolved
@@ -316,11 +316,7 @@
 # Optional CFLAGS used to silence compiler warnings on some platforms.
 
 AC_SUBST(PLATFLAGS)
-<<<<<<< HEAD
-case $host in
-   *-*-darwin*) PLATFLAGS="-Wno-long-double";;
-   *) PLATFLAGS="";;
-esac
+PLATFLAGS=
 
 # Add switch to enable C++0x support
 AC_SUBST(PLATCXXFLAGS)
@@ -329,9 +325,6 @@
 else
     PLATCXXFLAGS=$PLATFLAGS
 fi
-=======
-PLATFLAGS=
->>>>>>> cb64f65b
 
 # Check for specific libraries.   Used for SWIG examples
 AC_CHECK_LIB(dl, dlopen)	# Dynamic linking for SunOS/Solaris and SYSV
