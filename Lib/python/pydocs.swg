--- conflicted
+++ resolved
@@ -2,22 +2,10 @@
 // Documentation for use with the autodoc feature.
 
 #ifdef SWIG_DOC_DOXYGEN_STYLE
-<<<<<<< HEAD
-%typemap(doc) SWIGTYPE "@param $1_name $1_type value";
-%typemap(doc) SWIGTYPE * "@param $1_name $1_type value";
-%typemap(doc) const SWIGTYPE & "@param $1_name $1_type value";
-%typemap(doc) const SWIGTYPE && "@param $1_name $1_type value";
-%typemap(doc) enum SWIGTYPE "@param $1_name enum $1_type value";
-#else
-%typemap(doc) SWIGTYPE "$1_name: $1_type value";
-%typemap(doc) SWIGTYPE * "$1_name: $1_type value";
-%typemap(doc) const SWIGTYPE & "$1_name: $1_type value";
-%typemap(doc) const SWIGTYPE && "$1_name: $1_type value";
-%typemap(doc) enum SWIGTYPE "$1_name: enum $1_type value";
-=======
 %typemap(doc) SWIGTYPE "@param $1_name $1_type";
 %typemap(doc) SWIGTYPE * "@param $1_name $1_type";
 %typemap(doc) const SWIGTYPE & "@param $1_name $1_type";
+%typemap(doc) const SWIGTYPE && "@param $1_name $1_type";
 %typemap(doc) enum SWIGTYPE "@param $1_name enum $1_type";
 
 %typemap(doc) SWIGTYPE *INOUT, SWIGTYPE &INOUT "@param $1_name $1_type (input/output)";
@@ -27,8 +15,8 @@
 %typemap(doc) SWIGTYPE "$1_name: $1_type";
 %typemap(doc) SWIGTYPE * "$1_name: $1_type";
 %typemap(doc) const SWIGTYPE & "$1_name: $1_type";
+%typemap(doc) const SWIGTYPE && "$1_name: $1_type";
 %typemap(doc) enum SWIGTYPE "$1_name: enum $1_type";
->>>>>>> 38d454a1
 
 %typemap(doc) SWIGTYPE *INOUT, SWIGTYPE &INOUT "$1_name: $1_type (input/output)";
 %typemap(doc) SWIGTYPE *INPUT, SWIGTYPE &INPUT "$1_name: $1_type (input)";
