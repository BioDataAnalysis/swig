/* -----------------------------------------------------------------------------
 * Python API portion that goes into the runtime
 * ----------------------------------------------------------------------------- */

#ifdef __cplusplus
extern "C" {
#endif

/* -----------------------------------------------------------------------------
 * Constant declarations
 * ----------------------------------------------------------------------------- */

/* Constant Types */
#define SWIG_PY_POINTER 4
#define SWIG_PY_BINARY  5

/* Constant information structure */
typedef struct swig_const_info {
  int type;
  char *name;
  long lvalue;
  double dvalue;
  void   *pvalue;
  swig_type_info **ptype;
} swig_const_info;


/* -----------------------------------------------------------------------------
 * Wrapper of PyInstanceMethod_New() used in Python 3
 * It is exported to the generated module, used for -fastproxy
 * ----------------------------------------------------------------------------- */
<<<<<<< HEAD
SWIGRUNTIME PyObject* SWIG_PyInstanceMethod_New(PyObject *self, PyObject *func)
{
#if PY_VERSION_HEX >= 0x03000000
  return PyInstanceMethod_New(func);
#else
  return NULL;
#endif
}

#ifdef __cplusplus
#if 0
{ /* cc-mode */
=======
#if PY_VERSION_HEX >= 0x03000000
SWIGRUNTIME PyObject* SWIG_PyInstanceMethod_New(PyObject *SWIGUNUSEDPARM(self), PyObject *func)
{
  return PyInstanceMethod_New(func);
}
#else
SWIGRUNTIME PyObject* SWIG_PyInstanceMethod_New(PyObject *SWIGUNUSEDPARM(self), PyObject *SWIGUNUSEDPARM(func))
{
  return NULL;
}
>>>>>>> e464aa02
#endif

#ifdef __cplusplus
}
#endif
<|MERGE_RESOLUTION|>--- conflicted
+++ resolved
@@ -29,20 +29,6 @@
  * Wrapper of PyInstanceMethod_New() used in Python 3
  * It is exported to the generated module, used for -fastproxy
  * ----------------------------------------------------------------------------- */
-<<<<<<< HEAD
-SWIGRUNTIME PyObject* SWIG_PyInstanceMethod_New(PyObject *self, PyObject *func)
-{
-#if PY_VERSION_HEX >= 0x03000000
-  return PyInstanceMethod_New(func);
-#else
-  return NULL;
-#endif
-}
-
-#ifdef __cplusplus
-#if 0
-{ /* cc-mode */
-=======
 #if PY_VERSION_HEX >= 0x03000000
 SWIGRUNTIME PyObject* SWIG_PyInstanceMethod_New(PyObject *SWIGUNUSEDPARM(self), PyObject *func)
 {
@@ -53,7 +39,6 @@
 {
   return NULL;
 }
->>>>>>> e464aa02
 #endif
 
 #ifdef __cplusplus
