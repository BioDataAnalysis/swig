--- conflicted
+++ resolved
@@ -114,10 +114,6 @@
 void $jswrapper(v8::Persistent< v8::Value > object, void *parameter) {
   SWIGV8_Proxy* proxy = (SWIGV8_Proxy*) parameter;
   if(proxy->swigCMemOwn && proxy->swigCObject) {
-<<<<<<< HEAD
-//    std::cout << "Deleting wrapped instance: " << proxy->info->name << std::endl;
-=======
->>>>>>> b511e331
     $jsfree proxy->swigCObject;
   }
   delete proxy;
@@ -138,11 +134,13 @@
 void $jswrapper(v8::Persistent< v8::Value > object, void *parameter) {
   SWIGV8_Proxy* proxy = (SWIGV8_Proxy*) parameter;
   if(proxy->swigCMemOwn && proxy->swigCObject) {
-//    std::cout << "Deleting wrapped instance: " << proxy->info->name << std::endl;
     $jstype arg1 = ($jstype)proxy->swigCObject;
     ${destructor_action}
   }
   delete proxy;
+
+  object.Clear();
+  object.Dispose();
 }
 %}
 
