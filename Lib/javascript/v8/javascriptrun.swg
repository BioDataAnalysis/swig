--- conflicted
+++ resolved
@@ -280,10 +280,7 @@
     }
     int newmemory = 0;
     *ptr = SWIG_TypeCast(tc, cdata->swigCObject, &newmemory);
-<<<<<<< HEAD
-=======
     assert(!newmemory); /* newmemory handling not yet implemented */
->>>>>>> 0304bdb8
   } else {
     *ptr = cdata->swigCObject;
   }
