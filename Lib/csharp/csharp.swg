--- conflicted
+++ resolved
@@ -532,11 +532,8 @@
     SWIGTYPE, 
     SWIGTYPE *, 
     SWIGTYPE &, 
-<<<<<<< HEAD
     SWIGTYPE &&, 
-=======
     SWIGTYPE *const&, 
->>>>>>> 7338f399
     SWIGTYPE [],
     SWIGTYPE (CLASS::*)
     ""
