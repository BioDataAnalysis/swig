/* -----------------------------------------------------------------------------
 * csharp.swg
 *
 * C# typemaps
 * ----------------------------------------------------------------------------- */

%include <csharphead.swg>

/* The ctype, imtype and cstype typemaps work together and so there should be one of each. 
 * The ctype typemap contains the PInvoke type used in the PInvoke (C/C++) code. 
 * The imtype typemap contains the C# type used in the intermediary class. 
 * The cstype typemap contains the C# type used in the C# proxy classes, type wrapper classes and module class. */


/* Fragments */
%fragment("SWIG_PackData", "header") {
/* Pack binary data into a string */
SWIGINTERN char * SWIG_PackData(char *c, void *ptr, size_t sz) {
  static const char hex[17] = "0123456789abcdef";
  register const unsigned char *u = (unsigned char *) ptr;
  register const unsigned char *eu =  u + sz;
  for (; u != eu; ++u) {
    register unsigned char uu = *u;
    *(c++) = hex[(uu & 0xf0) >> 4];
    *(c++) = hex[uu & 0xf];
  }
  return c;
}
}

%fragment("SWIG_UnPackData", "header") {
/* Unpack binary data from a string */
SWIGINTERN const char * SWIG_UnpackData(const char *c, void *ptr, size_t sz) {
  register unsigned char *u = (unsigned char *) ptr;
  register const unsigned char *eu = u + sz;
  for (; u != eu; ++u) {
    register char d = *(c++);
    register unsigned char uu;
    if ((d >= '0') && (d <= '9'))
      uu = ((d - '0') << 4);
    else if ((d >= 'a') && (d <= 'f'))
      uu = ((d - ('a'-10)) << 4);
    else 
      return (char *) 0;
    d = *(c++);
    if ((d >= '0') && (d <= '9'))
      uu |= (d - '0');
    else if ((d >= 'a') && (d <= 'f'))
      uu |= (d - ('a'-10));
    else 
      return (char *) 0;
    *u = uu;
  }
  return c;
}
}

/* Primitive types */
%typemap(ctype) bool,               const bool &               "unsigned int"
%typemap(ctype) char,               const char &               "char"
%typemap(ctype) signed char,        const signed char &        "signed char"
%typemap(ctype) unsigned char,      const unsigned char &      "unsigned char"
%typemap(ctype) short,              const short &              "short"
%typemap(ctype) unsigned short,     const unsigned short &     "unsigned short"
%typemap(ctype) int,                const int &                "int"
%typemap(ctype) unsigned int,       const unsigned int &       "unsigned int"
%typemap(ctype) long,               const long &               "long"
%typemap(ctype) unsigned long,      const unsigned long &      "unsigned long"
%typemap(ctype) long long,          const long long &          "long long"
%typemap(ctype) unsigned long long, const unsigned long long & "unsigned long long"
%typemap(ctype) float,              const float &              "float"
%typemap(ctype) double,             const double &             "double"
%typemap(ctype) void                                           "void"

%typemap(imtype) bool,               const bool &               "bool"
%typemap(imtype) char,               const char &               "char"
%typemap(imtype) signed char,        const signed char &        "sbyte"
%typemap(imtype) unsigned char,      const unsigned char &      "byte"
%typemap(imtype) short,              const short &              "short"
%typemap(imtype) unsigned short,     const unsigned short &     "ushort"
%typemap(imtype) int,                const int &                "int"
%typemap(imtype) unsigned int,       const unsigned int &       "uint"
%typemap(imtype) long,               const long &               "int"
%typemap(imtype) unsigned long,      const unsigned long &      "uint"
%typemap(imtype) long long,          const long long &          "long"
%typemap(imtype) unsigned long long, const unsigned long long & "ulong"
%typemap(imtype) float,              const float &              "float"
%typemap(imtype) double,             const double &             "double"
%typemap(imtype) void                                           "void"

%typemap(cstype) bool,               const bool &               "bool"
%typemap(cstype) char,               const char &               "char"
%typemap(cstype) signed char,        const signed char &        "sbyte"
%typemap(cstype) unsigned char,      const unsigned char &      "byte"
%typemap(cstype) short,              const short &              "short"
%typemap(cstype) unsigned short,     const unsigned short &     "ushort"
%typemap(cstype) int,                const int &                "int"
%typemap(cstype) unsigned int,       const unsigned int &       "uint"
%typemap(cstype) long,               const long &               "int"
%typemap(cstype) unsigned long,      const unsigned long &      "uint"
%typemap(cstype) long long,          const long long &          "long"
%typemap(cstype) unsigned long long, const unsigned long long & "ulong"
%typemap(cstype) float,              const float &              "float"
%typemap(cstype) double,             const double &             "double"
%typemap(cstype) void                                           "void"

%typemap(ctype) char *, char *&, char[ANY], char[]   "char *"
%typemap(imtype) char *, char *&, char[ANY], char[]   "string"
%typemap(cstype) char *, char *&, char[ANY], char[]   "string"

/* Non primitive types */
%typemap(ctype) SWIGTYPE "void *"
%typemap(imtype, out="IntPtr") SWIGTYPE "HandleRef"
%typemap(cstype) SWIGTYPE "$&csclassname"

%typemap(ctype) SWIGTYPE [] "void *"
%typemap(imtype, out="IntPtr") SWIGTYPE [] "HandleRef"
%typemap(cstype) SWIGTYPE [] "$csclassname"

%typemap(ctype) SWIGTYPE * "void *"
%typemap(imtype, out="IntPtr") SWIGTYPE * "HandleRef"
%typemap(cstype) SWIGTYPE * "$csclassname"

%typemap(ctype) SWIGTYPE & "void *"
%typemap(imtype, out="IntPtr") SWIGTYPE & "HandleRef"
%typemap(cstype) SWIGTYPE & "$csclassname"

%typemap(ctype) SWIGTYPE && "void *"
%typemap(imtype, out="IntPtr") SWIGTYPE && "HandleRef"
%typemap(cstype) SWIGTYPE && "$csclassname"

/* pointer to a class member */
%typemap(ctype) SWIGTYPE (CLASS::*) "char *"
%typemap(imtype) SWIGTYPE (CLASS::*) "string"
%typemap(cstype) SWIGTYPE (CLASS::*) "$csclassname"

/* The following are the in and out typemaps. These are the PInvoke code generating typemaps for converting from C# to C and visa versa. */

/* primitive types */
%typemap(in) bool
%{ $1 = $input ? true : false; %}

%typemap(directorout) bool
%{ $result = $input ? true : false; %}

%typemap(csdirectorin) bool "$iminput"
%typemap(csdirectorout) bool "$cscall"

%typemap(in) char, 
             signed char, 
             unsigned char, 
             short, 
             unsigned short, 
             int, 
             unsigned int, 
             long, 
             unsigned long, 
             long long, 
             unsigned long long, 
             float, 
             double
%{ $1 = ($1_ltype)$input; %}

%typemap(directorout) char, 
             signed char, 
             unsigned char, 
             short, 
             unsigned short, 
             int, 
             unsigned int, 
             long, 
             unsigned long, 
             long long, 
             unsigned long long, 
             float, 
             double
%{ $result = ($1_ltype)$input; %}

%typemap(directorin) bool               "$input = $1;"
%typemap(directorin) char               "$input = $1;"
%typemap(directorin) signed char        "$input = $1;"
%typemap(directorin) unsigned char      "$input = $1;"
%typemap(directorin) short              "$input = $1;"
%typemap(directorin) unsigned short     "$input = $1;"
%typemap(directorin) int                "$input = $1;"
%typemap(directorin) unsigned int       "$input = $1;"
%typemap(directorin) long               "$input = $1;"
%typemap(directorin) unsigned long      "$input = $1;"
%typemap(directorin) long long          "$input = $1;"
%typemap(directorin) unsigned long long "$input = $1;"
%typemap(directorin) float              "$input = $1;"
%typemap(directorin) double             "$input = $1;"

%typemap(csdirectorin) char, 
                       signed char, 
                       unsigned char, 
                       short, 
                       unsigned short, 
                       int, 
                       unsigned int, 
                       long, 
                       unsigned long, 
                       long long, 
                       unsigned long long, 
                       float, 
                       double
  "$iminput"

%typemap(csdirectorout) char, 
                        signed char, 
                        unsigned char, 
                        short, 
                        unsigned short, 
                        int, 
                        unsigned int, 
                        long, 
                        unsigned long, 
                        long long, 
                        unsigned long long, 
                        float, 
                        double
  "$cscall"

%typemap(out) bool               %{ $result = $1; %}
%typemap(out) char               %{ $result = $1; %}
%typemap(out) signed char        %{ $result = $1; %}
%typemap(out) unsigned char      %{ $result = $1; %}
%typemap(out) short              %{ $result = $1; %}
%typemap(out) unsigned short     %{ $result = $1; %}
%typemap(out) int                %{ $result = $1; %}
%typemap(out) unsigned int       %{ $result = $1; %}
%typemap(out) long               %{ $result = $1; %}
%typemap(out) unsigned long      %{ $result = (unsigned long)$1; %}
%typemap(out) long long          %{ $result = $1; %}
%typemap(out) unsigned long long %{ $result = $1; %}
%typemap(out) float              %{ $result = $1; %}
%typemap(out) double             %{ $result = $1; %}

/* char * - treat as String */
%typemap(in) char * %{ $1 = ($1_ltype)$input; %}
%typemap(out) char * %{ $result = SWIG_csharp_string_callback((const char *)$1); %}
%typemap(directorout, warning=SWIGWARN_TYPEMAP_DIRECTOROUT_PTR_MSG) char * %{ $result = ($1_ltype)$input; %}
%typemap(directorin) char * %{ $input = SWIG_csharp_string_callback((const char *)$1); %}
%typemap(csdirectorin) char * "$iminput"
%typemap(csdirectorout) char * "$cscall"

/* char *& - treat as String */
%typemap(in) char *& ($*1_ltype temp = 0) %{ 
  temp = ($*1_ltype)$input;
  $1 = &temp;
%}
%typemap(out) char *& %{ if ($1) $result = SWIG_csharp_string_callback((const char *)*$1); %}

%typemap(out, null="") void ""
%typemap(csdirectorin) void "$iminput"
%typemap(csdirectorout) void "$cscall"
%typemap(directorin) void ""

/* primitive types by const reference */
%typemap(in) const bool & ($*1_ltype temp)
%{ temp = $input ? true : false; 
   $1 = &temp; %}

%typemap(directorout,warning=SWIGWARN_TYPEMAP_THREAD_UNSAFE_MSG) const bool &
%{ static $*1_ltype temp;
   temp = $input ? true : false; 
   $result = &temp; %}

%typemap(csdirectorin) const bool & "$iminput"
%typemap(csdirectorout) const bool & "$cscall"

%typemap(in) const char & ($*1_ltype temp), 
             const signed char & ($*1_ltype temp), 
             const unsigned char & ($*1_ltype temp), 
             const short & ($*1_ltype temp), 
             const unsigned short & ($*1_ltype temp), 
             const int & ($*1_ltype temp), 
             const unsigned int & ($*1_ltype temp), 
             const long & ($*1_ltype temp), 
             const unsigned long & ($*1_ltype temp), 
             const long long & ($*1_ltype temp), 
             const unsigned long long & ($*1_ltype temp), 
             const float & ($*1_ltype temp), 
             const double & ($*1_ltype temp)
%{ temp = ($*1_ltype)$input; 
   $1 = &temp; %}

%typemap(directorout,warning=SWIGWARN_TYPEMAP_THREAD_UNSAFE_MSG) const char &,
             const signed char &,
             const unsigned char &,
             const short &,
             const unsigned short &,
             const int &,
             const unsigned int &,
             const long &,
             const unsigned long &,
             const long long &,
             const unsigned long long &,
             const float &,
             const double &
%{ static $*1_ltype temp;
   temp = ($*1_ltype)$input; 
   $result = &temp; %}

%typemap(directorin) const bool &           "$input = $1;"
%typemap(directorin) const char &           "$input = $1;"
%typemap(directorin) const signed char &    "$input = $1;"
%typemap(directorin) const unsigned char &  "$input = $1;"
%typemap(directorin) const short &          "$input = $1;"
%typemap(directorin) const unsigned short & "$input = $1;"
%typemap(directorin) const int &            "$input = $1;"
%typemap(directorin) const unsigned int &   "$input = $1;"
%typemap(directorin) const long &           "$input = $1;"
%typemap(directorin) const unsigned long &  "$input = $1;"
%typemap(directorin) const long long &      "$input = $1;"
%typemap(directorin) const unsigned long long & "$input = $1;"
%typemap(directorin) const float &          "$input = $1;"
%typemap(directorin) const double &         "$input = $1;"

%typemap(csdirectorin) const char & ($*1_ltype temp), 
                       const signed char & ($*1_ltype temp), 
                       const unsigned char & ($*1_ltype temp), 
                       const short & ($*1_ltype temp), 
                       const unsigned short & ($*1_ltype temp), 
                       const int & ($*1_ltype temp), 
                       const unsigned int & ($*1_ltype temp), 
                       const long & ($*1_ltype temp), 
                       const unsigned long & ($*1_ltype temp), 
                       const long long & ($*1_ltype temp), 
                       const unsigned long long & ($*1_ltype temp), 
                       const float & ($*1_ltype temp), 
                       const double & ($*1_ltype temp)
  "$iminput"

%typemap(csdirectorout) const char & ($*1_ltype temp), 
                        const signed char & ($*1_ltype temp), 
                        const unsigned char & ($*1_ltype temp), 
                        const short & ($*1_ltype temp), 
                        const unsigned short & ($*1_ltype temp), 
                        const int & ($*1_ltype temp), 
                        const unsigned int & ($*1_ltype temp), 
                        const long & ($*1_ltype temp), 
                        const unsigned long & ($*1_ltype temp), 
                        const long long & ($*1_ltype temp), 
                        const unsigned long long & ($*1_ltype temp), 
                        const float & ($*1_ltype temp), 
                        const double & ($*1_ltype temp)
  "$cscall"


%typemap(out) const bool &               %{ $result = *$1; %}
%typemap(out) const char &               %{ $result = *$1; %}
%typemap(out) const signed char &        %{ $result = *$1; %}
%typemap(out) const unsigned char &      %{ $result = *$1; %}
%typemap(out) const short &              %{ $result = *$1; %}
%typemap(out) const unsigned short &     %{ $result = *$1; %}
%typemap(out) const int &                %{ $result = *$1; %}
%typemap(out) const unsigned int &       %{ $result = *$1; %}
%typemap(out) const long &               %{ $result = *$1; %}
%typemap(out) const unsigned long &      %{ $result = (unsigned long)*$1; %}
%typemap(out) const long long &          %{ $result = *$1; %}
%typemap(out) const unsigned long long & %{ $result = *$1; %}
%typemap(out) const float &              %{ $result = *$1; %}
%typemap(out) const double &             %{ $result = *$1; %}

/* Default handling. Object passed by value. Convert to a pointer */
%typemap(in, canthrow=1) SWIGTYPE ($&1_type argp)
%{ argp = ($&1_ltype)$input; 
   if (!argp) {
     SWIG_CSharpSetPendingExceptionArgument(SWIG_CSharpArgumentNullException, "Attempt to dereference null $1_type", 0);
     return $null;
   }
   $1 = *argp; %}

%typemap(directorout) SWIGTYPE
%{ if (!$input) {
     SWIG_CSharpSetPendingExceptionArgument(SWIG_CSharpArgumentNullException, "Unexpected null return for type $1_type", 0);
     return $null;
   }
   $result = *($&1_ltype)$input; %}

%typemap(out) SWIGTYPE 
#ifdef __cplusplus
%{ $result = new $1_ltype((const $1_ltype &)$1); %}
#else
{
  $&1_ltype $1ptr = ($&1_ltype) malloc(sizeof($1_ltype));
  memmove($1ptr, &$1, sizeof($1_type));
  $result = $1ptr;
}
#endif

%typemap(directorin) SWIGTYPE 
%{ $input = (void *)&$1; %}
%typemap(csdirectorin) SWIGTYPE "new $&csclassname($iminput, false)"
%typemap(csdirectorout) SWIGTYPE "$&csclassname.getCPtr($cscall).Handle"

/* Generic pointers and references */
%typemap(in) SWIGTYPE * %{ $1 = ($1_ltype)$input; %}
%typemap(in, fragment="SWIG_UnPackData") SWIGTYPE (CLASS::*) %{ 
  SWIG_UnpackData($input, (void *)&$1, sizeof($1));
%}
%typemap(in, canthrow=1) SWIGTYPE & %{ $1 = ($1_ltype)$input;
  if (!$1) {
    SWIG_CSharpSetPendingExceptionArgument(SWIG_CSharpArgumentNullException, "$1_type type is null", 0);
    return $null;
  } %}
%typemap(in, canthrow=1) SWIGTYPE && %{ $1 = ($1_ltype)$input;
  if (!$1) {
    SWIG_CSharpSetPendingExceptionArgument(SWIG_CSharpArgumentNullException, "$1_type type is null", 0);
    return $null;
  } %}
%typemap(out) SWIGTYPE * %{ $result = (void *)$1; %} 
%typemap(out, fragment="SWIG_PackData") SWIGTYPE (CLASS::*) %{
  char buf[128];
  char *data = SWIG_PackData(buf, (void *)&$1, sizeof($1));
  *data = '\0';
  $result = SWIG_csharp_string_callback(buf);
%}
%typemap(out) SWIGTYPE & %{ $result = (void *)$1; %} 
%typemap(out) SWIGTYPE && %{ $result = (void *)$1; %} 

%typemap(directorout, warning=SWIGWARN_TYPEMAP_DIRECTOROUT_PTR_MSG) SWIGTYPE *
%{ $result = ($1_ltype)$input; %}
%typemap(directorout, warning=SWIGWARN_TYPEMAP_DIRECTOROUT_PTR_MSG) SWIGTYPE (CLASS::*)
%{ $result = ($1_ltype)$input; %}

%typemap(directorin) SWIGTYPE *
%{ $input = (void *) $1; %}
%typemap(directorin) SWIGTYPE (CLASS::*)
%{ $input = (void *) $1; %}

%typemap(directorout, warning=SWIGWARN_TYPEMAP_DIRECTOROUT_PTR_MSG) SWIGTYPE &
%{ if (!$input) {
     SWIG_CSharpSetPendingExceptionArgument(SWIG_CSharpArgumentNullException, "Unexpected null return for type $1_type", 0);
     return $null;
   }
   $result = ($1_ltype)$input; %}
%typemap(directorout, warning=SWIGWARN_TYPEMAP_DIRECTOROUT_PTR_MSG) SWIGTYPE &&
%{ if (!$input) {
     SWIG_CSharpSetPendingExceptionArgument(SWIG_CSharpArgumentNullException, "Unexpected null return for type $1_type", 0);
     return $null;
   }
   $result = ($1_ltype)$input; %}
%typemap(directorin) SWIGTYPE &
%{ $input = ($1_ltype) &$1; %}
%typemap(directorin) SWIGTYPE &&
%{ $input = ($1_ltype) &$1; %}

%typemap(csdirectorin) SWIGTYPE *, SWIGTYPE (CLASS::*) "($iminput == IntPtr.Zero) ? null : new $csclassname($iminput, false)"
%typemap(csdirectorin) SWIGTYPE & "new $csclassname($iminput, false)"
%typemap(csdirectorin) SWIGTYPE && "new $csclassname($iminput, false)"
%typemap(csdirectorout) SWIGTYPE *, SWIGTYPE (CLASS::*), SWIGTYPE &, SWIGTYPE && "$csclassname.getCPtr($cscall).Handle"

/* Default array handling */
%typemap(in) SWIGTYPE [] %{ $1 = ($1_ltype)$input; %}
%typemap(out) SWIGTYPE [] %{ $result = $1; %} 

/* char arrays - treat as String */
%typemap(in) char[ANY], char[] %{ $1 = ($1_ltype)$input; %}
%typemap(out) char[ANY], char[] %{ $result = SWIG_csharp_string_callback((const char *)$1); %}

%typemap(directorout) char[ANY], char[] %{ $result = ($1_ltype)$input; %}
%typemap(directorin) char[ANY], char[] %{ $input = SWIG_csharp_string_callback((const char *)$1); %}

%typemap(csdirectorin) char[ANY], char[] "$iminput"
%typemap(csdirectorout) char[ANY], char[] "$cscall"


/* Typecheck typemaps - The purpose of these is merely to issue a warning for overloaded C++ functions 
 * that cannot be overloaded in C# as more than one C++ type maps to a single C# type */

%typecheck(SWIG_TYPECHECK_BOOL)
    bool,
    const bool &
    ""

%typecheck(SWIG_TYPECHECK_CHAR)
    char, 
    const char &
    ""

%typecheck(SWIG_TYPECHECK_INT8)
    signed char,
    const signed char &
    ""

%typecheck(SWIG_TYPECHECK_UINT8)
    unsigned char, 
    const unsigned char & 
    ""

%typecheck(SWIG_TYPECHECK_INT16)
    short, 
    const short &
    ""

%typecheck(SWIG_TYPECHECK_UINT16)
    unsigned short, 
    const unsigned short &
    ""

%typecheck(SWIG_TYPECHECK_INT32)
    int, 
    long, 
    const int &, 
    const long &
    ""

%typecheck(SWIG_TYPECHECK_UINT32)
    unsigned int, 
    unsigned long, 
    const unsigned int &, 
    const unsigned long &
    ""

%typecheck(SWIG_TYPECHECK_INT64)
    long long, 
    const long long &
    ""

%typecheck(SWIG_TYPECHECK_UINT64)
    unsigned long long,
    const unsigned long long &
    ""

%typecheck(SWIG_TYPECHECK_FLOAT)
    float,
    const float &
    ""

%typecheck(SWIG_TYPECHECK_DOUBLE)
    double,
    const double &
    ""

%typecheck(SWIG_TYPECHECK_STRING)
    char *,
    char *&,
    char[ANY],
    char[]
    ""

%typecheck(SWIG_TYPECHECK_POINTER)
    SWIGTYPE, 
    SWIGTYPE *, 
    SWIGTYPE &, 
    SWIGTYPE &&, 
    SWIGTYPE *const&, 
    SWIGTYPE [],
    SWIGTYPE (CLASS::*)
    ""

/* Exception handling */

%typemap(throws, canthrow=1) int, 
                 long, 
                 short, 
                 unsigned int, 
                 unsigned long, 
                 unsigned short
%{ char error_msg[256];
   sprintf(error_msg, "C++ $1_type exception thrown, value: %d", $1);
   SWIG_CSharpSetPendingException(SWIG_CSharpApplicationException, error_msg);
   return $null; %}

%typemap(throws, canthrow=1) SWIGTYPE, SWIGTYPE &, SWIGTYPE &&, SWIGTYPE *, SWIGTYPE [ANY]
%{ (void)$1;
   SWIG_CSharpSetPendingException(SWIG_CSharpApplicationException, "C++ $1_type exception thrown");
   return $null; %}

%typemap(throws, canthrow=1) char *
%{ SWIG_CSharpSetPendingException(SWIG_CSharpApplicationException, $1);
   return $null; %}


/* Typemaps for code generation in proxy classes and C# type wrapper classes */

/* The csin typemap is used for converting function parameter types from the type 
 * used in the proxy, module or type wrapper class to the type used in the PInvoke class. */
%typemap(csin)   bool,               const bool &,
                 char,               const char &,
                 signed char,        const signed char &,
                 unsigned char,      const unsigned char &,
                 short,              const short &,
                 unsigned short,     const unsigned short &,
                 int,                const int &,
                 unsigned int,       const unsigned int &,
                 long,               const long &,
                 unsigned long,      const unsigned long &,
                 long long,          const long long &,
                 unsigned long long, const unsigned long long &,
                 float,              const float &,
                 double,             const double &
    "$csinput"
%typemap(csin) char *, char *&, char[ANY], char[] "$csinput"
%typemap(csin) SWIGTYPE "$&csclassname.getCPtr($csinput)"
%typemap(csin) SWIGTYPE *, SWIGTYPE &, SWIGTYPE &&, SWIGTYPE [] "$csclassname.getCPtr($csinput)"
%typemap(csin) SWIGTYPE (CLASS::*) "$csclassname.getCMemberPtr($csinput)"

/* The csout typemap is used for converting function return types from the return type
 * used in the PInvoke class to the type returned by the proxy, module or type wrapper class.
 * The $excode special variable is replaced by the excode typemap attribute code if the
 * method can throw any exceptions from unmanaged code, otherwise replaced by nothing. */

// Macro used by the $excode special variable
%define SWIGEXCODE "\n    if ($imclassname.SWIGPendingException.Pending) throw $imclassname.SWIGPendingException.Retrieve();" %enddef
%define SWIGEXCODE2 "\n      if ($imclassname.SWIGPendingException.Pending) throw $imclassname.SWIGPendingException.Retrieve();" %enddef

%typemap(csout, excode=SWIGEXCODE) bool,               const bool &               {
    bool ret = $imcall;$excode
    return ret;
  }
%typemap(csout, excode=SWIGEXCODE) char,               const char &               {
    char ret = $imcall;$excode
    return ret;
  }
%typemap(csout, excode=SWIGEXCODE) signed char,        const signed char &        {
    sbyte ret = $imcall;$excode
    return ret;
  }
%typemap(csout, excode=SWIGEXCODE) unsigned char,      const unsigned char &      {
    byte ret = $imcall;$excode
    return ret;
  }
%typemap(csout, excode=SWIGEXCODE) short,              const short &              {
    short ret = $imcall;$excode
    return ret;
  }
%typemap(csout, excode=SWIGEXCODE) unsigned short,     const unsigned short &     {
    ushort ret = $imcall;$excode
    return ret;
  }
%typemap(csout, excode=SWIGEXCODE) int,                const int &                {
    int ret = $imcall;$excode
    return ret;
  }
%typemap(csout, excode=SWIGEXCODE) unsigned int,       const unsigned int &       {
    uint ret = $imcall;$excode
    return ret;
  }
%typemap(csout, excode=SWIGEXCODE) long,               const long &               {
    int ret = $imcall;$excode
    return ret;
  }
%typemap(csout, excode=SWIGEXCODE) unsigned long,      const unsigned long &      {
    uint ret = $imcall;$excode
    return ret;
  }
%typemap(csout, excode=SWIGEXCODE) long long,          const long long &          {
    long ret = $imcall;$excode
    return ret;
  }
%typemap(csout, excode=SWIGEXCODE) unsigned long long, const unsigned long long & {
    ulong ret = $imcall;$excode
    return ret;
  }
%typemap(csout, excode=SWIGEXCODE) float,              const float &              {
    float ret = $imcall;$excode
    return ret;
  }
%typemap(csout, excode=SWIGEXCODE) double,             const double &             {
    double ret = $imcall;$excode
    return ret;
  }
%typemap(csout, excode=SWIGEXCODE) char *, char *&, char[ANY], char[] {
    string ret = $imcall;$excode
    return ret;
  }
%typemap(csout, excode=SWIGEXCODE) void {
    $imcall;$excode
  }
%typemap(csout, excode=SWIGEXCODE) SWIGTYPE {
    $&csclassname ret = new $&csclassname($imcall, true);$excode
    return ret;
  }
%typemap(csout, excode=SWIGEXCODE) SWIGTYPE & {
    $csclassname ret = new $csclassname($imcall, $owner);$excode
    return ret;
  }
%typemap(csout, excode=SWIGEXCODE) SWIGTYPE && {
    $csclassname ret = new $csclassname($imcall, $owner);$excode
    return ret;
  }
%typemap(csout, excode=SWIGEXCODE) SWIGTYPE *, SWIGTYPE [] {
    IntPtr cPtr = $imcall;
    $csclassname ret = (cPtr == IntPtr.Zero) ? null : new $csclassname(cPtr, $owner);$excode
    return ret;
  }
%typemap(csout, excode=SWIGEXCODE) SWIGTYPE (CLASS::*) {
    string cMemberPtr = $imcall;
    $csclassname ret = (cMemberPtr == null) ? null : new $csclassname(cMemberPtr, $owner);$excode
    return ret;
  }


/* Properties */
%typemap(csvarin, excode=SWIGEXCODE2) SWIGTYPE, SWIGTYPE *, SWIGTYPE &, SWIGTYPE &&, SWIGTYPE [], SWIGTYPE (CLASS::*) %{
    set {
      $imcall;$excode
    } %}

%typemap(csvarin, excode=SWIGEXCODE2) char *, char *&, char[ANY], char[] %{
    set {
      $imcall;$excode
    } %}

%typemap(csvarout, excode=SWIGEXCODE2) bool,               const bool &               %{
    get {
      bool ret = $imcall;$excode
      return ret;
    } %}
%typemap(csvarout, excode=SWIGEXCODE2) char,               const char &               %{
    get {
      char ret = $imcall;$excode
      return ret;
    } %}
%typemap(csvarout, excode=SWIGEXCODE2) signed char,        const signed char &        %{
    get {
      sbyte ret = $imcall;$excode
      return ret;
    } %}
%typemap(csvarout, excode=SWIGEXCODE2) unsigned char,      const unsigned char &      %{
    get {
      byte ret = $imcall;$excode
      return ret;
    } %}
%typemap(csvarout, excode=SWIGEXCODE2) short,              const short &              %{
    get {
      short ret = $imcall;$excode
      return ret;
    } %}
%typemap(csvarout, excode=SWIGEXCODE2) unsigned short,     const unsigned short &     %{
    get {
      ushort ret = $imcall;$excode
      return ret;
    } %}
%typemap(csvarout, excode=SWIGEXCODE2) int,                const int &                %{
    get {
      int ret = $imcall;$excode
      return ret;
    } %}
%typemap(csvarout, excode=SWIGEXCODE2) unsigned int,       const unsigned int &       %{
    get {
      uint ret = $imcall;$excode
      return ret;
    } %}
%typemap(csvarout, excode=SWIGEXCODE2) long,               const long &               %{
    get {
      int ret = $imcall;$excode
      return ret;
    } %}
%typemap(csvarout, excode=SWIGEXCODE2) unsigned long,      const unsigned long &      %{
    get {
      uint ret = $imcall;$excode
      return ret;
    } %}
%typemap(csvarout, excode=SWIGEXCODE2) long long,          const long long &          %{
    get {
      long ret = $imcall;$excode
      return ret;
    } %}
%typemap(csvarout, excode=SWIGEXCODE2) unsigned long long, const unsigned long long & %{
    get {
      ulong ret = $imcall;$excode
      return ret;
    } %}
%typemap(csvarout, excode=SWIGEXCODE2) float,              const float &              %{
    get {
      float ret = $imcall;$excode
      return ret;
    } %}
%typemap(csvarout, excode=SWIGEXCODE2) double,             const double &             %{
    get {
      double ret = $imcall;$excode
      return ret;
    } %}


%typemap(csvarout, excode=SWIGEXCODE2) char *, char *&, char[ANY], char[] %{
    get {
      string ret = $imcall;$excode
      return ret;
    } %}
%typemap(csvarout, excode=SWIGEXCODE2) void %{
    get {
      $imcall;$excode
    } %}
%typemap(csvarout, excode=SWIGEXCODE2) SWIGTYPE %{
    get {
      $&csclassname ret = new $&csclassname($imcall, true);$excode
      return ret;
    } %}
%typemap(csvarout, excode=SWIGEXCODE2) SWIGTYPE & %{
    get {
      $csclassname ret = new $csclassname($imcall, $owner);$excode
      return ret;
    } %}
%typemap(csvarout, excode=SWIGEXCODE2) SWIGTYPE && %{
    get {
      $csclassname ret = new $csclassname($imcall, $owner);$excode
      return ret;
    } %}
%typemap(csvarout, excode=SWIGEXCODE2) SWIGTYPE *, SWIGTYPE [] %{
    get {
      IntPtr cPtr = $imcall;
      $csclassname ret = (cPtr == IntPtr.Zero) ? null : new $csclassname(cPtr, $owner);$excode
      return ret;
    } %}

%typemap(csvarout, excode=SWIGEXCODE2) SWIGTYPE (CLASS::*) %{
    get {
      string cMemberPtr = $imcall;
      $csclassname ret = (cMemberPtr == null) ? null : new $csclassname(cMemberPtr, $owner);$excode
      return ret;
    } %}

/* Pointer reference typemaps */
%typemap(ctype) SWIGTYPE *const& "void *"
%typemap(imtype, out="IntPtr") SWIGTYPE *const& "HandleRef"
%typemap(cstype) SWIGTYPE *const& "$*csclassname"
%typemap(csin) SWIGTYPE *const& "$*csclassname.getCPtr($csinput)"
%typemap(csout, excode=SWIGEXCODE) SWIGTYPE *const& {
    IntPtr cPtr = $imcall;
    $*csclassname ret = (cPtr == IntPtr.Zero) ? null : new $*csclassname(cPtr, $owner);$excode
    return ret;
  }
%typemap(in) SWIGTYPE *const& ($*1_ltype temp = 0)
%{ temp = ($*1_ltype)$input;
   $1 = ($1_ltype)&temp; %}
%typemap(out) SWIGTYPE *const&
%{ $result = (void *)*$1; %} 

/* Marshal C/C++ pointer to IntPtr */
%typemap(ctype) void *VOID_INT_PTR "void *"
%typemap(imtype) void *VOID_INT_PTR "IntPtr"
%typemap(cstype) void *VOID_INT_PTR "IntPtr"
%typemap(in) void *VOID_INT_PTR %{ $1 = ($1_ltype)$input; %}
%typemap(out) void *VOID_INT_PTR %{ $result = (void *)$1; %} 
%typemap(csin) void *VOID_INT_PTR "$csinput"
%typemap(csout, excode=SWIGEXCODE) void *VOID_INT_PTR {
    IntPtr ret = $imcall;$excode
    return ret;
  }


/* Typemaps used for the generation of proxy and type wrapper class code */
%typemap(csbase)                      SWIGTYPE, SWIGTYPE *, SWIGTYPE &, SWIGTYPE &&, SWIGTYPE [], SWIGTYPE (CLASS::*) ""
%typemap(csclassmodifiers)            SWIGTYPE, SWIGTYPE *, SWIGTYPE &, SWIGTYPE &&, SWIGTYPE [], SWIGTYPE (CLASS::*) "public class"
%typemap(cscode)                      SWIGTYPE, SWIGTYPE *, SWIGTYPE &, SWIGTYPE &&, SWIGTYPE [], SWIGTYPE (CLASS::*) ""
%typemap(csimports)                   SWIGTYPE, SWIGTYPE *, SWIGTYPE &, SWIGTYPE &&, SWIGTYPE [], SWIGTYPE (CLASS::*) "\nusing System;\nusing System.Runtime.InteropServices;\n"
%typemap(csinterfaces)                SWIGTYPE "IDisposable"
%typemap(csinterfaces)                          SWIGTYPE *, SWIGTYPE &, SWIGTYPE &&, SWIGTYPE [], SWIGTYPE (CLASS::*) ""
%typemap(csinterfaces_derived)        SWIGTYPE, SWIGTYPE *, SWIGTYPE &, SWIGTYPE &&, SWIGTYPE [], SWIGTYPE (CLASS::*) ""


// csbody typemaps... these are in macros so that the visibility of the methods can be easily changed by users.

%define SWIG_CSBODY_PROXY(PTRCTOR_VISIBILITY, CPTR_VISIBILITY, TYPE...)
// Proxy classes (base classes, ie, not derived classes)
%typemap(csbody) TYPE %{
  private HandleRef swigCPtr;
  protected bool swigCMemOwn;

  PTRCTOR_VISIBILITY $csclassname(IntPtr cPtr, bool cMemoryOwn) {
    swigCMemOwn = cMemoryOwn;
    swigCPtr = new HandleRef(this, cPtr);
  }

  CPTR_VISIBILITY static HandleRef getCPtr($csclassname obj) {
    return (obj == null) ? new HandleRef(null, IntPtr.Zero) : obj.swigCPtr;
  }
%}

// Derived proxy classes
%typemap(csbody_derived) TYPE %{
  private HandleRef swigCPtr;

  PTRCTOR_VISIBILITY $csclassname(IntPtr cPtr, bool cMemoryOwn) : base($imclassname.$csclazznameSWIGUpcast(cPtr), cMemoryOwn) {
    swigCPtr = new HandleRef(this, cPtr);
  }

  CPTR_VISIBILITY static HandleRef getCPtr($csclassname obj) {
    return (obj == null) ? new HandleRef(null, IntPtr.Zero) : obj.swigCPtr;
  }
%}
%enddef

%define SWIG_CSBODY_TYPEWRAPPER(PTRCTOR_VISIBILITY, DEFAULTCTOR_VISIBILITY, CPTR_VISIBILITY, TYPE...)
// Typewrapper classes
<<<<<<< HEAD
%typemap(csbody) SWIGTYPE *, SWIGTYPE &, SWIGTYPE &&, SWIGTYPE [] %{
=======
%typemap(csbody) TYPE *, TYPE &, TYPE [] %{
>>>>>>> 38d454a1
  private HandleRef swigCPtr;

  PTRCTOR_VISIBILITY $csclassname(IntPtr cPtr, bool futureUse) {
    swigCPtr = new HandleRef(this, cPtr);
  }

  DEFAULTCTOR_VISIBILITY $csclassname() {
    swigCPtr = new HandleRef(null, IntPtr.Zero);
  }

  CPTR_VISIBILITY static HandleRef getCPtr($csclassname obj) {
    return (obj == null) ? new HandleRef(null, IntPtr.Zero) : obj.swigCPtr;
  }
%}

%typemap(csbody) TYPE (CLASS::*) %{
  private string swigCMemberPtr;

  PTRCTOR_VISIBILITY $csclassname(string cMemberPtr, bool futureUse) {
    swigCMemberPtr = cMemberPtr;
  }

  DEFAULTCTOR_VISIBILITY $csclassname() {
    swigCMemberPtr = null;
  }

  CPTR_VISIBILITY static string getCMemberPtr($csclassname obj) {
    return obj.swigCMemberPtr;
  }
%}
%enddef

/* Set the default csbody typemaps to use internal visibility.
   Use the macros to change to public if using multiple modules. */
SWIG_CSBODY_PROXY(internal, internal, SWIGTYPE)
SWIG_CSBODY_TYPEWRAPPER(internal, protected, internal, SWIGTYPE)

%typemap(csfinalize) SWIGTYPE %{
  ~$csclassname() {
    Dispose();
  }
%}

%typemap(csconstruct, excode=SWIGEXCODE,directorconnect="\n    SwigDirectorConnect();") SWIGTYPE %{: this($imcall, true) {$excode$directorconnect
  }
%}

%typemap(csdestruct, methodname="Dispose", methodmodifiers="public") SWIGTYPE {
    lock(this) {
      if (swigCPtr.Handle != IntPtr.Zero) {
        if (swigCMemOwn) {
          swigCMemOwn = false;
          $imcall;
        }
        swigCPtr = new HandleRef(null, IntPtr.Zero);
      }
      GC.SuppressFinalize(this);
    }
  }

%typemap(csdestruct_derived, methodname="Dispose", methodmodifiers="public") SWIGTYPE {
    lock(this) {
      if (swigCPtr.Handle != IntPtr.Zero) {
        if (swigCMemOwn) {
          swigCMemOwn = false;
          $imcall;
        }
        swigCPtr = new HandleRef(null, IntPtr.Zero);
      }
      GC.SuppressFinalize(this);
      base.Dispose();
    }
  }

%typemap(directordisconnect, methodname="swigDirectorDisconnect") SWIGTYPE %{
  protected void $methodname() {
    swigCMemOwn = false;
    $imcall;
  }
%}

/* C# specific directives */
#define %csconst(flag)              %feature("cs:const","flag")
#define %csconstvalue(value)        %feature("cs:constvalue",value)
#define %csenum(wrapapproach)       %feature("cs:enum","wrapapproach")
#define %csmethodmodifiers          %feature("cs:methodmodifiers")
#define %csnothrowexception         %feature("except")
#define %csattributes               %feature("cs:attributes")

%pragma(csharp) imclassclassmodifiers="class"
%pragma(csharp) moduleclassmodifiers="public class"

%pragma(csharp) moduleimports=%{
using System;
using System.Runtime.InteropServices;
%}

%pragma(csharp) imclassimports=%{
using System;
using System.Runtime.InteropServices;
%}

/* Some ANSI C typemaps */

%apply unsigned long { size_t };
%apply const unsigned long & { const size_t & };

/* Array reference typemaps */
%apply SWIGTYPE & { SWIGTYPE ((&)[ANY]) }
%apply SWIGTYPE && { SWIGTYPE ((&&)[ANY]) }

/* const pointers */
%apply SWIGTYPE * { SWIGTYPE *const }

/* csharp keywords */
%include <csharpkw.swg>

// Default enum handling
%include <enums.swg>

// For vararg handling in macros, from swigmacros.swg
#define %arg(X...) X

/*
// Alternative char * typemaps.
%pragma(csharp) imclasscode=%{
  public class SWIGStringMarshal : IDisposable {
    public readonly HandleRef swigCPtr;
    public SWIGStringMarshal(string str) {
      swigCPtr = new HandleRef(this, System.Runtime.InteropServices.Marshal.StringToHGlobalAnsi(str));
    }
    public virtual void Dispose() {
      System.Runtime.InteropServices.Marshal.FreeHGlobal(swigCPtr.Handle);
      GC.SuppressFinalize(this);
    }
  }
%}

%typemap(imtype, out="IntPtr") char *, char[ANY], char[]   "HandleRef"
%typemap(out) char *, char[ANY], char[] %{ $result = $1; %}
%typemap(csin) char *, char[ANY], char[] "new $imclassname.SWIGStringMarshal($csinput).swigCPtr"
%typemap(csout, excode=SWIGEXCODE) char *, char[ANY], char[] {
    string ret = System.Runtime.InteropServices.Marshal.PtrToStringAnsi($imcall);$excode
    return ret;
  }
%typemap(csvarin, excode=SWIGEXCODE2) char *, char[ANY], char[] %{
    set {
      $imcall;$excode
    } %}
%typemap(csvarout, excode=SWIGEXCODE2) char *, char[ANY], char[] %{
    get {
      string ret = System.Runtime.InteropServices.Marshal.PtrToStringAnsi($imcall);$excode
      return ret;
    } %}
*/
<|MERGE_RESOLUTION|>--- conflicted
+++ resolved
@@ -888,11 +888,7 @@
 
 %define SWIG_CSBODY_TYPEWRAPPER(PTRCTOR_VISIBILITY, DEFAULTCTOR_VISIBILITY, CPTR_VISIBILITY, TYPE...)
 // Typewrapper classes
-<<<<<<< HEAD
-%typemap(csbody) SWIGTYPE *, SWIGTYPE &, SWIGTYPE &&, SWIGTYPE [] %{
-=======
-%typemap(csbody) TYPE *, TYPE &, TYPE [] %{
->>>>>>> 38d454a1
+%typemap(csbody) TYPE *, TYPE &, TYPE &&, TYPE [] %{
   private HandleRef swigCPtr;
 
   PTRCTOR_VISIBILITY $csclassname(IntPtr cPtr, bool futureUse) {
