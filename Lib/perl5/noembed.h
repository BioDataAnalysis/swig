/* Workaround perl5 global namespace pollution. Note that undefining library
 * functions like fopen will not solve the problem on all platforms as fopen
 * might be a macro on Windows but not necessarily on other operating systems. */
#ifdef do_open
  #undef do_open
#endif
#ifdef do_close
  #undef do_close
#endif
#ifdef do_exec
  #undef do_exec
#endif
#ifdef scalar
  #undef scalar
#endif
#ifdef list
  #undef list
#endif
#ifdef apply
  #undef apply
#endif
#ifdef convert
  #undef convert
#endif
#ifdef Error
  #undef Error
#endif
#ifdef form
  #undef form
#endif
#ifdef vform
  #undef vform
#endif
#ifdef LABEL
  #undef LABEL
#endif
#ifdef METHOD
  #undef METHOD
#endif
#ifdef Move
  #undef Move
#endif
#ifdef yylex
  #undef yylex
#endif
#ifdef yyparse
  #undef yyparse
#endif
#ifdef yyerror
  #undef yyerror
#endif
#ifdef invert
  #undef invert
#endif
#ifdef ref
  #undef ref
#endif
#ifdef read
  #undef read
#endif
#ifdef write
  #undef write
#endif
#ifdef eof
  #undef eof
#endif
#ifdef bool
  #undef bool
#endif
#ifdef close
  #undef close
#endif
#ifdef rewind
  #undef rewind
#endif
#ifdef free
  #undef free
#endif
#ifdef malloc
  #undef malloc
#endif
#ifdef calloc
  #undef calloc
#endif
#ifdef Stat
  #undef Stat
#endif
#ifdef check
  #undef check
#endif
#ifdef seekdir
  #undef seekdir
#endif
#ifdef open
  #undef open
#endif
#ifdef readdir
  #undef readdir
#endif
<<<<<<< HEAD
=======
#ifdef bind
  #undef bind
#endif
#ifdef access
  #undef access
#endif
#ifdef stat
  #undef stat
#endif
>>>>>>> e464aa02
<|MERGE_RESOLUTION|>--- conflicted
+++ resolved
@@ -97,8 +97,6 @@
 #ifdef readdir
   #undef readdir
 #endif
-<<<<<<< HEAD
-=======
 #ifdef bind
   #undef bind
 #endif
@@ -107,5 +105,4 @@
 #endif
 #ifdef stat
   #undef stat
-#endif
->>>>>>> e464aa02
+#endif