/*
  Implement a more natural wrap for factory methods, for example, if
  you have:

  ----  geometry.h --------
       struct Geometry {
         enum GeomType{
           POINT,
           CIRCLE
         };

         virtual ~Geometry() {}
         virtual int draw() = 0;

	 //
	 // Factory method for all the Geometry objects
	 //
         static Geometry *create(GeomType i);
       };

       struct Point : Geometry  {
         int draw() { return 1; }
         double width() { return 1.0; }
       };

       struct Circle : Geometry  {
         int draw() { return 2; }
         double radius() { return 1.5; }
       };

       //
       // Factory method for all the Geometry objects
       //
       Geometry *Geometry::create(GeomType type) {
         switch (type) {
         case POINT: return new Point();
         case CIRCLE: return new Circle();
         default: return 0;
         }
       }
  ----  geometry.h --------


  You can use the %factory with the Geometry::create method as follows:

    %newobject Geometry::create;
    %factory(Geometry *Geometry::create, Point, Circle);
    %include "geometry.h"

  and Geometry::create will return a 'Point' or 'Circle' instance
  instead of the plain 'Geometry' type. For example, in python:

    circle = Geometry.create(Geometry.CIRCLE)
    r = circle.radius()

  where circle is a Circle proxy instance.

  NOTES: remember to fully qualify all the type names and don't
  use %factory inside a namespace declaration, ie, instead of

     namespace Foo {
       %factory(Geometry *Geometry::create, Point, Circle);
     }

  use

     %factory(Foo::Geometry *Foo::Geometry::create, Foo::Point,  Foo::Circle);


*/

/* for loop for macro with one argument */
%define %_formacro_1(macro, arg1,...)macro(arg1)
#if #__VA_ARGS__ != "__fordone__"
%_formacro_1(macro, __VA_ARGS__)
#endif
%enddef

/* for loop for macro with one argument */
%define %formacro_1(macro,...)%_formacro_1(macro,__VA_ARGS__,__fordone__)%enddef
%define %formacro(macro,...)%_formacro_1(macro,__VA_ARGS__,__fordone__)%enddef

/* for loop for macro with two arguments */
%define %_formacro_2(macro, arg1, arg2, ...)macro(arg1, arg2)
#if #__VA_ARGS__ != "__fordone__"
%_formacro_2(macro, __VA_ARGS__)
#endif
%enddef

/* for loop for macro with two arguments */
%define %formacro_2(macro,...)%_formacro_2(macro, __VA_ARGS__, __fordone__)%enddef

%define %_factory_dispatch(Type)
if (!dcast) {
  Type *dobj = dynamic_cast<Type *>($1);
  if (dobj) {
    dcast = 1;
<<<<<<< HEAD
    zend_object *std = $descriptor(Type)##_ce->create_object($descriptor(Type)##_ce);
    SWIG_SetZval(return_value, $needNewFlow, $owner, SWIG_as_voidptr(dobj), $descriptor(Type *), std);
  }   
=======
    SWIG_SetPointerZval(return_value, SWIG_as_voidptr(dobj),$descriptor(Type *), $owner);
  }
>>>>>>> b8409114
}%enddef

%define %factory(Method,Types...)
%typemap(out) Method {
  int dcast = 0;
  %formacro(%_factory_dispatch, Types)
  if (!dcast) {
    SWIG_SetZval(return_value, $needNewFlow, $owner, SWIG_as_voidptr($1), $descriptor, $zend_obj);
  }
}%enddef<|MERGE_RESOLUTION|>--- conflicted
+++ resolved
@@ -95,14 +95,9 @@
   Type *dobj = dynamic_cast<Type *>($1);
   if (dobj) {
     dcast = 1;
-<<<<<<< HEAD
     zend_object *std = $descriptor(Type)##_ce->create_object($descriptor(Type)##_ce);
     SWIG_SetZval(return_value, $needNewFlow, $owner, SWIG_as_voidptr(dobj), $descriptor(Type *), std);
-  }   
-=======
-    SWIG_SetPointerZval(return_value, SWIG_as_voidptr(dobj),$descriptor(Type *), $owner);
   }
->>>>>>> b8409114
 }%enddef
 
 %define %factory(Method,Types...)
