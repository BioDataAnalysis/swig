--- conflicted
+++ resolved
@@ -244,16 +244,6 @@
   return -1;
 }
 
-<<<<<<< HEAD
-#define SWIG_Z_FETCH_OBJ_P(zv) php_fetch_object(Z_OBJ_P(zv))
-
-static inline
-swig_object_wrapper * php_fetch_object(zend_object *obj) {
-  return (swig_object_wrapper *)((char *)obj - XtOffsetOf(swig_object_wrapper, std));
-}
-
-=======
->>>>>>> 4252b31f
 static void
 SWIG_generalize_object(zval *zval_obj, void *ptr, int class_obj, int userNewObj ,swig_type_info *type) {
   swig_object_wrapper *obj = NULL;
@@ -267,11 +257,8 @@
     zval zv;
     ZVAL_RES(&zv,zend_register_resource(ptr,*(int *)(type->clientdata)));
     zend_hash_str_add(ht, "_cPtr", sizeof("_cPtr") - 1, &zv);
-<<<<<<< HEAD
-=======
     ZVAL_TRUE(&zv);
     zend_hash_str_add(ht, "SWIG_classWrapper", sizeof("SWIG_classWrapper") - 1, &zv);
->>>>>>> 4252b31f
   }
   obj->newobject = userNewObj;
 }
@@ -279,11 +266,7 @@
 static void
 SWIG_SetZval( zval *zv, zval *class_zv, int userNewObj ,int object, int class_obj ,void *ptr, swig_type_info *type, zend_object *std) {
 
-<<<<<<< HEAD
-  if (class_obj) {
-=======
   if (class_obj == 1) {
->>>>>>> 4252b31f
     SWIG_generalize_object(class_zv, ptr, class_obj, userNewObj ,type);
     return;
   }
