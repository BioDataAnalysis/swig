--- conflicted
+++ resolved
@@ -37,12 +37,8 @@
 	"javascript")
 		case "$ENGINE" in
 			"node")
-<<<<<<< HEAD
 				curl -sL https://deb.nodesource.com/setup_${VER}.x | sudo -E bash -
 				travis_retry sudo apt-get install -y nodejs
-=======
-				travis_retry sudo apt-get install -qq nodejs node-gyp
->>>>>>> 8b4d0d79
 				;;
 			"jsc")
 				travis_retry sudo apt-get install -qq libwebkitgtk-dev
