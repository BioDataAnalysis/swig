/* -----------------------------------------------------------------------------
 * This file is part of SWIG, which is licensed as a whole under version 3 
 * (or any later version) of the GNU General Public License. Some additional
 * terms also apply to certain portions of SWIG. The full details of the SWIG
 * license and copyrights can be found in the LICENSE and COPYRIGHT files
 * included with the SWIG source code as distributed by the SWIG developers
 * and at http://www.swig.org/legal.html.
 *
 * cpp.c
 *
 * An implementation of a C preprocessor plus some support for additional
 * SWIG directives.
 *
 * - SWIG directives such as %include, %extern, and %import are handled
 * - A new macro %define ... %enddef can be used for multiline macros
 * - No preprocessing is performed in %{ ... %} blocks
 * - Lines beginning with %# are stripped down to #... and passed through.
 * ----------------------------------------------------------------------------- */

char cvsroot_cpp_c[] = "$Id$";

#include "swig.h"
#include "preprocessor.h"
#include <ctype.h>

static Hash *cpp = 0;		/* C preprocessor data */
static int include_all = 0;	/* Follow all includes */
static int ignore_missing = 0;
static int import_all = 0;	/* Follow all includes, but as %import statements */
static int imported_depth = 0;	/* Depth of %imported files */
static int single_include = 1;	/* Only include each file once */
static Hash *included_files = 0;
static List *dependencies = 0;
static Scanner *id_scan = 0;
static int error_as_warning = 0;	/* Understand the cpp #error directive as a special #warning */
static int expand_defined_operator = 0;
static int macro_level = 0;
static int macro_start_line = 0;
static const String * macro_start_file = 0;

/* Test a character to see if it starts an identifier */
#define isidentifier(c) ((isalpha(c)) || (c == '_') || (c == '$'))

/* Test a character to see if it valid in an identifier (after the first letter) */
#define isidchar(c) ((isalnum(c)) || (c == '_') || (c == '$'))

<<<<<<< HEAD
DOH *Preprocessor_replace(DOH *);
=======
static DOH *Preprocessor_replace(DOH *);
>>>>>>> e464aa02

/* Skip whitespace */
static void skip_whitespace(String *s, String *out) {
  int c;
  while ((c = Getc(s)) != EOF) {
    if (!isspace(c)) {
      Ungetc(c, s);
      break;
    } else if (out)
      Putc(c, out);
  }
}

/* Skip to a specified character taking line breaks into account */
static int skip_tochar(String *s, int ch, String *out) {
  int c;
  while ((c = Getc(s)) != EOF) {
    if (out)
      Putc(c, out);
    if (c == ch)
      break;
    if (c == '\\') {
      c = Getc(s);
      if ((c != EOF) && (out))
	Putc(c, out);
    }
  }
  if (c == EOF)
    return -1;
  return 0;
}

static void copy_location(const DOH *s1, DOH *s2) {
  Setfile(s2, Getfile((DOH *) s1));
  Setline(s2, Getline((DOH *) s1));
}

static String *cpp_include(const_String_or_char_ptr fn, int sysfile) {
  String *s = sysfile ? Swig_include_sys(fn) : Swig_include(fn);
  if (s && single_include) {
    String *file = Getfile(s);
    if (Getattr(included_files, file)) {
      Delete(s);
      return 0;
    }
    Setattr(included_files, file, file);
  }
  if (!s) {
    if (ignore_missing) {
      Swig_warning(WARN_PP_MISSING_FILE, Getfile(fn), Getline(fn), "Unable to find '%s'\n", fn);
    } else {
      Swig_error(Getfile(fn), Getline(fn), "Unable to find '%s'\n", fn);
    }
  } else {
    String *lf;
    Seek(s, 0, SEEK_SET);
    if (!dependencies) {
      dependencies = NewList();
    }
    lf = Copy(Swig_last_file());
    Append(dependencies, lf);
    Delete(lf);
  }
  return s;
}

List *Preprocessor_depend(void) {
  return dependencies;
}

/* -----------------------------------------------------------------------------
 * void Preprocessor_cpp_init() - Initialize the preprocessor
 * ----------------------------------------------------------------------------- */
static String *kpp_args = 0;
static String *kpp_define = 0;
static String *kpp_defined = 0;
static String *kpp_elif = 0;
static String *kpp_else = 0;
static String *kpp_endif = 0;
static String *kpp_expanded = 0;
static String *kpp_if = 0;
static String *kpp_ifdef = 0;
static String *kpp_ifndef = 0;
static String *kpp_name = 0;
static String *kpp_swigmacro = 0;
static String *kpp_symbols = 0;
static String *kpp_undef = 0;
static String *kpp_value = 0;
static String *kpp_varargs = 0;
static String *kpp_error = 0;
static String *kpp_warning = 0;
static String *kpp_line = 0;
static String *kpp_include = 0;
static String *kpp_pragma = 0;
static String *kpp_level = 0;

static String *kpp_dline = 0;
static String *kpp_ddefine = 0;
static String *kpp_dinclude = 0;
static String *kpp_dimport = 0;
static String *kpp_dbeginfile = 0;
static String *kpp_dextern = 0;

static String *kpp_LINE = 0;
static String *kpp_FILE = 0;

static String *kpp_hash_if = 0;
static String *kpp_hash_elif = 0;

void Preprocessor_init(void) {
  Hash *s;

  kpp_args = NewString("args");
  kpp_define = NewString("define");
  kpp_defined = NewString("defined");
  kpp_else = NewString("else");
  kpp_elif = NewString("elif");
  kpp_endif = NewString("endif");
  kpp_expanded = NewString("*expanded*");
  kpp_if = NewString("if");
  kpp_ifdef = NewString("ifdef");
  kpp_ifndef = NewString("ifndef");
  kpp_name = NewString("name");
  kpp_swigmacro = NewString("swigmacro");
  kpp_symbols = NewString("symbols");
  kpp_undef = NewString("undef");
  kpp_value = NewString("value");
  kpp_error = NewString("error");
  kpp_warning = NewString("warning");
  kpp_pragma = NewString("pragma");
  kpp_level = NewString("level");
  kpp_line = NewString("line");
  kpp_include = NewString("include");
  kpp_varargs = NewString("varargs");

  kpp_dinclude = NewString("%include");
  kpp_dimport = NewString("%import");
  kpp_dbeginfile = NewString("%beginfile");
  kpp_dextern = NewString("%extern");
  kpp_ddefine = NewString("%define");
  kpp_dline = NewString("%line");


  kpp_LINE = NewString("__LINE__");
  kpp_FILE = NewString("__FILE__");

  kpp_hash_if = NewString("#if");
  kpp_hash_elif = NewString("#elif");

  cpp = NewHash();
  s = NewHash();
  Setattr(cpp, kpp_symbols, s);
  Delete(s);
  Preprocessor_expr_init();	/* Initialize the expression evaluator */
  included_files = NewHash();

  id_scan = NewScanner();

}

void Preprocessor_delete(void) {
  Delete(kpp_args);
  Delete(kpp_define);
  Delete(kpp_defined);
  Delete(kpp_else);
  Delete(kpp_elif);
  Delete(kpp_endif);
  Delete(kpp_expanded);
  Delete(kpp_if);
  Delete(kpp_ifdef);
  Delete(kpp_ifndef);
  Delete(kpp_name);
  Delete(kpp_swigmacro);
  Delete(kpp_symbols);
  Delete(kpp_undef);
  Delete(kpp_value);
  Delete(kpp_error);
  Delete(kpp_warning);
  Delete(kpp_pragma);
  Delete(kpp_level);
  Delete(kpp_line);
  Delete(kpp_include);
  Delete(kpp_varargs);

  Delete(kpp_dinclude);
  Delete(kpp_dimport);
  Delete(kpp_dbeginfile);
  Delete(kpp_dextern);
  Delete(kpp_ddefine);
  Delete(kpp_dline);

  Delete(kpp_LINE);
  Delete(kpp_FILE);

  Delete(kpp_hash_if);
  Delete(kpp_hash_elif);

  Delete(cpp);
  Delete(included_files);
  Preprocessor_expr_delete();
  DelScanner(id_scan);

  Delete(dependencies);

  Delete(Swig_add_directory(0));
}

/* -----------------------------------------------------------------------------
 * void Preprocessor_include_all() - Instruct preprocessor to include all files
 * ----------------------------------------------------------------------------- */
void Preprocessor_include_all(int a) {
  include_all = a;
}

void Preprocessor_import_all(int a) {
  import_all = a;
}

void Preprocessor_ignore_missing(int a) {
  ignore_missing = a;
}

void Preprocessor_error_as_warning(int a) {
  error_as_warning = a;
}


/* -----------------------------------------------------------------------------
 * Preprocessor_define()
 *
 * Defines a new C preprocessor symbol.   swigmacro specifies whether or not the macro has
 * SWIG macro semantics.
 * ----------------------------------------------------------------------------- */


String *Macro_vararg_name(const_String_or_char_ptr str, const_String_or_char_ptr line) {
  String *argname;
  String *varargname;
  char *s, *dots;

  argname = Copy(str);
  s = Char(argname);
  dots = strchr(s, '.');
  if (!dots) {
    Delete(argname);
    return NULL;
  }

  if (strcmp(dots, "...") != 0) {
    Swig_error(Getfile(line), Getline(line), "Illegal macro argument name '%s'\n", str);
    Delete(argname);
    return NULL;
  }
  if (dots == s) {
    varargname = NewString("__VA_ARGS__");
  } else {
    *dots = '\0';
    varargname = NewString(s);
  }
  Delete(argname);
  return varargname;
}

Hash *Preprocessor_define(const_String_or_char_ptr _str, int swigmacro) {
  String *macroname = 0, *argstr = 0, *macrovalue = 0, *file = 0, *s = 0;
  Hash *macro = 0, *symbols = 0, *m1;
  List *arglist = 0;
  int c, line;
  int varargs = 0;
  String *str;

  assert(cpp);
  assert(_str);

  /* First make sure that string is actually a string */
  if (DohCheck(_str)) {
    s = Copy(_str);
    copy_location(_str, s);
    str = s;
  } else {
    str = NewString((char *) _str);
  }
  Seek(str, 0, SEEK_SET);
  line = Getline(str);
  file = Getfile(str);

  /* Skip over any leading whitespace */
  skip_whitespace(str, 0);

  /* Now look for a macro name */
  macroname = NewStringEmpty();
  copy_location(str, macroname);
  while ((c = Getc(str)) != EOF) {
    if (c == '(') {
      argstr = NewStringEmpty();
      copy_location(str, argstr);
      /* It is a macro.  Go extract its argument string */
      while ((c = Getc(str)) != EOF) {
	if (c == ')')
	  break;
	else
	  Putc(c, argstr);
      }
      if (c != ')') {
	Swig_error(Getfile(argstr), Getline(argstr), "Missing \')\' in macro parameters\n");
	goto macro_error;
      }
      break;
    } else if (isidchar(c) || (c == '%')) {
      Putc(c, macroname);
    } else if (isspace(c)) {
      break;
    } else if (c == '\\') {
      c = Getc(str);
      if (c != '\n') {
	Ungetc(c, str);
	Ungetc('\\', str);
	break;
      }
    } else {
      Ungetc(c, str);
      break;
    }
  }
  if (!swigmacro)
    skip_whitespace(str, 0);
  macrovalue = NewStringEmpty();
  copy_location(str, macrovalue);
  while ((c = Getc(str)) != EOF) {
    Putc(c, macrovalue);
  }

  /* If there are any macro arguments, convert into a list */
  if (argstr) {
    String *argname, *varargname;
    arglist = NewList();
    Seek(argstr, 0, SEEK_SET);
    argname = NewStringEmpty();
    while ((c = Getc(argstr)) != EOF) {
      if (c == ',') {
	varargname = Macro_vararg_name(argname, argstr);
	if (varargname) {
	  Delete(varargname);
	  Swig_error(Getfile(argstr), Getline(argstr), "Variable length macro argument must be last parameter\n");
	} else {
	  Append(arglist, argname);
	}
	Delete(argname);
	argname = NewStringEmpty();
      } else if (isidchar(c) || (c == '.')) {
	Putc(c, argname);
      } else if (!(isspace(c) || (c == '\\'))) {
	Delete(argname);
	Swig_error(Getfile(argstr), Getline(argstr), "Illegal character in macro argument name\n");
	goto macro_error;
      }
    }
    if (Len(argname)) {
      /* Check for varargs */
      varargname = Macro_vararg_name(argname, argstr);
      if (varargname) {
	Append(arglist, varargname);
	Delete(varargname);
	varargs = 1;
      } else {
	Append(arglist, argname);
      }
    }
    Delete(argname);
  }

  if (!swigmacro) {
    Replace(macrovalue, "\\\n", " ", DOH_REPLACE_NOQUOTE);
  }

  /* Look for special # substitutions.   We only consider # that appears
     outside of quotes and comments */

  {
    int state = 0;
    char *cc = Char(macrovalue);
    while (*cc) {
      switch (state) {
      case 0:
	if (*cc == '#')
	  *cc = '\001';
	else if (*cc == '/')
	  state = 10;
	else if (*cc == '\'')
	  state = 20;
	else if (*cc == '\"')
	  state = 30;
	break;
      case 10:
	if (*cc == '*')
	  state = 11;
	else if (*cc == '/')
	  state = 15;
	else {
	  state = 0;
	  cc--;
	}
	break;
      case 11:
	if (*cc == '*')
	  state = 12;
	break;
      case 12:
	if (*cc == '/')
	  state = 0;
	else if (*cc != '*')
	  state = 11;
	break;
      case 15:
	if (*cc == '\n')
	  state = 0;
	break;
      case 20:
	if (*cc == '\'')
	  state = 0;
	if (*cc == '\\')
	  state = 21;
	break;
      case 21:
	state = 20;
	break;
      case 30:
	if (*cc == '\"')
	  state = 0;
	if (*cc == '\\')
	  state = 31;
	break;
      case 31:
	state = 30;
	break;
      default:
	break;
      }
      cc++;
    }
  }

  /* Get rid of whitespace surrounding # */
  /*  Replace(macrovalue,"#","\001",DOH_REPLACE_NOQUOTE); */
  while (strstr(Char(macrovalue), "\001 ")) {
    Replace(macrovalue, "\001 ", "\001", DOH_REPLACE_ANY);
  }
  while (strstr(Char(macrovalue), " \001")) {
    Replace(macrovalue, " \001", "\001", DOH_REPLACE_ANY);
  }
  /* Replace '##' with a special token */
  Replace(macrovalue, "\001\001", "\002", DOH_REPLACE_ANY);
  /* Replace '#@' with a special token */
  Replace(macrovalue, "\001@", "\004", DOH_REPLACE_ANY);
  /* Replace '##@' with a special token */
  Replace(macrovalue, "\002@", "\005", DOH_REPLACE_ANY);

  /* Go create the macro */
  macro = NewHash();
  Setattr(macro, kpp_name, macroname);

  if (arglist) {
    Setattr(macro, kpp_args, arglist);
    Delete(arglist);
    if (varargs) {
      Setattr(macro, kpp_varargs, "1");
    }
  }
  Setattr(macro, kpp_value, macrovalue);
  Setline(macro, line);
  Setfile(macro, file);
  if (swigmacro) {
    Setattr(macro, kpp_swigmacro, "1");
  }
  symbols = Getattr(cpp, kpp_symbols);
  if ((m1 = Getattr(symbols, macroname))) {
    if (!Checkattr(m1, kpp_value, macrovalue)) {
      Swig_error(Getfile(macroname), Getline(macroname), "Macro '%s' redefined,\n", macroname);
      Swig_error(Getfile(m1), Getline(m1), "previous definition of '%s'.\n", macroname);
      goto macro_error;
    }
  } else {
    Setattr(symbols, macroname, macro);
    Delete(macro);
  }

  Delete(macroname);
  Delete(macrovalue);

  Delete(str);
  Delete(argstr);
  return macro;

macro_error:
  Delete(str);
  Delete(argstr);
  Delete(arglist);
  Delete(macroname);
  Delete(macrovalue);
  return 0;
}

/* -----------------------------------------------------------------------------
 * Preprocessor_undef()
 *
 * Undefines a macro.
 * ----------------------------------------------------------------------------- */
void Preprocessor_undef(const_String_or_char_ptr str) {
  Hash *symbols;
  assert(cpp);
  symbols = Getattr(cpp, kpp_symbols);
  Delattr(symbols, str);
}

/* -----------------------------------------------------------------------------
 * find_args()
 *
 * Isolates macro arguments and returns them in a list.   For each argument,
 * leading and trailing whitespace is stripped (ala K&R, pg. 230).
 * ----------------------------------------------------------------------------- */
static List *find_args(String *s, int ismacro, String *macro_name) {
  List *args;
  String *str;
  int c, level;
  long pos;

  /* Create a new list */
  args = NewList();
  copy_location(s, args);

  /* First look for a '(' */
  pos = Tell(s);
  skip_whitespace(s, 0);

  /* Now see if the next character is a '(' */
  c = Getc(s);
  if (c != '(') {
    /* Not a macro, bail out now! */
    Seek(s, pos, SEEK_SET);
    Delete(args);
    return 0;
  }
  c = Getc(s);
  /* Okay.  This appears to be a macro so we will start isolating arguments */
  while (c != EOF) {
    if (isspace(c)) {
      skip_whitespace(s, 0);	/* Skip leading whitespace */
      c = Getc(s);
    }
    str = NewStringEmpty();
    copy_location(s, str);
    level = 0;
    while (c != EOF) {
      if (c == '\"') {
	Putc(c, str);
	skip_tochar(s, '\"', str);
	c = Getc(s);
	continue;
      } else if (c == '\'') {
	Putc(c, str);
	skip_tochar(s, '\'', str);
	c = Getc(s);
	continue;
      }
      if ((c == ',') && (level == 0))
	break;
      if ((c == ')') && (level == 0))
	break;
      Putc(c, str);
      if (c == '(')
	level++;
      if (c == ')')
	level--;
      c = Getc(s);
    }
    if (level > 0) {
      goto unterm;
    }
    Chop(str);
    if (Len(args) || Len(str))
      Append(args, str);
    Delete(str);

    /*    if (Len(str) && (c != ')'))
       Append(args,str); */

    if (c == ')')
      return args;
    c = Getc(s);
  }
unterm:
  if (ismacro)
    Swig_error(Getfile(args), Getline(args), "Unterminated call invoking macro '%s'\n", macro_name);
  else
    Swig_error(Getfile(args), Getline(args), "Unterminated call to '%s'\n", macro_name);
  return args;
}

/* -----------------------------------------------------------------------------
 * DOH *get_filename()
 *
 * Read a filename from str.   A filename can be enclosed in quotes, angle brackets,
 * or bare.
 * ----------------------------------------------------------------------------- */

static String *get_filename(String *str, int *sysfile) {
  String *fn;
  int c;

  fn = NewStringEmpty();
  copy_location(str, fn);
  c = Getc(str);
  *sysfile = 0;
  if (c == '\"') {
    while (((c = Getc(str)) != EOF) && (c != '\"'))
      Putc(c, fn);
  } else if (c == '<') {
    *sysfile = 1;
    while (((c = Getc(str)) != EOF) && (c != '>'))
      Putc(c, fn);
  } else {
    String *preprocessed_str;
    Putc(c, fn);
    while (((c = Getc(str)) != EOF) && (!isspace(c)))
      Putc(c, fn);
    if (isspace(c))
      Ungetc(c, str);
    preprocessed_str = Preprocessor_replace(fn);
    Seek(preprocessed_str, 0, SEEK_SET);
    Delete(fn);

    fn = NewStringEmpty();
    copy_location(preprocessed_str, fn);
    c = Getc(preprocessed_str);
    if (c == '\"') {
      while (((c = Getc(preprocessed_str)) != EOF) && (c != '\"'))
	Putc(c, fn);
    } else if (c == '<') {
      *sysfile = 1;
      while (((c = Getc(preprocessed_str)) != EOF) && (c != '>'))
	Putc(c, fn);
    } else {
      fn = Copy(preprocessed_str);
    }
    Delete(preprocessed_str);
  }
  Swig_filename_unescape(fn);
  Swig_filename_correct(fn);
  Seek(fn, 0, SEEK_SET);
  return fn;
}

static String *get_options(String *str) {
  int c;
  c = Getc(str);
  if (c == '(') {
    String *opt;
    int level = 1;
    opt = NewString("(");
    while (((c = Getc(str)) != EOF)) {
      Putc(c, opt);
      if (c == ')') {
	level--;
	if (!level)
	  return opt;
      }
      if (c == '(')
	level++;
    }
    Delete(opt);
    return 0;
  } else {
    Ungetc(c, str);
    return 0;
  }
}

/* -----------------------------------------------------------------------------
 * expand_macro()
 *
 * Perform macro expansion and return a new string.  Returns NULL if some sort
 * of error occurred.
 * name - name of the macro
 * args - arguments passed to the macro
 * line_file - only used for line/file name when reporting errors
 * ----------------------------------------------------------------------------- */

static String *expand_macro(String *name, List *args, String *line_file) {
  String *ns;
  DOH *symbols, *macro, *margs, *mvalue, *temp, *tempa, *e;
  int i, l;
  int isvarargs = 0;

  symbols = Getattr(cpp, kpp_symbols);
  if (!symbols)
    return 0;

  /* See if the name is actually defined */
  macro = Getattr(symbols, name);
  if (!macro)
    return 0;

  if (macro_level == 0) {
    /* Store the start of the macro should the macro contain __LINE__ and __FILE__ for expansion */
    macro_start_line = Getline(args ? args : line_file);
    macro_start_file = Getfile(args ? args : line_file);
  }
  macro_level++;

  if (Getattr(macro, kpp_expanded)) {
    ns = NewStringEmpty();
    Append(ns, name);
    if (args) {
      int lenargs = Len(args);
      if (lenargs)
	Putc('(', ns);
      for (i = 0; i < lenargs; i++) {
	Append(ns, Getitem(args, i));
	if (i < (lenargs - 1))
	  Putc(',', ns);
      }
      if (i)
	Putc(')', ns);
    }
    macro_level--;
    return ns;
  }

  /* Get macro arguments and value */
  mvalue = Getattr(macro, kpp_value);
  assert(mvalue);
  margs = Getattr(macro, kpp_args);

  if (args && Getattr(macro, kpp_varargs)) {
    isvarargs = 1;
    /* Variable length argument macro.  We need to collect all of the extra arguments into a single argument */
    if (Len(args) >= (Len(margs) - 1)) {
      int i;
      int vi, na;
      String *vararg = NewStringEmpty();
      vi = Len(margs) - 1;
      na = Len(args);
      for (i = vi; i < na; i++) {
	Append(vararg, Getitem(args, i));
	if ((i + 1) < na) {
	  Append(vararg, ",");
	}
      }
      /* Remove arguments */
      for (i = vi; i < na; i++) {
	Delitem(args, vi);
      }
      Append(args, vararg);
      Delete(vararg);
    }
  }
  /* If there are arguments, see if they match what we were given */
  if (args && (margs) && (Len(margs) != Len(args))) {
    if (Len(margs) > (1 + isvarargs))
      Swig_error(macro_start_file, macro_start_line, "Macro '%s' expects %d arguments\n", name, Len(margs) - isvarargs);
    else if (Len(margs) == (1 + isvarargs))
      Swig_error(macro_start_file, macro_start_line, "Macro '%s' expects 1 argument\n", name);
    else
      Swig_error(macro_start_file, macro_start_line, "Macro '%s' expects no arguments\n", name);
    macro_level--;
    return 0;
  }

  /* If the macro expects arguments, but none were supplied, we leave it in place */
  if (!args && (margs) && Len(margs) > 0) {
    macro_level--;
    return NewString(name);
  }

  /* Copy the macro value */
  ns = Copy(mvalue);
  copy_location(mvalue, ns);

  /* Tag the macro as being expanded.   This is to avoid recursion in
     macro expansion */

  temp = NewStringEmpty();
  tempa = NewStringEmpty();
  if (args && margs) {
    l = Len(margs);
    for (i = 0; i < l; i++) {
      DOH *arg, *aname;
      String *reparg;
      arg = Getitem(args, i);	/* Get an argument value */
      reparg = Preprocessor_replace(arg);
      aname = Getitem(margs, i);	/* Get macro argument name */
      if (strstr(Char(ns), "\001")) {
	/* Try to replace a quoted version of the argument */
	Clear(temp);
	Clear(tempa);
	Printf(temp, "\001%s", aname);
	Printf(tempa, "\"%s\"", arg);
	Replace(ns, temp, tempa, DOH_REPLACE_ID_END);
      }
      if (strstr(Char(ns), "\002")) {
	/* Look for concatenation tokens */
	Clear(temp);
	Clear(tempa);
	Printf(temp, "\002%s", aname);
	Append(tempa, "\002\003");
	Replace(ns, temp, tempa, DOH_REPLACE_ID_END);
	Clear(temp);
	Clear(tempa);
	Printf(temp, "%s\002", aname);
	Append(tempa, "\003\002");
	Replace(ns, temp, tempa, DOH_REPLACE_ID_BEGIN);
      }

      /* Non-standard macro expansion.   The value `x` is replaced by a quoted
         version of the argument except that if the argument is already quoted
         nothing happens */

      if (strchr(Char(ns), '`')) {
	String *rep;
	char *c;
	Clear(temp);
	Printf(temp, "`%s`", aname);
	c = Char(arg);
	if (*c == '\"') {
	  rep = arg;
	} else {
	  Clear(tempa);
	  Printf(tempa, "\"%s\"", arg);
	  rep = tempa;
	}
	Replace(ns, temp, rep, DOH_REPLACE_ANY);
      }

      /* Non-standard mangle expansions.  
         The #@Name is replaced by mangle_arg(Name). */
      if (strstr(Char(ns), "\004")) {
	String *marg = Swig_string_mangle(arg);
	Clear(temp);
	Printf(temp, "\004%s", aname);
	Replace(ns, temp, marg, DOH_REPLACE_ID_END);
	Delete(marg);
      }
      if (strstr(Char(ns), "\005")) {
	String *marg = Swig_string_mangle(arg);
	Clear(temp);
	Clear(tempa);
	Printf(temp, "\005%s", aname);
	Printf(tempa, "\"%s\"", marg);
	Replace(ns, temp, tempa, DOH_REPLACE_ID_END);
	Delete(marg);
      }

      if (isvarargs && i == l - 1 && Len(arg) == 0) {
	/* Zero length varargs macro argument.   We search for commas that might appear before and nuke them */
	char *a, *s, *t, *name;
	int namelen;
	s = Char(ns);
	name = Char(aname);
	namelen = Len(aname);
	a = strstr(s, name);
	while (a) {
	  char ca = a[namelen + 1];
	  if (!isidchar((int) ca)) {
	    /* Matched the entire vararg name, not just a prefix */
	    t = a - 1;
	    if (*t == '\002') {
	      t--;
	      while (t >= s) {
		if (isspace((int) *t))
		  t--;
		else if (*t == ',') {
		  *t = ' ';
		} else
		  break;
	      }
	    }
	  }
	  a = strstr(a + namelen, name);
	}
      }
      /*      Replace(ns, aname, arg, DOH_REPLACE_ID); */
      Replace(ns, aname, reparg, DOH_REPLACE_ID);	/* Replace expanded args */
      Replace(ns, "\003", arg, DOH_REPLACE_ANY);	/* Replace unexpanded arg */
      Delete(reparg);
    }
  }
  Replace(ns, "\002", "", DOH_REPLACE_ANY);	/* Get rid of concatenation tokens */
  Replace(ns, "\001", "#", DOH_REPLACE_ANY);	/* Put # back (non-standard C) */
  Replace(ns, "\004", "#@", DOH_REPLACE_ANY);	/* Put # back (non-standard C) */

  /* Expand this macro even further */
  Setattr(macro, kpp_expanded, "1");

  e = Preprocessor_replace(ns);

  Delattr(macro, kpp_expanded);
  Delete(ns);

  if (Getattr(macro, kpp_swigmacro)) {
    String *g;
    String *f = NewStringEmpty();
    Seek(e, 0, SEEK_SET);
    copy_location(macro, e);
    g = Preprocessor_parse(e);

#if 0
    /* Drop the macro in place, but with a marker around it */
    Printf(f, "/*@%s,%d,%s@*/%s/*@@*/", Getfile(macro), Getline(macro), name, g);
#else
    /* Use simplified around markers to properly count lines in cscanner.c */
    if (strchr(Char(g), '\n')) {
      Printf(f, "/*@SWIG:%s,%d,%s@*/%s/*@SWIG@*/", Getfile(macro), Getline(macro), name, g);
#if 0
      Printf(f, "/*@SWIG:%s@*/%s/*@SWIG@*/", name, g);
#endif
    } else {
      Append(f, g);
    }
#endif

    Delete(g);
    Delete(e);
    e = f;
  }
  macro_level--;
  Delete(temp);
  Delete(tempa);
  return e;
}

/* -----------------------------------------------------------------------------
<<<<<<< HEAD
 * evaluate_args()
 *
 * Evaluate the arguments of a macro 
 * ----------------------------------------------------------------------------- */

List *evaluate_args(List *x) {
  Iterator i;
  List *nl = NewList();

  for (i = First(x); i.item; i = Next(i)) {
    Append(nl, Preprocessor_replace(i.item));
  }
  return nl;
}

/* -----------------------------------------------------------------------------
=======
>>>>>>> e464aa02
 * DOH *Preprocessor_replace(DOH *s)
 *
 * Performs a macro substitution on a string s.  Returns a new string with
 * substitutions applied.   This function works by walking down s and looking
 * for identifiers.   When found, a check is made to see if they are macros
 * which are then expanded.
 * ----------------------------------------------------------------------------- */

/* #define SWIG_PUT_BUFF  */

static DOH *Preprocessor_replace(DOH *s) {
  DOH *ns, *symbols, *m;
  int c, i, state = 0;
  String *id = NewStringEmpty();

  assert(cpp);
  symbols = Getattr(cpp, kpp_symbols);

  ns = NewStringEmpty();
  copy_location(s, ns);
  Seek(s, 0, SEEK_SET);

  /* Try to locate identifiers in s and replace them with macro replacements */
  while ((c = Getc(s)) != EOF) {
    switch (state) {
    case 0:
      if (isidentifier(c)) {
	Clear(id);
	Putc(c, id);
	state = 4;
      } else if (c == '%') {
	Clear(id);
	Putc(c, id);
	state = 2;
      } else if (c == '#') {
	Clear(id);
	Putc(c, id);
	state = 4;
      } else if (c == '\"') {
	Putc(c, ns);
	skip_tochar(s, '\"', ns);
      } else if (c == '\'') {
	Putc(c, ns);
	skip_tochar(s, '\'', ns);
      } else if (c == '/') {
	Putc(c, ns);
	state = 10;
      } else if (c == '\\') {
	Putc(c, ns);
	c = Getc(s);
	if (c == '\n') {
	  Putc(c, ns);
	} else {
	  Ungetc(c, s);
	}
      } else if (c == '\n') {
	Putc(c, ns);
	expand_defined_operator = 0;
      } else {
	Putc(c, ns);
      }
      break;
    case 2:
      /* Found '%#' */
      if (c == '#') {
	Putc(c, id);
	state = 4;
      } else {
	Ungetc(c, s);
	state = 4;
      }
      break;
    case 4:			/* An identifier */
      if (isidchar(c)) {
	Putc(c, id);
	state = 4;
      } else {
	/* We found the end of a valid identifier */
	Ungetc(c, s);
	/* See if this is the special "defined" operator */
       	if (Equal(kpp_defined, id)) {
	  if (expand_defined_operator) {
	    int lenargs = 0;
	    DOH *args = 0;
	    /* See whether or not a parenthesis has been used */
	    skip_whitespace(s, 0);
	    c = Getc(s);
	    if (c == '(') {
	      Ungetc(c, s);
	      args = find_args(s, 0, kpp_defined);
	    } else if (isidchar(c)) {
	      DOH *arg = NewStringEmpty();
	      args = NewList();
	      Putc(c, arg);
	      while (((c = Getc(s)) != EOF)) {
		if (!isidchar(c)) {
		  Ungetc(c, s);
		  break;
		}
		Putc(c, arg);
	      }
	      if (Len(arg))
		Append(args, arg);
	      Delete(arg);
	    } else {
	      Seek(s, -1, SEEK_CUR);
	    }
	    lenargs = Len(args);
	    if ((!args) || (!lenargs)) {
	      /* This is not a defined() operator. */
	      Append(ns, id);
	      state = 0;
	      break;
	    }
	    for (i = 0; i < lenargs; i++) {
	      DOH *o = Getitem(args, i);
	      if (!Getattr(symbols, o)) {
		break;
	      }
	    }
	    if (i < lenargs)
	      Putc('0', ns);
	    else
	      Putc('1', ns);
	    Delete(args);
	  } else {
	    Append(ns, id);
	  }
	  state = 0;
	  break;
	} else if (Equal(kpp_LINE, id)) {
	  Printf(ns, "%d", macro_level > 0 ? macro_start_line : Getline(s));
	  state = 0;
	  break;
	} else if (Equal(kpp_FILE, id)) {
	  String *fn = Copy(macro_level > 0 ? macro_start_file : Getfile(s));
	  Replaceall(fn, "\\", "\\\\");
	  Printf(ns, "\"%s\"", fn);
	  Delete(fn);
	  state = 0;
	  break;
	} else if (Equal(kpp_hash_if, id) || Equal(kpp_hash_elif, id)) {
	  expand_defined_operator = 1;
	  Append(ns, id);
	  /*
	} else if (Equal("%#if", id) || Equal("%#ifdef", id)) {
	  Swig_warning(998, Getfile(s), Getline(s), "Found: %s preprocessor directive.\n", id);
	  Append(ns, id);
	} else if (Equal("#ifdef", id) || Equal("#ifndef", id)) {
	  Swig_warning(998, Getfile(s), Getline(s), "The %s preprocessor directive does not work in macros, try #if instead.\n", id);
	  Append(ns, id);
	  */
	} else if ((m = Getattr(symbols, id))) {
	  /* See if the macro is defined in the preprocessor symbol table */
	  DOH *args = 0;
	  DOH *e;
	  int macro_additional_lines = 0;
	  /* See if the macro expects arguments */
	  if (Getattr(m, kpp_args)) {
	    /* Yep.  We need to go find the arguments and do a substitution */
	    int line = Getline(s);
	    args = find_args(s, 1, id);
	    macro_additional_lines = Getline(s) - line;
	    assert(macro_additional_lines >= 0);
	    if (!Len(args)) {
	      Delete(args);
	      args = 0;
	    }
	  } else {
	    args = 0;
	  }
	  e = expand_macro(id, args, s);
	  if (e) {
	    Append(ns, e);
	  }
	  while (macro_additional_lines--) {
	    Putc('\n', ns);
	  }
	  Delete(e);
	  Delete(args);
	} else {
	  Append(ns, id);
	}
	state = 0;
      }
      break;
    case 10:
      if (c == '/')
	state = 11;
      else if (c == '*')
	state = 12;
      else {
	Ungetc(c, s);
	state = 0;
	break;
      }
      Putc(c, ns);
      break;
    case 11:
      /* in C++ comment */
      Putc(c, ns);
      if (c == '\n') {
	expand_defined_operator = 0;
	state = 0;
      }
      break;
    case 12:
      /* in C comment */
      Putc(c, ns);
      if (c == '*')
	state = 13;
      break;
    case 13:
      Putc(c, ns);
      if (c == '/')
	state = 0;
      else if (c != '*')
	state = 12;
      break;
    default:
      state = 0;
      break;
    }
  }

  /* Identifier at the end */
  if (state == 2 || state == 4) {
    /* See if this is the special "defined" operator */
    if (Equal(kpp_defined, id)) {
      Swig_error(Getfile(s), Getline(s), "No arguments given to defined()\n");
    } else if (Equal(kpp_LINE, id)) {
      Printf(ns, "%d", macro_level > 0 ? macro_start_line : Getline(s));
    } else if (Equal(kpp_FILE, id)) {
      String *fn = Copy(macro_level > 0 ? macro_start_file : Getfile(s));
      Replaceall(fn, "\\", "\\\\");
      Printf(ns, "\"%s\"", fn);
      Delete(fn);
    } else if ((m = Getattr(symbols, id))) {
      DOH *e;
      /* Yes.  There is a macro here */
      /* See if the macro expects arguments */
      /*      if (Getattr(m,"args")) {
         Swig_error(Getfile(id),Getline(id),"Macro arguments expected.\n");
         } */
      e = expand_macro(id, 0, s);
      if (e)
	Append(ns, e);
      Delete(e);
    } else {
      Append(ns, id);
    }
  }
  Delete(id);
  return ns;
}


/* -----------------------------------------------------------------------------
 * int checkpp_id(DOH *s)
 *
 * Checks the string s to see if it contains any unresolved identifiers.  This
 * function contains the heuristic that determines whether or not a macro
 * definition passes through the preprocessor as a constant declaration.
 * ----------------------------------------------------------------------------- */
static int checkpp_id(DOH *s) {
  int c;
  int hastok = 0;
  Scanner *scan = id_scan;

  Seek(s, 0, SEEK_SET);

  Scanner_clear(scan);
  s = Copy(s);
  Seek(s, SEEK_SET, 0);
  Scanner_push(scan, s);
  while ((c = Scanner_token(scan))) {
    hastok = 1;
    if ((c == SWIG_TOKEN_ID) || (c == SWIG_TOKEN_LBRACE) || (c == SWIG_TOKEN_RBRACE))
      return 1;
  }
  if (!hastok)
    return 1;
  return 0;
}

/* addline().  Utility function for adding lines to a chunk */
static void addline(DOH *s1, DOH *s2, int allow) {
  if (allow) {
    Append(s1, s2);
  } else {
    char *c = Char(s2);
    while (*c) {
      if (*c == '\n')
	Putc('\n', s1);
      c++;
    }
  }
}

static void add_chunk(DOH *ns, DOH *chunk, int allow) {
  DOH *echunk;
  Seek(chunk, 0, SEEK_SET);
  if (allow) {
    echunk = Preprocessor_replace(chunk);
    addline(ns, echunk, allow);
    Delete(echunk);
  } else {
    addline(ns, chunk, 0);
  }
  Clear(chunk);
}

/*
  push/pop_imported(): helper functions for defining and undefining
  SWIGIMPORTED (when %importing a file).
 */
static void push_imported() {
  if (imported_depth == 0) {
    Preprocessor_define("SWIGIMPORTED 1", 0);
  }
  ++imported_depth;
}

static void pop_imported() {
  --imported_depth;
  if (imported_depth == 0) {
    Preprocessor_undef("SWIGIMPORTED");
  }
}


/* -----------------------------------------------------------------------------
 * Preprocessor_parse()
 *
 * Parses the string s.  Returns a new string containing the preprocessed version.
 *
 * Parsing rules :
 *       1.  Lines starting with # are C preprocessor directives
 *       2.  Macro expansion inside strings is not allowed
 *       3.  All code inside false conditionals is changed to blank lines
 *       4.  Code in %{, %} is not parsed because it may need to be
 *           included inline (with all preprocessor directives included).
 * ----------------------------------------------------------------------------- */

String *Preprocessor_parse(String *s) {
  String *ns;			/* New string containing the preprocessed text */
  String *chunk, *decl;
  Hash *symbols;
  String *id = 0, *value = 0, *comment = 0;
  int i, state, e, c;
  int start_line = 0;
  int allow = 1;
  int level = 0;
  int dlevel = 0;
  int filelevel = 0;
  int mask = 0;
  int start_level = 0;
  int cpp_lines = 0;
  int cond_lines[256];

  /* Blow away all carriage returns */
  Replace(s, "\015", "", DOH_REPLACE_ANY);

  ns = NewStringEmpty();	/* Return result */

  decl = NewStringEmpty();
  id = NewStringEmpty();
  value = NewStringEmpty();
  comment = NewStringEmpty();
  chunk = NewStringEmpty();
  copy_location(s, chunk);
  copy_location(s, ns);
  symbols = Getattr(cpp, kpp_symbols);

  state = 0;
  while ((c = Getc(s)) != EOF) {
    switch (state) {
    case 0:			/* Initial state - in first column */
      /* Look for C preprocessor directives.   Otherwise, go directly to state 1 */
      if (c == '#') {
	copy_location(s, chunk);
	add_chunk(ns, chunk, allow);
	cpp_lines = 1;
	state = 40;
      } else if (isspace(c)) {
	Putc(c, chunk);
	skip_whitespace(s, chunk);
      } else {
	state = 1;
	Ungetc(c, s);
      }
      break;
    case 1:			/* Non-preprocessor directive */
      /* Look for SWIG directives */
      if (c == '%') {
	state = 100;
	break;
      }
      Putc(c, chunk);
      if (c == '\n')
	state = 0;
      else if (c == '\"') {
	start_line = Getline(s);
	if (skip_tochar(s, '\"', chunk) < 0) {
	  Swig_error(Getfile(s), -1, "Unterminated string constant starting at line %d\n", start_line);
	}
      } else if (c == '\'') {
	start_line = Getline(s);
	if (skip_tochar(s, '\'', chunk) < 0) {
	  Swig_error(Getfile(s), -1, "Unterminated character constant starting at line %d\n", start_line);
	}
      } else if (c == '/')
	state = 30;		/* Comment */
      break;

    case 30:			/* Possibly a comment string of some sort */
      start_line = Getline(s);
      Putc(c, chunk);
      if (c == '/')
	state = 31;
      else if (c == '*')
	state = 32;
      else
	state = 1;
      break;
    case 31:
      Putc(c, chunk);
      if (c == '\n')
	state = 0;
      break;
    case 32:
      Putc(c, chunk);
      if (c == '*')
	state = 33;
      break;
    case 33:
      Putc(c, chunk);
      if (c == '/')
	state = 1;
      else if (c != '*')
	state = 32;
      break;

    case 40:			/* Start of a C preprocessor directive */
      if (c == '\n') {
	Putc('\n', chunk);
	state = 0;
      } else if (isspace(c)) {
	state = 40;
      } else {
	/* Got the start of a preprocessor directive */
	Ungetc(c, s);
	Clear(id);
	copy_location(s, id);
	state = 41;
      }
      break;

    case 41:			/* Build up the name of the preprocessor directive */
      if ((isspace(c) || (!isalpha(c)))) {
	Clear(value);
	Clear(comment);
	if (c == '\n') {
	  Ungetc(c, s);
	  state = 50;
	} else {
	  state = 42;
	  if (!isspace(c)) {
	    Ungetc(c, s);
	  }
	}

	copy_location(s, value);
	break;
      }
      Putc(c, id);
      break;

    case 42:			/* Strip any leading space before preprocessor value */
      if (isspace(c)) {
	if (c == '\n') {
	  Ungetc(c, s);
	  state = 50;
	}
	break;
      }
      state = 43;
      /* no break intended here */

    case 43:
      /* Get preprocessor value */
      if (c == '\n') {
	Ungetc(c, s);
	state = 50;
      } else if (c == '/') {
	state = 45;
      } else if (c == '\"') {
	Putc(c, value);
	skip_tochar(s, '\"', value);
      } else if (c == '\'') {
	Putc(c, value);
	skip_tochar(s, '\'', value);
      } else {
	Putc(c, value);
	if (c == '\\')
	  state = 44;
      }
      break;

    case 44:
      if (c == '\n') {
	Putc(c, value);
	cpp_lines++;
      } else {
	Ungetc(c, s);
      }
      state = 43;
      break;

      /* States 45-48 are used to remove, but retain comments from macro values.  The comments
         will be placed in the output in an alternative form */

    case 45:
      if (c == '/')
	state = 46;
      else if (c == '*')
	state = 47;
      else if (c == '\n') {
	Putc('/', value);
	Ungetc(c, s);
	state = 50;
      } else {
	Putc('/', value);
	Putc(c, value);
	state = 43;
      }
      break;
    case 46: /* in C++ comment */
      if (c == '\n') {
	Ungetc(c, s);
	state = 50;
      } else
	Putc(c, comment);
      break;
    case 47: /* in C comment */
      if (c == '*')
	state = 48;
      else
	Putc(c, comment);
      break;
    case 48:
      if (c == '/')
	state = 43;
      else if (c == '*')
	Putc(c, comment);
      else {
	Putc('*', comment);
	Putc(c, comment);
	state = 47;
      }
      break;
    case 50:
      /* Check for various preprocessor directives */
      Chop(value);
      if (Equal(id, kpp_define)) {
	if (allow) {
	  DOH *m, *v, *v1;
	  Seek(value, 0, SEEK_SET);
	  m = Preprocessor_define(value, 0);
	  if ((m) && !(Getattr(m, kpp_args))) {
	    v = Copy(Getattr(m, kpp_value));
	    copy_location(m, v);
	    if (Len(v)) {
	      Swig_error_silent(1);
	      v1 = Preprocessor_replace(v);
	      Swig_error_silent(0);
	      /*              Printf(stdout,"checking '%s'\n", v1); */
	      if (!checkpp_id(v1)) {
		if (Len(comment) == 0)
		  Printf(ns, "%%constant %s = %s;\n", Getattr(m, kpp_name), v1);
		else
		  Printf(ns, "%%constant %s = %s; /*%s*/\n", Getattr(m, kpp_name), v1, comment);
		cpp_lines--;
	      }
	      Delete(v1);
	    }
	    Delete(v);
	  }
	}
      } else if (Equal(id, kpp_undef)) {
	if (allow)
	  Preprocessor_undef(value);
      } else if (Equal(id, kpp_ifdef)) {
	cond_lines[level] = Getline(id);
	level++;
	if (allow) {
	  start_level = level;
	  if (Len(value) > 0) {
	    /* See if the identifier is in the hash table */
	    if (!Getattr(symbols, value))
	      allow = 0;
	  } else {
	    Swig_error(Getfile(s), Getline(id), "Missing identifier for #ifdef.\n");
	    allow = 0;
	  }
	  mask = 1;
	}
      } else if (Equal(id, kpp_ifndef)) {
	cond_lines[level] = Getline(id);
	level++;
	if (allow) {
	  start_level = level;
	  if (Len(value) > 0) {
	    /* See if the identifier is in the hash table */
	    if (Getattr(symbols, value))
	      allow = 0;
	  } else {
	    Swig_error(Getfile(s), Getline(id), "Missing identifier for #ifndef.\n");
	    allow = 0;
	  }
	  mask = 1;
	}
      } else if (Equal(id, kpp_else)) {
	if (level <= 0) {
	  Swig_error(Getfile(s), Getline(id), "Misplaced #else.\n");
	} else {
	  cond_lines[level - 1] = Getline(id);
	  if (Len(value) != 0)
	    Swig_warning(WARN_PP_UNEXPECTED_TOKENS, Getfile(s), Getline(id), "Unexpected tokens after #else directive.\n");
	  if (allow) {
	    allow = 0;
	    mask = 0;
	  } else if (level == start_level) {
	    allow = 1 * mask;
	  }
	}
      } else if (Equal(id, kpp_endif)) {
	level--;
	if (level < 0) {
	  Swig_error(Getfile(id), Getline(id), "Extraneous #endif.\n");
	  level = 0;
	} else {
	  if (level < start_level) {
	    if (Len(value) != 0)
	      Swig_warning(WARN_PP_UNEXPECTED_TOKENS, Getfile(s), Getline(id), "Unexpected tokens after #endif directive.\n");
	    allow = 1;
	    start_level--;
	  }
	}
      } else if (Equal(id, kpp_if)) {
	cond_lines[level] = Getline(id);
	level++;
	if (allow) {
	  int val;
	  String *sval;
	  expand_defined_operator = 1;
	  sval = Preprocessor_replace(value);
	  start_level = level;
	  Seek(sval, 0, SEEK_SET);
	  /*      Printf(stdout,"Evaluating '%s'\n", sval); */
	  if (Len(sval) > 0) {
	    val = Preprocessor_expr(sval, &e);
	    if (e) {
	      char *msg = Preprocessor_expr_error();
	      Seek(value, 0, SEEK_SET);
	      Swig_warning(WARN_PP_EVALUATION, Getfile(value), Getline(value), "Could not evaluate expression '%s'\n", value);
	      if (msg)
		Swig_warning(WARN_PP_EVALUATION, Getfile(value), Getline(value), "Error: '%s'\n", msg);
	      allow = 0;
	    } else {
	      if (val == 0)
		allow = 0;
	    }
	  } else {
	    Swig_error(Getfile(s), Getline(id), "Missing expression for #if.\n");
	    allow = 0;
	  }
	  expand_defined_operator = 0;
	  mask = 1;
	}
      } else if (Equal(id, kpp_elif)) {
	if (level == 0) {
	  Swig_error(Getfile(s), Getline(id), "Misplaced #elif.\n");
	} else {
	  cond_lines[level - 1] = Getline(id);
	  if (allow) {
	    allow = 0;
	    mask = 0;
	  } else if (level == start_level) {
	    int val;
	    String *sval;
	    expand_defined_operator = 1;
	    sval = Preprocessor_replace(value);
	    Seek(sval, 0, SEEK_SET);
	    if (Len(sval) > 0) {
	      val = Preprocessor_expr(sval, &e);
	      if (e) {
		char *msg = Preprocessor_expr_error();
		Seek(value, 0, SEEK_SET);
		Swig_warning(WARN_PP_EVALUATION, Getfile(value), Getline(value), "Could not evaluate expression '%s'\n", value);
		if (msg)
		  Swig_warning(WARN_PP_EVALUATION, Getfile(value), Getline(value), "Error: '%s'\n", msg);
		allow = 0;
	      } else {
		if (val)
		  allow = 1 * mask;
		else
		  allow = 0;
	      }
	    } else {
	      Swig_error(Getfile(s), Getline(id), "Missing expression for #elif.\n");
	      allow = 0;
	    }
	    expand_defined_operator = 0;
	  }
	}
      } else if (Equal(id, kpp_warning)) {
	if (allow) {
	  Swig_warning(WARN_PP_CPP_WARNING, Getfile(s), Getline(id), "CPP #warning, \"%s\".\n", value);
	}
      } else if (Equal(id, kpp_error)) {
	if (allow) {
	  if (error_as_warning) {
	    Swig_warning(WARN_PP_CPP_ERROR, Getfile(s), Getline(id), "CPP #error \"%s\".\n", value);
	  } else {
	    Swig_error(Getfile(s), Getline(id), "CPP #error \"%s\". Use the -cpperraswarn option to continue swig processing.\n", value);
	  }
	}
      } else if (Equal(id, kpp_line)) {
      } else if (Equal(id, kpp_include)) {
	if (((include_all) || (import_all)) && (allow)) {
	  String *s1, *s2, *fn;
	  char *dirname;
	  int sysfile = 0;
	  if (include_all && import_all) {
	    Swig_warning(WARN_PP_INCLUDEALL_IMPORTALL, Getfile(s), Getline(id), "Both includeall and importall are defined: using includeall.\n");
	    import_all = 0;
	  }
	  Seek(value, 0, SEEK_SET);
	  fn = get_filename(value, &sysfile);
	  s1 = cpp_include(fn, sysfile);
	  if (s1) {
	    if (include_all)
	      Printf(ns, "%%includefile \"%s\" %%beginfile\n", Swig_filename_escape(Swig_last_file()));
	    else if (import_all) {
	      Printf(ns, "%%importfile \"%s\" %%beginfile\n", Swig_filename_escape(Swig_last_file()));
	      push_imported();
	    }

	    /* See if the filename has a directory component */
	    dirname = Swig_file_dirname(Swig_last_file());
	    if (sysfile || !strlen(dirname))
	      dirname = 0;
	    if (dirname) {
	      dirname[strlen(dirname) - 1] = 0;	/* Kill trailing directory delimiter */
	      Swig_push_directory(dirname);
	    }
	    s2 = Preprocessor_parse(s1);
	    addline(ns, s2, allow);
	    Append(ns, "%endoffile");
	    if (dirname) {
	      Swig_pop_directory();
	    }
	    if (import_all) {
	      pop_imported();
	    }
	    Delete(s2);
	    Delete(s1);
	  }
	  Delete(fn);
	}
      } else if (Equal(id, kpp_pragma)) {
	if (Strncmp(value, "SWIG ", 5) == 0) {
	  char *c = Char(value) + 5;
	  while (*c && (isspace((int) *c)))
	    c++;
	  if (*c) {
	    if (strncmp(c, "nowarn=", 7) == 0) {
	      String *val = NewString(c + 7);
	      String *nowarn = Preprocessor_replace(val);
	      Swig_warnfilter(nowarn, 1);
	      Delete(nowarn);
	      Delete(val);
	    } else if (strncmp(c, "cpperraswarn=", 13) == 0) {
	      error_as_warning = atoi(c + 13);
	    } else {
              Swig_error(Getfile(s), Getline(id), "Unknown SWIG pragma: %s\n", c);
            }
	  }
	}
      } else if (Equal(id, kpp_level)) {
	Swig_error(Getfile(s), Getline(id), "cpp debug: level = %d, startlevel = %d\n", level, start_level);
      }
      for (i = 0; i < cpp_lines; i++)
	Putc('\n', ns);
      state = 0;
      break;

      /* SWIG directives  */
    case 100:
      /* %{,%} block  */
      if (c == '{') {
	start_line = Getline(s);
	copy_location(s, chunk);
	add_chunk(ns, chunk, allow);
	Putc('%', chunk);
	Putc(c, chunk);
	state = 105;
      }
      /* %#cpp -  an embedded C preprocessor directive (we strip off the %)  */
      else if (c == '#') {
	add_chunk(ns, chunk, allow);
	Putc(c, chunk);
	state = 107;
      } else if (isidentifier(c)) {
	Clear(decl);
	Putc('%', decl);
	Putc(c, decl);
	state = 110;
      } else {
	Putc('%', chunk);
	Putc(c, chunk);
	state = 1;
      }
      break;

    case 105:
      Putc(c, chunk);
      if (c == '%')
	state = 106;
      break;

    case 106:
      Putc(c, chunk);
      if (c == '}') {
	state = 1;
	addline(ns, chunk, allow);
	Clear(chunk);
	copy_location(s, chunk);
      } else {
	state = 105;
      }
      break;

    case 107:
      Putc(c, chunk);
      if (c == '\n') {
	addline(ns, chunk, allow);
	Clear(chunk);
	state = 0;
      } else if (c == '\\') {
	state = 108;
      }
      break;

    case 108:
      Putc(c, chunk);
      state = 107;
      break;

    case 110:
      if (!isidchar(c)) {
	Ungetc(c, s);
	/* Look for common SWIG directives  */
	if (Equal(decl, kpp_dinclude) || Equal(decl, kpp_dimport) || Equal(decl, kpp_dextern)) {
	  /* Got some kind of file inclusion directive, eg: %import(option1="value1") "filename" */
	  if (allow) {
	    DOH *s1, *s2, *fn, *opt;
	    String *options_whitespace = NewStringEmpty();
	    String *filename_whitespace = NewStringEmpty();
	    int sysfile = 0;

	    if (Equal(decl, kpp_dextern)) {
	      Swig_warning(WARN_DEPRECATED_EXTERN, Getfile(s), Getline(s), "%%extern is deprecated. Use %%import instead.\n");
	      Clear(decl);
	      Append(decl, "%%import");
	    }
	    skip_whitespace(s, options_whitespace);
	    opt = get_options(s);

	    skip_whitespace(s, filename_whitespace);
	    fn = get_filename(s, &sysfile);
	    s1 = cpp_include(fn, sysfile);
	    if (s1) {
	      char *dirname;
	      copy_location(s, chunk);
	      add_chunk(ns, chunk, allow);
	      Printf(ns, "%sfile%s%s%s\"%s\" %%beginfile\n", decl, options_whitespace, opt, filename_whitespace, Swig_filename_escape(Swig_last_file()));
	      if (Equal(decl, kpp_dimport)) {
		push_imported();
	      }
	      dirname = Swig_file_dirname(Swig_last_file());
	      if (sysfile || !strlen(dirname))
		dirname = 0;
	      if (dirname) {
		dirname[strlen(dirname) - 1] = 0;	/* Kill trailing directory delimiter */
		Swig_push_directory(dirname);
	      }
	      s2 = Preprocessor_parse(s1);
	      if (dirname) {
		Swig_pop_directory();
	      }
	      if (Equal(decl, kpp_dimport)) {
		pop_imported();
	      }
	      addline(ns, s2, allow);
	      Append(ns, "%endoffile");
	      Delete(s2);
	      Delete(s1);
	    }
	    Delete(fn);
	    Delete(filename_whitespace);
	    Delete(options_whitespace);
	  }
	  state = 1;
	} else if (Equal(decl, kpp_dbeginfile)) {
          /* Got an internal directive marking the beginning of an included file: %beginfile ... %endoffile */
          filelevel++;
          start_line = Getline(s);
          copy_location(s, chunk);
          add_chunk(ns, chunk, allow);
          Append(chunk, decl);
          state = 120;
	} else if (Equal(decl, kpp_dline)) {
	  /* Got a line directive  */
	  state = 1;
	} else if (Equal(decl, kpp_ddefine)) {
	  /* Got a define directive  */
	  dlevel++;
	  copy_location(s, chunk);
	  add_chunk(ns, chunk, allow);
	  Clear(value);
	  copy_location(s, value);
	  state = 150;
	} else {
	  Append(chunk, decl);
	  state = 1;
	}
      } else {
	Putc(c, decl);
      }
      break;

      /* Searching for the end of a %beginfile block */
    case 120:
      Putc(c, chunk);
      if (c == '%') {
        const char *bf = "beginfile";
        const char *ef = "endoffile";
        char statement[10];
        int i = 0;
        for (i = 0; i < 9;) {
          c = Getc(s);
          Putc(c, chunk);
          statement[i++] = (char)c;
	  if (strncmp(statement, bf, i) && strncmp(statement, ef, i))
	    break;
	}
	c = Getc(s);
	Ungetc(c, s);
        if ((i == 9) && (isspace(c))) {
	  if (strncmp(statement, bf, i) == 0) {
	    ++filelevel;
	  } else if (strncmp(statement, ef, i) == 0) {
            --filelevel;
            if (!filelevel) {
              /* Reached end of included file */
              addline(ns, chunk, allow);
              Clear(chunk);
              copy_location(s, chunk);
              state = 1;
            }
          }
        }
      }
      break;

      /* Searching for the end of a %define statement  */
    case 150:
      Putc(c, value);
      if (c == '%') {
	const char *ed = "enddef";
	const char *df = "define";
	char statement[7];
	int i = 0;
	for (i = 0; i < 6;) {
	  c = Getc(s);
	  Putc(c, value);
	  statement[i++] = (char)c;
	  if (strncmp(statement, ed, i) && strncmp(statement, df, i))
	    break;
	}
	c = Getc(s);
	Ungetc(c, s);
	if ((i == 6) && (isspace(c))) {
	  if (strncmp(statement, df, i) == 0) {
	    ++dlevel;
	  } else {
	    if (strncmp(statement, ed, i) == 0) {
	      --dlevel;
	      if (!dlevel) {
		/* Got the macro  */
		for (i = 0; i < 7; i++) {
		  Delitem(value, DOH_END);
		}
		if (allow) {
		  Seek(value, 0, SEEK_SET);
		  Preprocessor_define(value, 1);
		}
		addline(ns, value, 0);
		state = 0;
	      }
	    }
	  }
	}
      }
      break;
    default:
      Printf(stderr, "cpp: Invalid parser state %d\n", state);
      abort();
      break;
    }
  }
  while (level > 0) {
    Swig_error(Getfile(s), -1, "Missing #endif for conditional starting on line %d\n", cond_lines[level - 1]);
    level--;
  }
  if (state == 120) {
    Swig_error(Getfile(s), -1, "Missing %%endoffile for file inclusion block starting on line %d\n", start_line);
  }
  if (state == 150) {
    Seek(value, 0, SEEK_SET);
    Swig_error(Getfile(s), -1, "Missing %%enddef for macro starting on line %d\n", Getline(value));
  }
  if ((state >= 105) && (state < 107)) {
    Swig_error(Getfile(s), -1, "Unterminated %%{ ... %%} block starting on line %d\n", start_line);
  }
  if ((state >= 30) && (state < 40)) {
    Swig_error(Getfile(s), -1, "Unterminated comment starting on line %d\n", start_line);
  }

  copy_location(s, chunk);
  add_chunk(ns, chunk, allow);

  /*  DelScope(scp); */
  Delete(decl);
  Delete(id);
  Delete(value);
  Delete(comment);
  Delete(chunk);

  return ns;
}<|MERGE_RESOLUTION|>--- conflicted
+++ resolved
@@ -44,11 +44,7 @@
 /* Test a character to see if it valid in an identifier (after the first letter) */
 #define isidchar(c) ((isalnum(c)) || (c == '_') || (c == '$'))
 
-<<<<<<< HEAD
-DOH *Preprocessor_replace(DOH *);
-=======
 static DOH *Preprocessor_replace(DOH *);
->>>>>>> e464aa02
 
 /* Skip whitespace */
 static void skip_whitespace(String *s, String *out) {
@@ -980,25 +976,6 @@
 }
 
 /* -----------------------------------------------------------------------------
-<<<<<<< HEAD
- * evaluate_args()
- *
- * Evaluate the arguments of a macro 
- * ----------------------------------------------------------------------------- */
-
-List *evaluate_args(List *x) {
-  Iterator i;
-  List *nl = NewList();
-
-  for (i = First(x); i.item; i = Next(i)) {
-    Append(nl, Preprocessor_replace(i.item));
-  }
-  return nl;
-}
-
-/* -----------------------------------------------------------------------------
-=======
->>>>>>> e464aa02
  * DOH *Preprocessor_replace(DOH *s)
  *
  * Performs a macro substitution on a string s.  Returns a new string with
