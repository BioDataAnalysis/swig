/* -----------------------------------------------------------------------------
 * This file is part of SWIG, which is licensed as a whole under version 3 
 * (or any later version) of the GNU General Public License. Some additional
 * terms also apply to certain portions of SWIG. The full details of the SWIG
 * license and copyrights can be found in the LICENSE and COPYRIGHT files
 * included with the SWIG source code as distributed by the SWIG developers
 * and at http://www.swig.org/legal.html.
 *
 * python.cxx
 *
 * Python language module for SWIG.
 * ----------------------------------------------------------------------------- */

char cvsroot_python_cxx[] = "$Id$";

#include "swigmod.h"
#include "cparse.h"

static int treduce = SWIG_cparse_template_reduce(0);

#include <ctype.h>

#define PYSHADOW_MEMBER  0x2
#define WARN_PYTHON_MULTIPLE_INH 405

static String *const_code = 0;
static String *module = 0;
static String *package = 0;
static String *mainmodule = 0;
static String *interface = 0;
static String *global_name = 0;
static int shadow = 1;
static int use_kw = 0;
static int director_method_index = 0;
static int builtin = 0;

static File *f_begin = 0;
static File *f_runtime = 0;
static File *f_runtime_h = 0;
static File *f_header = 0;
static File *f_wrappers = 0;
static File *f_directors = 0;
static File *f_directors_h = 0;
static File *f_init = 0;
static File *f_shadow_py = 0;
static String *f_shadow = 0;
static String *f_shadow_imports = 0;
static String *f_shadow_import_stmts = 0;
static String *f_shadow_stubs = 0;
static Hash *builtin_getset = 0;
static Hash *class_members = 0;
static File *f_builtins = 0;
static String *builtin_tp_init = 0;
static String *builtin_methods = 0;
static String *builtin_default_unref = 0;

static String *methods;
static String *class_name;
static String *shadow_indent = 0;
static int in_class = 0;
static int classic = 0;
static int modern = 0;
static int new_repr = 1;
static int no_header_file = 0;

static int py3 = 0;

/* C++ Support + Shadow Classes */

static int have_constructor;
static int have_repr;
static String *real_classname;

/* Thread Support */
static int threads = 0;
static int nothreads = 0;
static int classptr = 0;
/* Other options */
static int shadowimport = 1;
static int buildnone = 0;
static int nobuildnone = 0;
static int safecstrings = 0;
static int dirvtable = 0;
static int proxydel = 1;
static int fastunpack = 0;
static int fastproxy = 0;
static int fastquery = 0;
static int fastinit = 0;
static int olddefs = 0;
static int modernargs = 0;
static int aliasobj0 = 0;
static int castmode = 0;
static int extranative = 0;
static int outputtuple = 0;
static int nortti = 0;

/* flags for the make_autodoc function */
enum autodoc_t {
  AUTODOC_CLASS,
  AUTODOC_CTOR,
  AUTODOC_DTOR,
  AUTODOC_STATICFUNC,
  AUTODOC_FUNC,
  AUTODOC_METHOD
};


static const char *usage1 = (char *) "\
Python Options (available with -python)\n\
     -aliasobj0      - Alias obj0 when using fastunpack, needed for some old typemaps \n\
     -buildnone      - Use Py_BuildValue(" ") to obtain Py_None (default in Windows)\n\
     -castmode       - Enable the casting mode, which allows implicit cast between types in python\n\
     -classic        - Use classic classes only\n\
     -classptr       - Generate shadow 'ClassPtr' as in older swig versions\n\
     -cppcast        - Enable C++ casting operators (default) \n\
     -dirvtable      - Generate a pseudo virtual table for directors for faster dispatch \n\
     -extranative    - Return extra native C++ wraps for std containers when possible \n\
     -fastinit       - Use fast init mechanism for classes (default)\n\
     -fastunpack     - Use fast unpack mechanism to parse the argument functions \n\
     -fastproxy      - Use fast proxy mechanism for member methods \n\
     -fastquery      - Use fast query mechanism for types \n\
     -globals <name> - Set <name> used to access C global variable [default: 'cvar']\n\
     -interface <lib>- Set the lib name to <lib>\n\
     -keyword        - Use keyword arguments\n\
     -modern         - Use modern python features only, without compatibility code\n\
     -modernargs     - Use \"modern\" args mechanism to pack/unpack the function arguments\n";
static const char *usage2 = (char *) "\
     -newrepr        - Use more informative version of __repr__ in proxy classes (default) \n\
     -newvwm         - New value wrapper mode, use only when everything else fails \n\
     -noaliasobj0    - Don't generate an obj0 alias when using fastunpack (default) \n\
     -nobuildnone    - Access Py_None directly (default in non-Windows systems)\n\
     -nocastmode     - Disable the casting mode (default)\n\
     -nocppcast      - Disable C++ casting operators, useful for generating bugs\n\
     -nodirvtable    - Don't use the virtual table feature, resolve the python method each time (default)\n\
     -noexcept       - No automatic exception handling\n\
     -noextranative  - Don't use extra native C++ wraps for std containers when possible (default) \n\
     -nofastinit     - Use traditional init mechanism for classes \n\
     -nofastunpack   - Use traditional UnpackTuple method to parse the argument functions (default) \n\
     -nofastproxy    - Use traditional proxy mechanism for member methods (default) \n\
     -nofastquery    - Use traditional query mechanism for types (default) \n\
     -noh            - Don't generate the output header file\n\
     -nomodern       - Don't use modern python features which are not backwards compatible \n\
     -nomodernargs   - Use classic ParseTuple/CallFunction methods to pack/unpack the function arguments (default) \n";
static const char *usage3 = (char *) "\
     -noolddefs      - Don't emit the old method definitions even when using fastproxy (default) \n\
     -nooutputtuple  - Use a PyList for appending output values (default) \n\
     -noproxy        - Don't generate proxy classes \n\
     -noproxydel     - Don't generate the redundant __del__ method \n\
     -noproxyimport  - Don't insert proxy import statements derived from the %import directive \n\
     -nortti         - Disable the use of the native C++ RTTI with directors\n\
     -nosafecstrings - Avoid extra strings copies when possible (default)\n\
     -nothreads      - Disable thread support for the entire interface\n\
     -olddefs        - Keep the old method definitions even when using fastproxy\n\
     -oldrepr        - Use shorter and old version of __repr__ in proxy classes\n\
     -outputtuple    - Use a PyTuple for outputs instead of a PyList (use carefully with legacy interfaces) \n\
     -proxydel       - Generate a __del__ method even though it is now redundant (default) \n\
     -safecstrings   - Use safer (but slower) C string mapping, generating copies from Python -> C/C++\n\
     -threads        - Add thread support for all the interface\n\
     -O              - Enable the following optimization options: \n\
                         -modern -fastdispatch -nosafecstrings -fvirtual -noproxydel \n\
                         -fastproxy -fastinit -fastunpack -fastquery -modernargs -nobuildnone \n\
     -py3            - Generate code with Python 3 specific features:\n\
                         Function annotation \n\
\n";

static String *getSlot(Node *n, const char *key) {
  static String *slot_default = NewString("0");
  String *val = Getattr(n, key);
  return val ? val : slot_default;
}

static String *getClosure(String *functype, String *wrapper, int funpack = 0) {
  static const char *functypes[] = {
    "unaryfunc", "PYSWIG_UNARYFUNC_CLOSURE",
    "destructor", "PYSWIG_DESTRUCTOR_CLOSURE",
    "inquiry", "PYSWIG_INQUIRY_CLOSURE",
    "getiterfunc", "PYSWIG_UNARYFUNC_CLOSURE",
    "binaryfunc", "PYSWIG_BINARYFUNC_CLOSURE",
    "ternaryfunc", "PYSWIG_TERNARYFUNC_CLOSURE",
    "lenfunc", "PYSWIG_LENFUNC_CLOSURE",
    "ssizeargfunc", "PYSWIG_SSIZEARGFUNC_CLOSURE",
    "ssizessizeargfunc", "PYSWIG_SSIZESSIZEARGFUNC_CLOSURE",
    "ssizeobjargproc", "PYSWIG_SSIZEOBJARGPROC_CLOSURE",
    "ssizessizeobjargproc", "PYSWIG_SSIZESSIZEOBJARGPROC_CLOSURE",
    "objobjargproc", "PYSWIG_OBJOBJARGPROC_CLOSURE",
    "reprfunc", "PYSWIG_REPRFUNC_CLOSURE",
    "hashfunc", "PYSWIG_HASHFUNC_CLOSURE",
    "iternextfunc", "PYSWIG_ITERNEXT_CLOSURE",
    NULL
  };

  static const char *funpack_functypes[] = {
    "unaryfunc", "PYSWIG_UNARYFUNC_CLOSURE",
    "destructor", "PYSWIG_DESTRUCTOR_CLOSURE",
    "inquiry", "PYSWIG_INQUIRY_CLOSURE",
    "getiterfunc", "PYSWIG_UNARYFUNC_CLOSURE",
    "ternaryfunc", "PYSWIG_TERNARYFUNC_CLOSURE",
    "lenfunc", "PYSWIG_LENFUNC_CLOSURE",
    "ssizeargfunc", "PYSWIG_FUNPACK_SSIZEARGFUNC_CLOSURE",
    "ssizessizeargfunc", "PYSWIG_SSIZESSIZEARGFUNC_CLOSURE",
    "ssizeobjargproc", "PYSWIG_SSIZEOBJARGPROC_CLOSURE",
    "ssizessizeobjargproc", "PYSWIG_SSIZESSIZEOBJARGPROC_CLOSURE",
    "objobjargproc", "PYSWIG_OBJOBJARGPROC_CLOSURE",
    "reprfunc", "PYSWIG_REPRFUNC_CLOSURE",
    "hashfunc", "PYSWIG_HASHFUNC_CLOSURE",
    "iternextfunc", "PYSWIG_ITERNEXT_CLOSURE",
    NULL
  };

  if (!functype)
    return NULL;
  char *c = Char(functype);
  int i;
  if (funpack) {
    for (i = 0; funpack_functypes[i] != NULL; i += 2) {
      if (!strcmp(c, funpack_functypes[i]))
	return NewStringf("%s(%s)", funpack_functypes[i + 1], wrapper);
    }
  } else {
    for (i = 0; functypes[i] != NULL; i += 2) {
      if (!strcmp(c, functypes[i]))
	return NewStringf("%s(%s)", functypes[i + 1], wrapper);
    }
  }
  return NULL;
}

class PYTHON:public Language {
public:
  PYTHON() {
    /* Add code to manage protected constructors and directors */
    director_prot_ctor_code = NewString("");
    Printv(director_prot_ctor_code,
	   "if ( $comparison ) { /* subclassed */\n",
	   "  $director_new \n",
	   "} else {\n", "  SWIG_SetErrorMsg(PyExc_RuntimeError,\"accessing abstract class or protected constructor\"); \n", "  SWIG_fail;\n", "}\n", NIL);
    director_multiple_inheritance = 1;
    director_language = 1;
  }
  /* ------------------------------------------------------------
   * Thread Implementation
   * ------------------------------------------------------------ */
  int threads_enable(Node *n) const {
    return threads && !GetFlagAttr(n, "feature:nothread");
  }

  int initialize_threads(String *f_init) {
    if (!threads) {
      return SWIG_OK;
    }
    Printf(f_init, "\n");
    Printf(f_init, "/* Initialize threading */\n");
    Printf(f_init, "SWIG_PYTHON_INITIALIZE_THREADS;\n");

    return SWIG_OK;
  }

  virtual void thread_begin_block(Node *n, String *f) {
    if (!GetFlag(n, "feature:nothreadblock")) {
      String *bb = Getattr(n, "feature:threadbeginblock");
      if (bb) {
	Append(f, bb);
      } else {
	Append(f, "SWIG_PYTHON_THREAD_BEGIN_BLOCK;\n");
      }
    }
  }

  virtual void thread_end_block(Node *n, String *f) {
    if (!GetFlag(n, "feature:nothreadblock")) {
      String *eb = Getattr(n, "feature:threadendblock");
      if (eb) {
	Append(f, eb);
      } else {
	Append(f, "SWIG_PYTHON_THREAD_END_BLOCK;\n");
      }
    }
  }

  virtual void thread_begin_allow(Node *n, String *f) {
    if (!GetFlag(n, "feature:nothreadallow")) {
      String *bb = Getattr(n, "feature:threadbeginallow");
      Append(f, "{\n");
      if (bb) {
	Append(f, bb);
      } else {
	Append(f, "SWIG_PYTHON_THREAD_BEGIN_ALLOW;\n");
      }
    }
  }

  virtual void thread_end_allow(Node *n, String *f) {
    if (!GetFlag(n, "feature:nothreadallow")) {
      String *eb = Getattr(n, "feature:threadendallow");
      Append(f, "\n");
      if (eb) {
	Append(f, eb);
      } else {
	Append(f, "SWIG_PYTHON_THREAD_END_ALLOW;");
      }
      Append(f, "\n}");
    }
  }


  /* ------------------------------------------------------------
   * main()
   * ------------------------------------------------------------ */

  virtual void main(int argc, char *argv[]) {
    int cppcast = 1;

    SWIG_library_directory("python");

    for (int i = 1; i < argc; i++) {
      if (argv[i]) {
	if (strcmp(argv[i], "-interface") == 0) {
	  if (argv[i + 1]) {
	    interface = NewString(argv[i + 1]);
	    Swig_mark_arg(i);
	    Swig_mark_arg(i + 1);
	    i++;
	  } else {
	    Swig_arg_error();
	  }
	  /* end added */
	} else if (strcmp(argv[i], "-globals") == 0) {
	  if (argv[i + 1]) {
	    global_name = NewString(argv[i + 1]);
	    Swig_mark_arg(i);
	    Swig_mark_arg(i + 1);
	    i++;
	  } else {
	    Swig_arg_error();
	  }
	} else if ((strcmp(argv[i], "-shadow") == 0) || ((strcmp(argv[i], "-proxy") == 0))) {
	  shadow = 1;
	  Swig_mark_arg(i);
	} else if ((strcmp(argv[i], "-new_repr") == 0) || (strcmp(argv[i], "-newrepr") == 0)) {
	  new_repr = 1;
	  Swig_mark_arg(i);
	} else if ((strcmp(argv[i], "-old_repr") == 0) || (strcmp(argv[i], "-oldrepr") == 0)) {
	  new_repr = 0;
	  Swig_mark_arg(i);
	} else if (strcmp(argv[i], "-classptr") == 0) {
	  classptr = 1;
	  Swig_mark_arg(i);
	} else if ((strcmp(argv[i], "-noproxy") == 0)) {
	  shadow = 0;
	  Swig_mark_arg(i);
	} else if ((strcmp(argv[i], "-noproxyimport") == 0)) {
	  shadowimport = 0;
	  Swig_mark_arg(i);
	} else if (strcmp(argv[i], "-keyword") == 0) {
	  use_kw = 1;
	  SWIG_cparse_set_compact_default_args(1);
	  Swig_mark_arg(i);
	} else if (strcmp(argv[i], "-classic") == 0) {
	  classic = 1;
	  modernargs = 0;
	  modern = 0;
	  Swig_mark_arg(i);
	} else if (strcmp(argv[i], "-cppcast") == 0) {
	  cppcast = 1;
	  Swig_mark_arg(i);
	} else if (strcmp(argv[i], "-nocppcast") == 0) {
	  cppcast = 0;
	  Swig_mark_arg(i);
	} else if (strcmp(argv[i], "-outputtuple") == 0) {
	  outputtuple = 1;
	  Swig_mark_arg(i);
	} else if (strcmp(argv[i], "-nooutputtuple") == 0) {
	  outputtuple = 0;
	  Swig_mark_arg(i);
	} else if (strcmp(argv[i], "-nortti") == 0) {
	  nortti = 1;
	  Swig_mark_arg(i);
	} else if (strcmp(argv[i], "-threads") == 0) {
	  threads = 1;
	  Swig_mark_arg(i);
	} else if (strcmp(argv[i], "-nothreads") == 0) {
	  /* Turn off thread suppor mode */
	  nothreads = 1;
	  Swig_mark_arg(i);
	} else if (strcmp(argv[i], "-safecstrings") == 0) {
	  safecstrings = 1;
	  Swig_mark_arg(i);
	} else if (strcmp(argv[i], "-nosafecstrings") == 0) {
	  safecstrings = 0;
	  Swig_mark_arg(i);
	} else if (strcmp(argv[i], "-buildnone") == 0) {
	  buildnone = 1;
	  nobuildnone = 0;
	  Swig_mark_arg(i);
	} else if (strcmp(argv[i], "-nobuildnone") == 0) {
	  buildnone = 0;
	  nobuildnone = 1;
	  Swig_mark_arg(i);
	} else if (strcmp(argv[i], "-dirvtable") == 0) {
	  dirvtable = 1;
	  Swig_mark_arg(i);
	} else if (strcmp(argv[i], "-nodirvtable") == 0) {
	  dirvtable = 0;
	  Swig_mark_arg(i);
	} else if (strcmp(argv[i], "-fastunpack") == 0) {
	  fastunpack = 1;
	  Swig_mark_arg(i);
	} else if (strcmp(argv[i], "-nofastunpack") == 0) {
	  fastunpack = 0;
	  Swig_mark_arg(i);
	} else if (strcmp(argv[i], "-fastproxy") == 0) {
	  fastproxy = 1;
	  Swig_mark_arg(i);
	} else if (strcmp(argv[i], "-nofastproxy") == 0) {
	  fastproxy = 0;
	  Swig_mark_arg(i);
	} else if (strcmp(argv[i], "-fastquery") == 0) {
	  fastquery = 1;
	  Swig_mark_arg(i);
	} else if (strcmp(argv[i], "-nofastquery") == 0) {
	  fastquery = 0;
	  Swig_mark_arg(i);
	} else if (strcmp(argv[i], "-fastinit") == 0) {
	  fastinit = 1;
	  Swig_mark_arg(i);
	} else if (strcmp(argv[i], "-nofastinit") == 0) {
	  fastinit = 0;
	  Swig_mark_arg(i);
	} else if (strcmp(argv[i], "-olddefs") == 0) {
	  olddefs = 1;
	  Swig_mark_arg(i);
	} else if (strcmp(argv[i], "-noolddefs") == 0) {
	  olddefs = 0;
	  Swig_mark_arg(i);
	} else if (strcmp(argv[i], "-castmode") == 0) {
	  castmode = 1;
	  Swig_mark_arg(i);
	} else if (strcmp(argv[i], "-nocastmode") == 0) {
	  castmode = 0;
	  Swig_mark_arg(i);
	} else if (strcmp(argv[i], "-extranative") == 0) {
	  extranative = 1;
	  Swig_mark_arg(i);
	} else if (strcmp(argv[i], "-noextranative") == 0) {
	  extranative = 0;
	  Swig_mark_arg(i);
	} else if (strcmp(argv[i], "-modernargs") == 0) {
	  modernargs = 1;
	  Swig_mark_arg(i);
	} else if (strcmp(argv[i], "-nomodernargs") == 0) {
	  modernargs = 0;
	  Swig_mark_arg(i);
	} else if (strcmp(argv[i], "-aliasobj0") == 0) {
	  aliasobj0 = 1;
	  Swig_mark_arg(i);
	} else if (strcmp(argv[i], "-noaliasobj0") == 0) {
	  aliasobj0 = 0;
	  Swig_mark_arg(i);
	} else if (strcmp(argv[i], "-proxydel") == 0) {
	  proxydel = 1;
	  Swig_mark_arg(i);
	} else if (strcmp(argv[i], "-noproxydel") == 0) {
	  proxydel = 0;
	  Swig_mark_arg(i);
	} else if (strcmp(argv[i], "-modern") == 0) {
	  classic = 0;
	  modern = 1;
	  modernargs = 1;
	  Swig_mark_arg(i);
	} else if (strcmp(argv[i], "-nomodern") == 0) {
	  modern = 0;
	  modernargs = 0;
	  Swig_mark_arg(i);
	} else if (strcmp(argv[i], "-noh") == 0) {
	  no_header_file = 1;
	  Swig_mark_arg(i);
	} else if ((strcmp(argv[i], "-new_vwm") == 0) || (strcmp(argv[i], "-newvwm") == 0)) {
	  /* Turn on new value wrapper mpde */
	  Swig_value_wrapper_mode(1);
	  no_header_file = 1;
	  Swig_mark_arg(i);
	} else if (strcmp(argv[i], "-O") == 0) {
	  classic = 0;
	  modern = 1;
	  safecstrings = 0;
	  buildnone = 0;
	  nobuildnone = 1;
	  classptr = 0;
	  proxydel = 0;
	  fastunpack = 1;
	  fastproxy = 1;
	  fastinit = 1;
	  fastquery = 1;
	  modernargs = 1;
	  Wrapper_fast_dispatch_mode_set(1);
	  Wrapper_virtual_elimination_mode_set(1);
	  Swig_mark_arg(i);
	} else if (strcmp(argv[i], "-help") == 0) {
	  fputs(usage1, stdout);
	  fputs(usage2, stdout);
	  fputs(usage3, stdout);
	} else if (strcmp(argv[i], "-py3") == 0) {
	  py3 = 1;
	  Swig_mark_arg(i);
<<<<<<< HEAD
	} else if (strcmp(argv[i], "-builtin") == 0) {
	  if (CPlusPlus) {
	    builtin = 1;
	    Preprocessor_define("SWIGPYTHON_BUILTIN", 0);
	  }
	  Swig_mark_arg(i);
=======
>>>>>>> ae6aef5d
	}

      }
    }

    if (py3) {
      /* force disable features that not compatible with Python 3.x */
      classic = 0;
    }

    if (cppcast) {
      Preprocessor_define((DOH *) "SWIG_CPLUSPLUS_CAST", 0);
    }

    if (!global_name)
      global_name = NewString("cvar");
    Preprocessor_define("SWIGPYTHON 1", 0);
    SWIG_typemap_lang("python");
    SWIG_config_file("python.swg");
    allow_overloading();
  }


  /* ------------------------------------------------------------
   * top()
   * ------------------------------------------------------------ */

  virtual int top(Node *n) {
    /* check if directors are enabled for this module.  note: this 
     * is a "master" switch, without which no director code will be
     * emitted.  %feature("director") statements are also required
     * to enable directors for individual classes or methods.
     *
     * use %module(directors="1") modulename at the start of the 
     * interface file to enable director generation.
     */
    String *mod_docstring = NULL;
    {
      Node *mod = Getattr(n, "module");
      if (mod) {
	Node *options = Getattr(mod, "options");
	if (options) {
	  int dirprot = 0;
	  if (Getattr(options, "dirprot")) {
	    dirprot = 1;
	  }
	  if (Getattr(options, "nodirprot")) {
	    dirprot = 0;
	  }
	  if (Getattr(options, "directors")) {
	    allow_directors();
	    if (dirprot)
	      allow_dirprot();
	  }
	  if (Getattr(options, "threads")) {
	    threads = 1;
	  }
	  if (Getattr(options, "castmode")) {
	    castmode = 1;
	  }
	  if (Getattr(options, "nocastmode")) {
	    castmode = 0;
	  }
	  if (Getattr(options, "extranative")) {
	    extranative = 1;
	  }
	  if (Getattr(options, "noextranative")) {
	    extranative = 0;
	  }
	  if (Getattr(options, "outputtuple")) {
	    outputtuple = 1;
	  }
	  if (Getattr(options, "nooutputtuple")) {
	    outputtuple = 0;
	  }
	  mod_docstring = Getattr(options, "docstring");
	  package = Getattr(options, "package");
	}
      }
    }

    /* Set comparison with none for ConstructorToFunction */
    setSubclassInstanceCheck(NewString("$arg != Py_None"));

    /* Initialize all of the output files */
    String *outfile = Getattr(n, "outfile");
    String *outfile_h = !no_header_file ? Getattr(n, "outfile_h") : 0;

    f_begin = NewFile(outfile, "w", SWIG_output_files());
    if (!f_begin) {
      FileErrorDisplay(outfile);
      SWIG_exit(EXIT_FAILURE);
    }
    f_runtime = NewString("");
    f_init = NewString("");
    f_header = NewString("");
    f_wrappers = NewString("");
    f_directors_h = NewString("");
    f_directors = NewString("");
    builtin_getset = NewHash();
    class_members = NewHash();
    builtin_methods = NewString("");
    builtin_default_unref = NewString("delete $self;");

    if (builtin) {
      f_builtins = NewString("");
      Printf(f_builtins, "#ifdef __cplusplus\nnamespace {\n#endif\n\n");
    }

    if (directorsEnabled()) {
      if (!no_header_file) {
	f_runtime_h = NewFile(outfile_h, "w", SWIG_output_files());
	if (!f_runtime_h) {
	  FileErrorDisplay(outfile_h);
	  SWIG_exit(EXIT_FAILURE);
	}
      } else {
	f_runtime_h = f_runtime;
      }
    }

    /* Register file targets with the SWIG file handler */
    Swig_register_filebyname("header", f_header);
    Swig_register_filebyname("wrapper", f_wrappers);
    Swig_register_filebyname("begin", f_begin);
    Swig_register_filebyname("runtime", f_runtime);
    Swig_register_filebyname("init", f_init);
    Swig_register_filebyname("director", f_directors);
    Swig_register_filebyname("director_h", f_directors_h);

    const_code = NewString("");
    methods = NewString("");

    Swig_banner(f_begin);

    Printf(f_runtime, "\n");
    Printf(f_runtime, "#define SWIGPYTHON\n");

    if (directorsEnabled()) {
      Printf(f_runtime, "#define SWIG_DIRECTORS\n");
    }

    if (nothreads) {
      Printf(f_runtime, "#define SWIG_PYTHON_NO_THREADS\n");
    } else if (threads) {
      Printf(f_runtime, "#define SWIG_PYTHON_THREADS\n");
    }

    if (safecstrings) {
      Printf(f_runtime, "#define SWIG_PYTHON_SAFE_CSTRINGS\n");
    }

    if (buildnone) {
      Printf(f_runtime, "#define SWIG_PYTHON_BUILD_NONE\n");
    }

    if (nobuildnone) {
      Printf(f_runtime, "#define SWIG_PYTHON_NO_BUILD_NONE\n");
    }

    if (!dirvtable) {
      Printf(f_runtime, "#define SWIG_PYTHON_DIRECTOR_NO_VTABLE\n");
    }

    if (outputtuple) {
      Printf(f_runtime, "#define SWIG_PYTHON_OUTPUT_TUPLE\n");
    }

    if (nortti) {
      Printf(f_runtime, "#ifndef SWIG_DIRECTOR_NORTTI\n");
      Printf(f_runtime, "#define SWIG_DIRECTOR_NORTTI\n");
      Printf(f_runtime, "#endif\n");
    }

    if (castmode) {
      Printf(f_runtime, "#define SWIG_CASTRANK_MODE\n");
      Printf(f_runtime, "#define SWIG_PYTHON_CAST_MODE\n");
    }

    if (extranative) {
      Printf(f_runtime, "#define SWIG_PYTHON_EXTRA_NATIVE_CONTAINERS\n");
    }

    if (classic) {
      Printf(f_runtime, "#define SWIG_PYTHON_CLASSIC\n");
    }

    if (builtin) {
      Printf(f_runtime, "#define SWIGPYTHON_BUILTIN\n");
    }

    Printf(f_runtime, "\n");

    Printf(f_header, "#if (PY_VERSION_HEX <= 0x02000000)\n");
    Printf(f_header, "# if !defined(SWIG_PYTHON_CLASSIC)\n");
    Printf(f_header, "#  error \"This python version requires swig to be run with the '-classic' option\"\n");
    Printf(f_header, "# endif\n");
    Printf(f_header, "#endif\n");

    if (modern) {
      Printf(f_header, "#if (PY_VERSION_HEX <= 0x02020000)\n");
      Printf(f_header, "# error \"This python version requires swig to be run with the '-nomodern' option\"\n");
      Printf(f_header, "#endif\n");
    }

    if (modernargs) {
      Printf(f_header, "#if (PY_VERSION_HEX <= 0x02020000)\n");
      Printf(f_header, "# error \"This python version requires swig to be run with the '-nomodernargs' option\"\n");
      Printf(f_header, "#endif\n");
    }

    if (fastunpack) {
      Printf(f_header, "#ifndef METH_O\n");
      Printf(f_header, "# error \"This python version requires swig to be run with the '-nofastunpack' option\"\n");
      Printf(f_header, "#endif\n");
    }

    if (fastquery) {
      Printf(f_header, "#ifdef SWIG_TypeQuery\n");
      Printf(f_header, "# undef SWIG_TypeQuery\n");
      Printf(f_header, "#endif\n");
      Printf(f_header, "#define SWIG_TypeQuery SWIG_Python_TypeQuery\n");
    }


    /* Set module name */
    module = Copy(Getattr(n, "name"));
    mainmodule = Getattr(n, "name");

    if (directorsEnabled()) {
      Swig_banner(f_directors_h);
      Printf(f_directors_h, "\n");
      Printf(f_directors_h, "#ifndef SWIG_%s_WRAP_H_\n", module);
      Printf(f_directors_h, "#define SWIG_%s_WRAP_H_\n\n", module);
      if (dirprot_mode()) {
	Printf(f_directors_h, "#include <map>\n");
	Printf(f_directors_h, "#include <string>\n\n");
      }

      Printf(f_directors, "\n\n");
      Printf(f_directors, "/* ---------------------------------------------------\n");
      Printf(f_directors, " * C++ director class methods\n");
      Printf(f_directors, " * --------------------------------------------------- */\n\n");
      if (outfile_h)
	Printf(f_directors, "#include \"%s\"\n\n", Swig_file_filename(outfile_h));
    }

    /* If shadow classing is enabled, we're going to change the module name to "_module" */
    if (shadow) {
      String *filen = NewStringf("%s%s.py", SWIG_output_directory(), Char(module));
      // If we don't have an interface then change the module name X to _X
      if (interface)
	module = interface;
      else
	Insert(module, 0, "_");
      if ((f_shadow_py = NewFile(filen, "w", SWIG_output_files())) == 0) {
	FileErrorDisplay(filen);
	SWIG_exit(EXIT_FAILURE);
      }
      Delete(filen);
      filen = NULL;

      f_shadow = NewString("");
      f_shadow_imports = NewString("");
      f_shadow_import_stmts = NewString("");
      f_shadow_stubs = NewString("");

      Printv(f_shadow_import_stmts, "SWIGINTERN void\n", NIL);
      Printv(f_shadow_import_stmts, "SWIG_Python_builtin_imports()\n", NIL);
      Printv(f_shadow_import_stmts, "{\n", NIL);
      Printv(f_shadow_import_stmts, tab4 "PyObject *import_str = NULL;\n", NIL);

      Swig_register_filebyname("shadow", f_shadow);
      Swig_register_filebyname("python", f_shadow);

      Swig_banner_target_lang(f_shadow, "#");

      if (!modern) {
	Printv(f_shadow, "# This file is compatible with both classic and new-style classes.\n", NIL);
      }

      if (mod_docstring && Len(mod_docstring)) {
	Printv(f_shadow, "\"\"\"\n", mod_docstring, "\n\"\"\"\n\n", NIL);
	Delete(mod_docstring);
	mod_docstring = NULL;
      }

      Printv(f_shadow, "\nfrom sys import version_info\n", NULL);

<<<<<<< HEAD
      if (!builtin && fastproxy) {
=======
      if (fastproxy) {
>>>>>>> ae6aef5d
	Printv(f_shadow, "if version_info >= (3,0,0):\n", NULL);
	Printf(f_shadow, tab4 "new_instancemethod = lambda func, inst, cls: %s.SWIG_PyInstanceMethod_New(func)\n", module);
	Printv(f_shadow, "else:\n", NULL);
	Printv(f_shadow, tab4, "from new import instancemethod as new_instancemethod\n", NULL);
      }

      /* Import the C-extension module.  This should be a relative import,
       * since the shadow module may also have been imported by a relative
       * import, and there is thus no guarantee that the C-extension is on
       * sys.path.  Relative imports must be explicitly specified from 2.6.0
       * onwards (implicit relative imports will raise a DeprecationWarning
       * in 2.6, and fail in 2.7 onwards), but the relative import syntax
       * isn't available in python 2.4 or earlier, so we have to write some
       * code conditional on the python version.
       */
      Printv(f_shadow, "if version_info >= (2,6,0):\n", NULL);
      Printv(f_shadow, tab4, "def swig_import_helper():\n", NULL);
      Printv(f_shadow, tab8, "from os.path import dirname\n", NULL);
      Printv(f_shadow, tab8, "import imp\n", NULL);
      Printv(f_shadow, tab8, "fp = None\n", NULL);
      Printv(f_shadow, tab8, "try:\n", NULL);
      Printf(f_shadow, tab4 tab8 "fp, pathname, description = imp.find_module('%s', [dirname(__file__)])\n", module);
      Printf(f_shadow, tab8 "except ImportError:\n");
      /* At here, the module may already loaded, so simply import it. */
      Printf(f_shadow, tab4 tab8 "import %s\n", module);
      Printf(f_shadow, tab4 tab8 "return %s\n", module);
      Printv(f_shadow, tab8 "if fp is not None:\n", NULL);
      Printv(f_shadow, tab4 tab8 "try:\n", NULL);
      Printf(f_shadow, tab8 tab8 "_mod = imp.load_module('%s', fp, pathname, description)\n", module);
      Printv(f_shadow, tab4 tab8, "finally:\n", NULL);
      Printv(f_shadow, tab8 tab8, "fp.close()\n", NULL);
      Printv(f_shadow, tab4 tab8, "return _mod\n", NULL);
      Printf(f_shadow, tab4 "%s = swig_import_helper()\n", module);
      Printv(f_shadow, tab4, "del swig_import_helper\n", NULL);
      Printv(f_shadow, "else:\n", NULL);
      Printf(f_shadow, tab4 "import %s\n", module);

      /* Delete the version_info symbol since we don't use it elsewhere in the
       * module. */
      Printv(f_shadow, "del version_info\n", NULL);

      if (builtin) {
	Printf(f_shadow, "from %s import *\n", module);
      }
      if (modern || !classic) {
	Printv(f_shadow, "try:\n", tab4, "_swig_property = property\n", "except NameError:\n", tab4, "pass # Python < 2.2 doesn't have 'property'.\n", NULL);
      }
      /* if (!modern) */
      /* always needed, a class can be forced to be no-modern, such as an exception */
      {
	// Python-2.2 object hack
	Printv(f_shadow,
	       "def _swig_setattr_nondynamic(self,class_type,name,value,static=1):\n",
	       tab4, "if (name == \"thisown\"): return self.this.own(value)\n",
	       tab4, "if (name == \"this\"):\n", tab4, tab4, "if type(value).__name__ == 'SwigPyObject':\n", tab4, tab8, "self.__dict__[name] = value\n",
#ifdef USE_THISOWN
	       tab4, tab8, "if hasattr(value,\"thisown\"): self.__dict__[\"thisown\"] = value.thisown\n", tab4, tab8, "del value.thisown\n",
#endif
	       tab4, tab8, "return\n", tab4, "method = class_type.__swig_setmethods__.get(name,None)\n", tab4, "if method: return method(self,value)\n",
#ifdef USE_THISOWN
	       tab4, "if (not static) or hasattr(self,name) or (name == \"thisown\"):\n",
#else
	       tab4, "if (not static) or hasattr(self,name):\n",
#endif
	       tab4, tab4, "self.__dict__[name] = value\n",
	       tab4, "else:\n",
	       tab4, tab4, "raise AttributeError(\"You cannot add attributes to %s\" % self)\n\n",
	       "def _swig_setattr(self,class_type,name,value):\n", tab4, "return _swig_setattr_nondynamic(self,class_type,name,value,0)\n\n", NIL);

	Printv(f_shadow,
	       "def _swig_getattr(self,class_type,name):\n",
	       tab4, "if (name == \"thisown\"): return self.this.own()\n",
	       tab4, "method = class_type.__swig_getmethods__.get(name,None)\n",
	       tab4, "if method: return method(self)\n", tab4, "raise AttributeError(name)\n\n", NIL);

	Printv(f_shadow,
	       "def _swig_repr(self):\n",
	       tab4, "try: strthis = \"proxy of \" + self.this.__repr__()\n",
	       tab4, "except: strthis = \"\"\n", tab4, "return \"<%s.%s; %s >\" % (self.__class__.__module__, self.__class__.__name__, strthis,)\n\n", NIL);

	if (!classic) {
	  /* Usage of types.ObjectType is deprecated.
	   * But don't sure wether this would broken old Python?
	   */
	  Printv(f_shadow,
<<<<<<< HEAD
//              "import types\n",
		 "try:\n",
//              "    _object = types.ObjectType\n",
=======
//               "import types\n",
		 "try:\n",
//               "    _object = types.ObjectType\n",
>>>>>>> ae6aef5d
		 "    _object = object\n", "    _newclass = 1\n", "except AttributeError:\n", "    class _object : pass\n", "    _newclass = 0\n",
//                 "del types\n", 
		 "\n\n", NIL);
	}
      }
      if (modern) {
	Printv(f_shadow, "def _swig_setattr_nondynamic_method(set):\n", tab4, "def set_attr(self,name,value):\n",
#ifdef USE_THISOWN
	       tab4, tab4, "if hasattr(self,name) or (name in (\"this\", \"thisown\")):\n",
#else
	       tab4, tab4, "if (name == \"thisown\"): return self.this.own(value)\n", tab4, tab4, "if hasattr(self,name) or (name == \"this\"):\n",
#endif
	       tab4, tab4, tab4, "set(self,name,value)\n",
	       tab4, tab4, "else:\n",
	       tab4, tab4, tab4, "raise AttributeError(\"You cannot add attributes to %s\" % self)\n", tab4, "return set_attr\n\n\n", NIL);
      }

      if (directorsEnabled()) {
	// Try loading weakref.proxy, which is only available in Python 2.1 and higher
	Printv(f_shadow,
	       "try:\n", tab4, "import weakref\n", tab4, "weakref_proxy = weakref.proxy\n", "except:\n", tab4, "weakref_proxy = lambda x: x\n", "\n\n", NIL);
      }
    }
    // Include some information in the code
    Printf(f_header, "\n/*-----------------------------------------------\n              @(target):= %s.so\n\
  ------------------------------------------------*/\n", module);

    Printf(f_header, "#if PY_VERSION_HEX >= 0x03000000\n");
    Printf(f_header, "#  define SWIG_init    PyInit_%s\n\n", module);
    Printf(f_header, "#else\n");
    Printf(f_header, "#  define SWIG_init    init%s\n\n", module);
    Printf(f_header, "#endif\n");
    Printf(f_header, "#define SWIG_name    \"%s\"\n", module);

    Printf(f_wrappers, "#ifdef __cplusplus\n");
    Printf(f_wrappers, "extern \"C\" {\n");
    Printf(f_wrappers, "#endif\n");
    Append(const_code, "static swig_const_info swig_const_table[] = {\n");
    Append(methods, "static PyMethodDef SwigMethods[] = {\n");

    /* the method exported for replacement of new.instancemethod in Python 3 */
    add_pyinstancemethod_new();

    if (builtin) {
      SwigType *s = NewString("SwigPyObject");
      SwigType_add_pointer(s);
      SwigType_remember(s);
      Delete(s);
    }

    /* emit code */
    Language::top(n);

    if (directorsEnabled()) {
      // Insert director runtime into the f_runtime file (make it occur before %header section)
      Swig_insert_file("director.swg", f_runtime);
    }

    /* Close language module */
    Append(methods, "\t { NULL, NULL, 0, NULL }\n");
    Append(methods, "};\n");
    Printf(f_wrappers, "%s\n", methods);

    if (builtin) {
      Printv(f_builtins, "#ifdef __cplusplus\n} // namespace {\n#endif\n\n", NIL);
      Dump(f_builtins, f_wrappers);
    }

    SwigType_emit_type_table(f_runtime, f_wrappers);

    Append(const_code, "{0, 0, 0, 0.0, 0, 0}};\n");
    Printf(f_wrappers, "%s\n", const_code);
    initialize_threads(f_init);

    Printf(f_init, "#if PY_VERSION_HEX >= 0x03000000\n");
    Printf(f_init, "  return m;\n");
    Printf(f_init, "#else\n");
    Printf(f_init, "  return;\n");
    Printf(f_init, "#endif\n");
    Printf(f_init, "}\n");

    Printf(f_wrappers, "#ifdef __cplusplus\n");
    Printf(f_wrappers, "}\n");
    Printf(f_wrappers, "#endif\n");

    if (shadow) {
      if (builtin) {
	Printv(f_shadow_import_stmts, "}\n", NIL);
	Printv(f_header, f_shadow_import_stmts, NIL);
      }
      Printv(f_shadow_py, f_shadow, "\n", NIL);
      Printv(f_shadow_py, f_shadow_stubs, "\n", NIL);

      Close(f_shadow_py);
      Delete(f_shadow_py);
    }

    /* Close all of the files */
    Dump(f_runtime, f_begin);
    Dump(f_header, f_begin);

    if (directorsEnabled()) {
      Dump(f_directors_h, f_runtime_h);
      Printf(f_runtime_h, "\n");
      Printf(f_runtime_h, "#endif\n");
      if (f_runtime_h != f_begin)
	Close(f_runtime_h);
      Dump(f_directors, f_begin);
    }

    Dump(f_wrappers, f_begin);
    Wrapper_pretty_print(f_init, f_begin);

    Delete(f_header);
    Delete(f_wrappers);
    Delete(f_builtins);
    Delete(f_init);
    Delete(f_directors);
    Delete(f_directors_h);

    Close(f_begin);
    Delete(f_runtime);
    Delete(f_begin);

    return SWIG_OK;
  }

  /* ------------------------------------------------------------
   * Emit the wrapper for PyInstanceMethod_New to MethodDef array.
   * This wrapper is used to implement -fastproxy,
   * as a replacement of new.instancemethod in Python 3.
   * ------------------------------------------------------------ */
  int add_pyinstancemethod_new() {
    String *name = NewString("SWIG_PyInstanceMethod_New");
    Printf(methods, "\t { (char *)\"%s\", (PyCFunction)%s, METH_O, NULL},\n", name, name);
    Delete(name);
    return 0;
  }

  /* ------------------------------------------------------------
   * importDirective()
   * ------------------------------------------------------------ */

  virtual int importDirective(Node *n) {
    if (shadow) {
      String *modname = Getattr(n, "module");

      if (modname) {
	String *import = NewString("import ");

	// Find the module node for this imported module.  It should be the
	// first child but search just in case.
	Node *mod = firstChild(n);
	while (mod && Strcmp(nodeType(mod), "module") != 0)
	  mod = nextSibling(mod);

	// Is the imported module in another package?  (IOW, does it use the
	// %module(package="name") option and it's different than the package
	// of this module.)
	Node *options = Getattr(mod, "options");
	String *pkg = options ? Getattr(options, "package") : 0;
	if (pkg && (!package || Strcmp(pkg, package) != 0)) {
	  Printf(import, "%s.", pkg);
	}
	// finally, output the name of the imported module
	if (shadowimport) {
	  if (!options || (!Getattr(options, "noshadow") && !Getattr(options, "noproxy"))) {
	    Printf(import, "_%s\n", modname);
	    if (!Strstr(f_shadow_imports, import)) {
	      if (pkg && (!package || Strcmp(pkg, package) != 0)) {
<<<<<<< HEAD
		if (builtin) {
		  Printf(f_shadow_import_stmts, tab4 "import_str = PyString_FromString(\"%s.%s\");\n", pkg, modname);
		  Printf(f_shadow_import_stmts, tab4 "PyImport_Import(import_str);\n");
		  Printf(f_shadow_import_stmts, tab4 "Py_XDECREF(import_str);\n");
		} else {
		  Printf(f_shadow, "import %s.%s\n", pkg, modname);
		}
	      } else {
		if (builtin) {
		  Printf(f_shadow_import_stmts, tab4 "import_str = PyString_FromString(\"%s\");\n", modname);
		  Printf(f_shadow_import_stmts, tab4 "PyImport_Import(import_str);\n");
		  Printf(f_shadow_import_stmts, tab4 "Py_XDECREF(import_str);\n");
		} else {
		  Printf(f_shadow, "import %s\n", modname);
		}
=======
		Printf(f_shadow, "import %s.%s\n", pkg, modname);
	      } else {
		Printf(f_shadow, "import %s\n", modname);
>>>>>>> ae6aef5d
	      }
	      Printv(f_shadow_imports, import, NULL);
	    }
	  }
	}

	Delete(import);
      }
    }
    return Language::importDirective(n);
  }

  /* ------------------------------------------------------------
   * funcCall()
   *    Emit shadow code to call a function in the extension
   *    module. Using proper argument and calling style for
   *    given node n.
   * ------------------------------------------------------------ */
  String *funcCall(String *name, String *parms) {
    String *str = NewString("");

    Printv(str, module, ".", name, "(", parms, ")", NIL);
    return str;
  }


  /* ------------------------------------------------------------
   * pythoncode()     - Output python code into the shadow file
   * ------------------------------------------------------------ */

  String *pythoncode(String *code, const_String_or_char_ptr indent) {
    String *out = NewString("");
    String *temp;
    char *t;
    if (!indent)
      indent = "";

    temp = NewString(code);

    t = Char(temp);
    if (*t == '{') {
      Delitem(temp, 0);
      Delitem(temp, DOH_END);
    }

    /* Split the input text into lines */
    List *clist = DohSplitLines(temp);
    Delete(temp);
    int initial = 0;
    String *s = 0;
    Iterator si;
    /* Get the initial indentation */

    for (si = First(clist); si.item; si = Next(si)) {
      s = si.item;
      if (Len(s)) {
	char *c = Char(s);
	while (*c) {
	  if (!isspace(*c))
	    break;
	  initial++;
	  c++;
	}
	if (*c && !isspace(*c))
	  break;
	else {
	  initial = 0;
	}
      }
    }
    while (si.item) {
      s = si.item;
      if (Len(s) > initial) {
	char *c = Char(s);
	c += initial;
	Printv(out, indent, c, "\n", NIL);
      } else {
	Printv(out, "\n", NIL);
      }
      si = Next(si);
    }
    Delete(clist);
    return out;
  }


  /* ------------------------------------------------------------
   * autodoc level declarations
   * ------------------------------------------------------------ */

  enum autodoc_l {
    NO_AUTODOC = -2,		// no autodoc
    STRING_AUTODOC = -1,	// use provided string
    NAMES_AUTODOC = 0,		// only parameter names
    TYPES_AUTODOC = 1,		// parameter names and types
    EXTEND_AUTODOC = 2,		// extended documentation and parameter names
    EXTEND_TYPES_AUTODOC = 3	// extended documentation and parameter types + names
  };


  autodoc_l autodoc_level(String *autodoc) {
    autodoc_l dlevel = NO_AUTODOC;
    if (autodoc) {
      char *c = Char(autodoc);
      if (c && isdigit(c[0])) {
	dlevel = (autodoc_l) atoi(c);
      } else {
	if (strcmp(c, "extended") == 0) {
	  dlevel = EXTEND_AUTODOC;
	} else {
	  dlevel = STRING_AUTODOC;
	}
      }
    }
    return dlevel;
  }


  /* ------------------------------------------------------------
   * have_docstring()
   *    Check if there is a docstring directive and it has text,
   *    or there is an autodoc flag set
   * ------------------------------------------------------------ */

  bool have_docstring(Node *n) {
    String *str = Getattr(n, "feature:docstring");
    return (str && Len(str) > 0) || (Getattr(n, "feature:autodoc") && !GetFlag(n, "feature:noautodoc"));
  }

  /* ------------------------------------------------------------
   * docstring()
   *    Get the docstring text, stripping off {} if neccessary,
   *    and enclose in triple double quotes.  If autodoc is also
   *    set then it will build a combined docstring.
   * ------------------------------------------------------------ */

  String *docstring(Node *n, autodoc_t ad_type, const String *indent, bool use_triple = true) {
    String *str = Getattr(n, "feature:docstring");
    bool have_ds = (str && Len(str) > 0);
    bool have_auto = (Getattr(n, "feature:autodoc") && !GetFlag(n, "feature:noautodoc"));
    const char *triple_double = use_triple ? "\"\"\"" : "";
    String *autodoc = NULL;
    String *doc = NULL;

    if (have_ds) {
      char *t = Char(str);
      if (*t == '{') {
	Delitem(str, 0);
	Delitem(str, DOH_END);
      }
    }

    if (have_auto) {
      autodoc = make_autodoc(n, ad_type);
      have_auto = (autodoc && Len(autodoc) > 0);
    }
    // If there is more than one line then make docstrings like this:
    //
    //      """
    //      This is line1
    //      And here is line2 followed by the rest of them
    //      """
    //
    // otherwise, put it all on a single line
    //
    if (have_auto && have_ds) {	// Both autodoc and docstring are present
      doc = NewString("");
      Printv(doc, triple_double, "\n", pythoncode(autodoc, indent), "\n", pythoncode(str, indent), indent, triple_double, NIL);
    } else if (!have_auto && have_ds) {	// only docstring
      if (Strchr(str, '\n') == 0) {
	doc = NewStringf("%s%s%s", triple_double, str, triple_double);
      } else {
	doc = NewString("");
	Printv(doc, triple_double, "\n", pythoncode(str, indent), indent, triple_double, NIL);
      }
    } else if (have_auto && !have_ds) {	// only autodoc
      if (Strchr(autodoc, '\n') == 0) {
	doc = NewStringf("%s%s%s", triple_double, autodoc, triple_double);
      } else {
	doc = NewString("");
	Printv(doc, triple_double, "\n", pythoncode(autodoc, indent), indent, triple_double, NIL);
      }
    } else
      doc = NewString("");

    // Save the generated strings in the parse tree in case they are used later
    // by post processing tools
    Setattr(n, "python:docstring", doc);
    Setattr(n, "python:autodoc", autodoc);
    return doc;
  }

  /* -----------------------------------------------------------------------------
   * makeParameterName()
   *    Note: the generated name should consist with that in kwnames[]
   *
   * Inputs: 
   *   n - Node
   *   p - parameter node
   *   arg_num - parameter argument number
   * Return:
   *   arg - a unique parameter name
   * ----------------------------------------------------------------------------- */

  String *makeParameterName(ParmList *plist, Parm *p, int arg_num) {
    String *arg = 0;
    String *pn = Swig_name_make(p, 0, Getattr(p, "name"), 0, 0);
    // Use C parameter name unless it is a duplicate or an empty parameter name
    int count = 0;
    if (SwigType_isvarargs(Getattr(p, "type"))) {
      return NewString("*args");
    }
    while (plist) {
      if ((Cmp(pn, Getattr(plist, "name")) == 0))
	count++;
      plist = nextSibling(plist);
    }
    arg = (!pn || !Len(pn) || (count > 1)) ? NewStringf("arg%d", arg_num) : Copy(pn);
    return arg;
  }


  /* ------------------------------------------------------------
   * make_autodocParmList()
   *   Generate the documentation for the function parameters
   *   Parameters:
   *    func_annotation: Function annotation support
   * ------------------------------------------------------------ */

  String *make_autodocParmList(Node *n, bool showTypes, bool calling = false, bool func_annotation = false) {


    String *doc = NewString("");
    String *pdocs = Copy(Getattr(n, "feature:pdocs"));
    ParmList *plist = CopyParmList(Getattr(n, "parms"));
    Parm *p;
    Parm *pnext;
    Node *lookup;


    int lines = 0;
    int arg_num = 0;
    const int maxwidth = 50;

    if (calling)
      func_annotation = false;

    if (pdocs)
      Append(pdocs, "\n");

    Swig_typemap_attach_parms("in", plist, 0);
    Swig_typemap_attach_parms("doc", plist, 0);

    if (Strcmp(ParmList_protostr(plist), "void") == 0) {
      //No parameters actually
      return doc;
    }

    for (p = plist; p; p = pnext) {

      String *tm = Getattr(p, "tmap:in");
      if (tm) {
	pnext = Getattr(p, "tmap:in:next");
	if (checkAttribute(p, "tmap:in:numinputs", "0")) {
	  continue;
	}
      } else {
	pnext = nextSibling(p);
      }

      String *name = 0;
      String *type = 0;
      String *value = 0;
      String *pdoc = Getattr(p, "tmap:doc");
      if (pdoc) {
	name = Getattr(p, "tmap:doc:name");
	type = Getattr(p, "tmap:doc:type");
	value = Getattr(p, "tmap:doc:value");
      }

      name = name ? name : Getattr(p, "name");
      type = type ? type : Getattr(p, "type");
      value = value ? value : Getattr(p, "value");

      name = makeParameterName(plist, p, arg_num);
      // Reset it for convinient in further use. (mainly for makeParameterName())
      // Since the plist is created by CopyParmList,
      // we can hope that the set would have no side effect
      Setattr(p, "name", name);

      arg_num++;


      if (Len(doc)) {
	// add a comma to the previous one if any
	Append(doc, ", ");

	// Do we need to wrap a long line?
	if ((Len(doc) - lines * maxwidth) > maxwidth) {
	  Printf(doc, "\n%s", tab4);
	  lines += 1;
	}
      }

      type = SwigType_base(type);
      lookup = Swig_symbol_clookup(type, 0);
      if (lookup)
	type = Getattr(lookup, "sym:name");

      // Do the param type too?
      if (showTypes)
	Printf(doc, "%s ", type);


      Append(doc, name);
      if (pdoc) {
	if (!pdocs)
	  pdocs = NewString("Parameters:\n");
	Printf(pdocs, "   %s\n", pdoc);
      }
      // Write the function annoation
      if (func_annotation)
	Printf(doc, " : '%s'", type);

      // Write default value
      if (value && !calling) {
	String *pv = pyvalue(value, Getattr(p, "type"));
	if (pv)
	  value = pv;
	else {
	  lookup = Swig_symbol_clookup(value, 0);
	  if (lookup) {
	    value = Getattr(lookup, "sym:name");
	  }
	}
	Printf(doc, " = %s", value);
      }
    }
    if (pdocs)
      Setattr(n, "feature:pdocs", pdocs);
    Delete(plist);
    return doc;
  }

  /* ------------------------------------------------------------
   * make_autodoc()
   *    Build a docstring for the node, using parameter and other
   *    info in the parse tree.  If the value of the autodoc
   *    attribute is "0" then do not include parameter types, if
   *    it is "1" (the default) then do.  If it has some other
   *    value then assume it is supplied by the extension writer
   *    and use it directly.
   * ------------------------------------------------------------ */

  String *make_autodoc(Node *n, autodoc_t ad_type) {
    int extended = 0;
    // If the function is overloaded then this funciton is called
    // for the last one.  Rewind to the first so the docstrings are
    // in order.
    while (Getattr(n, "sym:previousSibling"))
      n = Getattr(n, "sym:previousSibling");

    String *doc = NewString("");
    while (n) {
      bool showTypes = false;
      bool skipAuto = false;
      String *autodoc = Getattr(n, "feature:autodoc");
      autodoc_l dlevel = autodoc_level(autodoc);
      switch (dlevel) {
      case NO_AUTODOC:
	break;
      case NAMES_AUTODOC:
	showTypes = false;
	break;
      case TYPES_AUTODOC:
	showTypes = true;
	break;
      case EXTEND_AUTODOC:
	extended = 1;
	showTypes = false;
	break;
      case EXTEND_TYPES_AUTODOC:
	extended = 1;
	showTypes = true;
	break;
      case STRING_AUTODOC:
	Append(doc, autodoc);
	skipAuto = true;
	break;
      }

      if (!skipAuto) {
	String *symname = Getattr(n, "sym:name");
	SwigType *type = Getattr(n, "type");

	if (type) {
	  if (Strcmp(type, "void") == 0)
	    type = NULL;
	  else {
	    type = SwigType_base(type);
	    Node *lookup = Swig_symbol_clookup(type, 0);
	    if (lookup)
	      type = Getattr(lookup, "sym:name");
	  }
	}

	switch (ad_type) {
	case AUTODOC_CLASS:
	  {
	    // Only do the autodoc if there isn't a docstring for the class
	    String *str = Getattr(n, "feature:docstring");
	    if (!str || Len(str) == 0) {
	      if (CPlusPlus) {
		Printf(doc, "Proxy of C++ %s class", real_classname);
	      } else {
		Printf(doc, "Proxy of C %s struct", real_classname);
	      }
	    }
	  }
	  break;
	case AUTODOC_CTOR:
	  if (Strcmp(class_name, symname) == 0) {
	    String *paramList = make_autodocParmList(n, showTypes);
	    if (Len(paramList))
	      Printf(doc, "__init__(self, %s) -> %s", paramList, class_name);
	    else
	      Printf(doc, "__init__(self) -> %s", class_name);
	  } else
	    Printf(doc, "%s(%s) -> %s", symname, make_autodocParmList(n, showTypes), class_name);
	  break;

	case AUTODOC_DTOR:
	  Append(doc, "__del__(self)");
	  break;

	case AUTODOC_STATICFUNC:
	  Printf(doc, "%s(%s)", symname, make_autodocParmList(n, showTypes));
	  if (type)
	    Printf(doc, " -> %s", type);
	  break;

	case AUTODOC_FUNC:
	  Printf(doc, "%s(%s)", symname, make_autodocParmList(n, showTypes));
	  if (type)
	    Printf(doc, " -> %s", type);
	  break;

	case AUTODOC_METHOD:
	  String *paramList = make_autodocParmList(n, showTypes);
	  if (Len(paramList))
	    Printf(doc, "%s(self, %s)", symname, paramList);
	  else
	    Printf(doc, "%s(self)", symname);
	  if (type)
	    Printf(doc, " -> %s", type);
	  break;
	}
      }
      if (extended) {
	String *pdocs = Getattr(n, "feature:pdocs");
	if (pdocs) {
	  Printv(doc, "\n", pdocs, NULL);
	}
      }
      // if it's overloaded then get the next decl and loop around again
      n = Getattr(n, "sym:nextSibling");
      if (n)
	Append(doc, "\n");
    }

    return doc;
  }

  /* ------------------------------------------------------------
   * pyvalue()
   *    Check if string v can be a Python value literal,
   *    (eg. number or string), or translate it to a Python literal.
   * ------------------------------------------------------------ */
  String *pyvalue(String *v, SwigType *t) {
    if (v && Len(v) > 0) {
      char fc = (Char(v))[0];
      if (('0' <= fc && fc <= '9') || '\'' == fc || '"' == fc) {
	/* number or string (or maybe NULL pointer) */
	if (SwigType_ispointer(t) && Strcmp(v, "0") == 0)
	  return NewString("None");
	else
	  return v;
      }
      if (Strcmp(v, "true") == 0 || Strcmp(v, "FALSE") == 0)
	return NewString("True");
      if (Strcmp(v, "false") == 0 || Strcmp(v, "FALSE") == 0)
	return NewString("False");
      if (Strcmp(v, "NULL") == 0)
<<<<<<< HEAD
	return NewString("None");
=======
	return SwigType_ispointer(t) ? NewString("None") : NewString("0");
>>>>>>> ae6aef5d
    }
    return 0;
  }
  /* ------------------------------------------------------------
   * is_primitive_defaultargs()
   *    Check if all the default args have primitive type.
   *    (So we can generate proper parameter list with default 
   *    values..)
   * ------------------------------------------------------------ */
  bool is_primitive_defaultargs(Node *n) {
    ParmList *plist = CopyParmList(Getattr(n, "parms"));
    Parm *p;
    Parm *pnext;

    Swig_typemap_attach_parms("in", plist, 0);
    for (p = plist; p; p = pnext) {
      String *tm = Getattr(p, "tmap:in");
      if (tm) {
	pnext = Getattr(p, "tmap:in:next");
	if (checkAttribute(p, "tmap:in:numinputs", "0")) {
	  continue;
	}
      } else {
	pnext = nextSibling(p);
      }
      String *type = Getattr(p, "type");
      String *value = Getattr(p, "value");
      if (!pyvalue(value, type))
	return false;
    }
    return true;
  }


  /* ------------------------------------------------------------
   * is_real_overloaded()
   *   Check if the function is overloaded, but not just have some
   *   siblings generated due to the original function have 
   *   default arguments.
   * ------------------------------------------------------------ */
  bool is_real_overloaded(Node *n) {
    Node *h = Getattr(n, "sym:overloaded");
    Node *i;
    if (!h)
      return false;

    i = Getattr(h, "sym:nextSibling");
    while (i) {
      Node *nn = Getattr(i, "defaultargs");
      if (nn != h) {
	/* Check if overloaded function has defaultargs and 
	 * pointed to the first overloaded. */
	return true;
      }
      i = Getattr(i, "sym:nextSibling");
    }

    return false;
  }

  /* ------------------------------------------------------------
   * make_pyParmList()
   *    Generate parameter list for Python functions or methods,
   *    reuse make_autodocParmList() to do so.
   * ------------------------------------------------------------ */
  String *make_pyParmList(Node *n, bool in_class, bool is_calling, int kw) {
    /* Get the original function for a defaultargs copy, 
     * see default_arguments() in parser.y. */
    Node *nn = Getattr(n, "defaultargs");
    if (nn)
      n = nn;

    /* For overloaded function, just use *args */
    if (is_real_overloaded(n) || GetFlag(n, "feature:compactdefaultargs") || !is_primitive_defaultargs(n)) {
      String *parms = NewString("");
      if (in_class)
	Printf(parms, "self, ");
      Printf(parms, "*args");
      if (kw)
	Printf(parms, ", **kwargs");
      return parms;
    }

    bool funcanno = py3 ? true : false;
    String *params = NewString("");
    String *_params = make_autodocParmList(n, false, is_calling, funcanno);

    if (in_class) {
      Printf(params, "self");
      if (Len(_params) > 0)
	Printf(params, ", ");
    }

    Printv(params, _params, NULL);

    return params;
  }

  /* ------------------------------------------------------------
   * have_pythonprepend()
   *    Check if there is a %pythonprepend directive and it has text
   * ------------------------------------------------------------ */

  bool have_pythonprepend(Node *n) {
    String *str = Getattr(n, "feature:pythonprepend");
    return (str && Len(str) > 0);
  }

  /* ------------------------------------------------------------
   * pythonprepend()
   *    Get the %pythonprepend code, stripping off {} if neccessary
   * ------------------------------------------------------------ */

  String *pythonprepend(Node *n) {
    String *str = Getattr(n, "feature:pythonprepend");
    char *t = Char(str);
    if (*t == '{') {
      Delitem(str, 0);
      Delitem(str, DOH_END);
    }
    return str;
  }

  /* ------------------------------------------------------------
   * have_pythonappend()
   *    Check if there is a %pythonappend directive and it has text
   * ------------------------------------------------------------ */

  bool have_pythonappend(Node *n) {
    String *str = Getattr(n, "feature:pythonappend");
    if (!str)
      str = Getattr(n, "feature:addtofunc");
    return (str && Len(str) > 0);
  }

  /* ------------------------------------------------------------
   * pythonappend()
   *    Get the %pythonappend code, stripping off {} if neccessary
   * ------------------------------------------------------------ */

  String *pythonappend(Node *n) {
    String *str = Getattr(n, "feature:pythonappend");
    if (!str)
      str = Getattr(n, "feature:addtofunc");

    char *t = Char(str);
    if (*t == '{') {
      Delitem(str, 0);
      Delitem(str, DOH_END);
    }
    return str;
  }

  /* ------------------------------------------------------------
   * have_addtofunc()
   *    Check if there is a %addtofunc directive and it has text
   * ------------------------------------------------------------ */

  bool have_addtofunc(Node *n) {
    return have_pythonappend(n) || have_pythonprepend(n) || have_docstring(n);
  }


  /* ------------------------------------------------------------
   * returnTypeAnnotation()
   *    Helper function for constructing the function annotation
   *    of the returning type, return a empty string for Python 2.x
   * ------------------------------------------------------------ */
  String *returnTypeAnnotation(Node *n) {
    String *ret = 0;
    Parm *p = Getattr(n, "parms");
    String *tm;
    /* Try to guess the returning type by argout typemap,
     * however the result may not accurate. */
    while (p) {
      if ((tm = Getattr(p, "tmap:argout:match_type"))) {
	tm = SwigType_str(tm, 0);
	if (ret)
	  Printv(ret, ", ", tm, NULL);
	else
	  ret = tm;
	p = Getattr(p, "tmap:argout:next");
      } else {
	p = nextSibling(p);
      }
    }
    /* If no argout typemap, then get the returning type from
     * the function prototype. */
    if (!ret) {
      ret = Getattr(n, "type");
      if (ret)
	ret = SwigType_str(ret, 0);
    }
    return (ret && py3) ? NewStringf(" -> \"%s\" ", ret)
	: NewString("");
  }

  /* ------------------------------------------------------------
   * emitFunctionShadowHelper()
   *    Refactoring some common code out of functionWrapper and
   *    dispatchFunction that writes the proxy code for non-member
   *    functions.
   * ------------------------------------------------------------ */

  void emitFunctionShadowHelper(Node *n, File *f_dest, String *name, int kw) {
    String *parms = make_pyParmList(n, false, false, kw);
    String *callParms = make_pyParmList(n, false, true, kw);
    /* Make a wrapper function to insert the code into */
    Printv(f_dest, "\ndef ", name, "(", parms, ")", returnTypeAnnotation(n), ":\n", NIL);
    if (have_docstring(n))
      Printv(f_dest, "  ", docstring(n, AUTODOC_FUNC, tab4), "\n", NIL);
    if (have_pythonprepend(n))
      Printv(f_dest, pythoncode(pythonprepend(n), "  "), "\n", NIL);
    if (have_pythonappend(n)) {
      Printv(f_dest, "  val = ", funcCall(name, callParms), "\n", NIL);
      Printv(f_dest, pythoncode(pythonappend(n), "  "), "\n", NIL);
      Printv(f_dest, "  return val\n", NIL);
    } else {
      Printv(f_dest, "  return ", funcCall(name, callParms), "\n", NIL);
    }

    if (Getattr(n, "feature:python:callback") || !have_addtofunc(n)) {
      /* If there is no addtofunc directive then just assign from the extension module (for speed up) */
      Printv(f_dest, name, " = ", module, ".", name, "\n", NIL);
    }
  }


  /* ------------------------------------------------------------
   * check_kwargs()
   *    check if using kwargs is allowed for this Node
   * ------------------------------------------------------------ */

  int check_kwargs(Node *n) {
    return (use_kw || GetFlag(n, "feature:kwargs"))
	&& !GetFlag(n, "memberset") && !GetFlag(n, "memberget");
  }



  /* ------------------------------------------------------------
   * add_method()
   * ------------------------------------------------------------ */

  void add_method(String *name, String *function, int kw, Node *n = 0, int funpack= 0, int num_required= -1, int num_arguments = -1) {
    if (!kw) {
      if (n && funpack) {
	if (num_required == 0 && num_arguments == 0) {
	  Printf(methods, "\t { (char *)\"%s\", (PyCFunction)%s, METH_NOARGS, ", name, function);
	} else if (num_required == 1 && num_arguments == 1) {
	  Printf(methods, "\t { (char *)\"%s\", (PyCFunction)%s, METH_O, ", name, function);
	} else {
	  Printf(methods, "\t { (char *)\"%s\", %s, METH_VARARGS, ", name, function);
	}
      } else {
	Printf(methods, "\t { (char *)\"%s\", %s, METH_VARARGS, ", name, function);
      }
    } else {
      Printf(methods, "\t { (char *)\"%s\", (PyCFunction) %s, METH_VARARGS | METH_KEYWORDS, ", name, function);
    }

    if (!n) {
      Append(methods, "NULL");
    } else if (Getattr(n, "feature:callback")) {
      if (have_docstring(n)) {
	String *ds = docstring(n, AUTODOC_FUNC, "", false);
	Replaceall(ds, "\\", "\\\\");
	Replaceall(ds, "\"", "\\\"");
	Replaceall(ds, "\n", "\\n\"\n\t\t\"");
	Printf(methods, "(char *)\"%s\\nswig_ptr: %s\"", ds, Getattr(n, "feature:callback:name"));
      } else {
	Printf(methods, "(char *)\"swig_ptr: %s\"", Getattr(n, "feature:callback:name"));
      }
    } else if (have_docstring(n)) {
      String *ds = docstring(n, AUTODOC_FUNC, "", false);
      Replaceall(ds, "\\", "\\\\");
      Replaceall(ds, "\"", "\\\"");
      Replaceall(ds, "\n", "\\n\"\n\t\t\"");
      Printf(methods, "(char *)\"%s\"", ds);
    } else {
      Append(methods, "NULL");
    }

    Append(methods, "},\n");
  }

  /* ------------------------------------------------------------
   * dispatchFunction()
   * ------------------------------------------------------------ */
  void dispatchFunction(Node *n, String *linkage, int funpack = 0, bool builtin_self = false, bool builtin_ctor = false, bool director_class = false) {
    /* Last node in overloaded chain */

    bool add_self = builtin_self && (!builtin_ctor || director_class);

    int maxargs;

    String *tmp = NewString("");
    String *dispatch;
    const char *dispatch_code = funpack ? "return %s(self, argc, argv);" : "return %s(self, args);";

    if (castmode) {
      dispatch = Swig_overload_dispatch_cast(n, dispatch_code, &maxargs);
    } else {
      dispatch = Swig_overload_dispatch(n, dispatch_code, &maxargs);
    }

    /* Generate a dispatch wrapper for all overloaded functions */

    Wrapper *f = NewWrapper();
    String *symname = Getattr(n, "sym:name");
    String *wname = Swig_name_wrapper(symname);

    Printv(f->def, linkage, builtin_ctor ? "int " : "PyObject *", wname, "(PyObject *self, PyObject *args) {", NIL);

    Wrapper_add_local(f, "argc", "int argc");
    Printf(tmp, "PyObject *argv[%d]", maxargs + 1);
    Wrapper_add_local(f, "argv", tmp);

    if (!fastunpack) {
      Wrapper_add_local(f, "ii", "int ii");
      if (maxargs - (add_self ? 1 : 0) > 0)
	Append(f->code, "if (!PyTuple_Check(args)) SWIG_fail;\n");
      Append(f->code, "argc = args ? (int)PyObject_Length(args) : 0;\n");
      if (add_self)
	Append(f->code, "argv[0] = self;\n");
      Printf(f->code, "for (ii = 0; (ii < argc) && (ii < %d); ii++) {\n", add_self ? maxargs - 1 : maxargs);
      Printf(f->code, "argv[ii%s] = PyTuple_GET_ITEM(args,ii);\n", add_self ? " + 1" : "");
      Append(f->code, "}\n");
      if (add_self)
	Append(f->code, "argc++;\n");
    } else {
      String *iname = Getattr(n, "sym:name");
      Printf(f->code, "if (!(argc = SWIG_Python_UnpackTuple(args,\"%s\",0,%d,argv%s))) SWIG_fail;\n", iname, maxargs, add_self ? "+1" : "");
      if (add_self)
	Append(f->code, "argv[0] = self;\n");
      else
	Append(f->code, "--argc;\n");
    }

    Replaceall(dispatch, "$args", "self,args");

    Printv(f->code, dispatch, "\n", NIL);

    if (GetFlag(n, "feature:python:maybecall")) {
      Append(f->code, "fail:\n");
      Append(f->code, "Py_INCREF(Py_NotImplemented);\n");
      Append(f->code, "return Py_NotImplemented;\n");
    } else {
      Node *sibl = n;
      while (Getattr(sibl, "sym:previousSibling"))
	sibl = Getattr(sibl, "sym:previousSibling");	// go all the way up
      String *protoTypes = NewString("");
      do {
	Printf(protoTypes, "\n\"    %s(%s)\\n\"", SwigType_str(Getattr(sibl, "name"), 0), ParmList_protostr(Getattr(sibl, "wrap:parms")));
      } while ((sibl = Getattr(sibl, "sym:nextSibling")));
      Append(f->code, "fail:\n");
      Printf(f->code, "SWIG_SetErrorMsg(PyExc_NotImplementedError,"
	     "\"Wrong number or type of arguments for overloaded function '%s'.\\n\"" "\n\"  Possible C/C++ prototypes are:\\n\"%s);\n", symname, protoTypes);
      Printf(f->code, "return %s;\n", builtin_ctor ? "-1" : "0");
      Delete(protoTypes);
    }
    Printv(f->code, "}\n", NIL);
    Wrapper_print(f, f_wrappers);
    Node *p = Getattr(n, "sym:previousSibling");
    if (!builtin_self)
      add_method(symname, wname, 0, p);

    /* Create a shadow for this function (if enabled and not in a member function) */
    if (!builtin && (shadow) && (!(shadow & PYSHADOW_MEMBER))) {
      emitFunctionShadowHelper(n, f_shadow_stubs, symname, 0);
    }
    DelWrapper(f);
    Delete(dispatch);
    Delete(tmp);
    Delete(wname);
  }

  /* ------------------------------------------------------------
   * functionWrapper()
   * ------------------------------------------------------------ */

  /*
    A note about argument marshalling with built-in types.
    There are three distinct cases for member (non-static) methods:

    1) An ordinary member function.  In this case, the first param in
    the param list is 'this'.  For builtin types, 'this' is taken from
    the first argument to the wrapper (usually called 'self); it's not
    extracted from the second argument (which is usually a tuple).

    2) A constructor for a non-director class.  In this case, the
    param list doesn't contain an entry for 'this', but the first ('self')
    argument to the wrapper *does* contain the newly-allocated,
    uninitialized object.

    3) A constructor for a director class.  In this case, the param
    list contains a 'self' param, which comes from the first argument
    to the wrapper function.
  */

  const char *get_implicitconv_flag(Node *klass) {
    int conv = 0;
    if (klass && GetFlag(klass, "feature:implicitconv")) {
      conv = 1;
    }
    return conv ? "SWIG_POINTER_IMPLICIT_CONV" : "0";
  }


  virtual int functionWrapper(Node *n) {

    String *name = Getattr(n, "name");
    String *iname = Getattr(n, "sym:name");
    SwigType *d = Getattr(n, "type");
    ParmList *l = Getattr(n, "parms");
    Node *parent = Swig_methodclass(n);

    int director_method = 0;

    Parm *p;
    int i;
    char source[64];
    Wrapper *f;
    String *self_parse;
    String *parse_args;
    String *arglist;
    String *get_pointers;
    String *cleanup;
    String *outarg;
    String *kwargs;
    String *tm;
    String *overname = 0;

    int num_required;
    int num_arguments;
    int tuple_required;
    int tuple_arguments;
    int varargs = 0;
    int allow_kwargs = check_kwargs(n);

    String *nodeType = Getattr(n, "nodeType");
    int constructor = (!Cmp(nodeType, "constructor"));
    int destructor = (!Cmp(nodeType, "destructor"));
    String *storage = Getattr(n, "storage");
    /* Only the first constructor is handled as init method. Others
       constructor can be emitted via %rename */
    int handled_as_init = 0;
    if (!have_constructor && (constructor || Getattr(n, "handled_as_constructor"))
	&& ((shadow & PYSHADOW_MEMBER))) {
      String *nname = Getattr(n, "sym:name");
      String *sname = Getattr(getCurrentClass(), "sym:name");
      String *cname = Swig_name_construct(NSPACE_TODO, sname);
      handled_as_init = (Strcmp(nname, sname) == 0) || (Strcmp(nname, cname) == 0);
      Delete(cname);
    }
    bool builtin_self = builtin && in_class && (constructor || (l && Getattr(l, "self")));
    bool builtin_ctor = false;
    if (builtin_self && constructor) {
      String *class_mname = Getattr(getCurrentClass(), "sym:name");
      String *mrename = Swig_name_construct(getNSpace(), class_mname);
      if (Cmp(iname, mrename))
	builtin_self = false;
      else
	builtin_ctor = true;
    }
    bool director_class = (getCurrentClass() && Swig_directorclass(getCurrentClass()));
    bool add_self = builtin_self && (!builtin_ctor || director_class);
    bool builtin_getter = (builtin && GetFlag(n, "memberget"));
    bool builtin_setter = (builtin && GetFlag(n, "memberset") && !builtin_getter);
    bool over_varargs = false;
    char const *self_param = builtin_self ? "self" : "SWIGUNUSEDPARM(self)";
    char const *wrap_return = builtin_ctor ? "int " : "PyObject *";
    String *linkage = NewString("SWIGINTERN ");
    String *wrapper_name = Swig_name_wrapper(iname);

    if (Getattr(n, "sym:overloaded")) {
      overname = Getattr(n, "sym:overname");
    } else {
      if (!addSymbol(iname, n))
	return SWIG_ERROR;
    }

    f = NewWrapper();
    self_parse = NewString("");
    parse_args = NewString("");
    arglist = NewString("");
    get_pointers = NewString("");
    cleanup = NewString("");
    outarg = NewString("");
    kwargs = NewString("");

    int allow_thread = threads_enable(n);

    if (builtin_ctor)
      Wrapper_add_local(f, "resultobj", "int resultobj = 0");
    else
      Wrapper_add_local(f, "resultobj", "PyObject *resultobj = 0");

    // Emit all of the local variables for holding arguments.
    emit_parameter_variables(l, f);

    /* Attach the standard typemaps */
    emit_attach_parmmaps(l, f);
    Setattr(n, "wrap:parms", l);
    /* Get number of required and total arguments */
    tuple_arguments = num_arguments = emit_num_arguments(l);
    tuple_required = num_required = emit_num_required(l);
    if (add_self) {
      --tuple_arguments;
      --tuple_required;
    }
    if (((num_arguments == 0) && (num_required == 0)) || ((num_arguments == 1) && (num_required == 1) && Getattr(l, "self")))
      allow_kwargs = 0;
    varargs = emit_isvarargs(l);

    String *wname = Copy(wrapper_name);
    if (overname) {
      Append(wname, overname);
    }

    if (!allow_kwargs || overname) {
      if (!varargs) {
	Printv(f->def, linkage, wrap_return, wname, "(PyObject *", self_param, ", PyObject *args) {", NIL);
      } else {
	Printv(f->def, linkage, wrap_return, wname, "__varargs__", "(PyObject *", self_param, ", PyObject *args, PyObject *varargs) {", NIL);
      }
      if (allow_kwargs) {
	Swig_warning(WARN_LANG_OVERLOAD_KEYWORD, input_file, line_number, "Can't use keyword arguments with overloaded functions (%s).\n", Swig_name_decl(n));
	allow_kwargs = 0;
      }
    } else {
      if (varargs) {
	Swig_warning(WARN_LANG_VARARGS_KEYWORD, input_file, line_number, "Can't wrap varargs with keyword arguments enabled\n");
	varargs = 0;
      }
      Printv(f->def, linkage, wrap_return, wname, "(PyObject *", self_param, ", PyObject *args, PyObject *kwargs) {", NIL);
    }
    if (!builtin || !in_class || tuple_arguments > 0) {
      if (!allow_kwargs) {
	Append(parse_args, "    if (!PyArg_ParseTuple(args,(char *)\"");
      } else {
	Append(parse_args, "    if (!PyArg_ParseTupleAndKeywords(args,kwargs,(char *)\"");
	Append(arglist, ",kwnames");
      }
    }

    if (overname) {
      String *over_varargs_attr = Getattr(n, "sym:over_varargs");
      if (!over_varargs_attr) {
	for (Node *sibling = n; sibling; sibling = Getattr(sibling, "sym:nextSibling")) {
	  if (emit_isvarargs(Getattr(sibling, "parms"))) {
	    over_varargs = true;
	    break;
	  }
	}
	over_varargs_attr = NewString(over_varargs ? "1" : "0");
	for (Node *sibling = n; sibling; sibling = Getattr(sibling, "sym:nextSibling"))
	  Setattr(sibling, "sym:over_varargs", over_varargs_attr);
      }
      if (Strcmp(over_varargs_attr, "0") != 0)
	over_varargs = true;
    }

    int funpack = modernargs && fastunpack && !varargs && !over_varargs && !allow_kwargs;
    int noargs = funpack && (tuple_required == 0 && tuple_arguments == 0);
    int onearg = funpack && (tuple_required == 1 && tuple_arguments == 1);

    if (builtin && funpack && !overname && !builtin_ctor) {
      if (noargs)
	SetFlag(n, "noargs");
      else if (onearg)
	SetFlag(n, "onearg");
    }

    /* Generate code for argument marshalling */
    if (funpack) {
      if (overname) {
	if (aliasobj0) {
	  Append(f->code, "#define obj0 (swig_obj[0])\n");
	}
      } else if (num_arguments) {
	sprintf(source, "PyObject *swig_obj[%d]", num_arguments);
	Wrapper_add_localv(f, "swig_obj", source, NIL);
	if (aliasobj0) {
	  Append(f->code, "#define obj0 (swig_obj[0])\n");
	}
      }
    }


    if (constructor && num_arguments == 1 && num_required == 1) {
      if (Cmp(storage, "explicit") == 0) {
	if (GetFlag(parent, "feature:implicitconv")) {
	  String *desc = NewStringf("SWIGTYPE%s", SwigType_manglestr(Getattr(n, "type")));
	  Printf(f->code, "if (SWIG_CheckImplicit(%s)) SWIG_fail;\n", desc);
	  Delete(desc);
	}
      }
    }

    if (builtin_ctor && checkAttribute(n, "access", "protected")) {
      String *tmp_none_comparison = Copy(none_comparison);
      Replaceall(tmp_none_comparison, "$arg", "self");
      Printf(self_parse, "if (!(%s)) {\n", tmp_none_comparison);
      Printv(self_parse, "  SWIG_SetErrorMsg(PyExc_RuntimeError, \"accessing abstract class or protected constructor\");\n  SWIG_fail;\n}\n", NIL);
      Delete(tmp_none_comparison);
    }

    int use_parse = 0;
    Append(kwargs, "{");
    for (i = 0, p = l; i < num_arguments; i++) {
      bool parse_from_tuple = (i > 0 || !add_self);
      while (checkAttribute(p, "tmap:in:numinputs", "0")) {
	p = Getattr(p, "tmap:in:next");
      }

      SwigType *pt = Getattr(p, "type");
      String *pn = Getattr(p, "name");
      String *ln = Getattr(p, "lname");
      if (!parse_from_tuple)
	sprintf(source, "self");
      else if (funpack)
	sprintf(source, "swig_obj[%d]", add_self && !overname ? i - 1 : i);
      else
	sprintf(source, "obj%d", builtin_ctor ? i + 1 : i);

      if (parse_from_tuple) {
	Putc(',', arglist);
	if (i == num_required)
	  Putc('|', parse_args);	/* Optional argument separator */
      }

      /* Keyword argument handling */
      if (allow_kwargs && parse_from_tuple) {
	if (Len(pn)) {
	  String *tmp = 0;
	  String *name = pn;
	  if (!Getattr(p, "hidden")) {
	    name = tmp = Swig_name_make(p, 0, pn, 0, 0);
	  }
	  Printf(kwargs, "(char *) \"%s\",", name);
	  if (tmp)
	    Delete(tmp);
	} else {
	  Printf(kwargs, "(char *)\"arg%d\",", i + 1);
	}
      }

      /* Look for an input typemap */
      if ((tm = Getattr(p, "tmap:in"))) {
	String *parse = Getattr(p, "tmap:in:parse");
	if (!parse) {
	  if (builtin_self) {
	    Replaceall(tm, "$self", "self");
	  } else if (funpack) {
	    Replaceall(tm, "$self", "swig_obj[0]");
	  } else {
	    Replaceall(tm, "$self", "obj0");
	  }
	  Replaceall(tm, "$source", source);
	  Replaceall(tm, "$target", ln);
	  Replaceall(tm, "$input", source);
	  Setattr(p, "emit:input", source);	/* Save the location of the object */

	  if (Getattr(p, "wrap:disown") || (Getattr(p, "tmap:in:disown"))) {
	    Replaceall(tm, "$disown", "SWIG_POINTER_DISOWN");
	  } else {
	    Replaceall(tm, "$disown", "0");
	  }

	  if (Getattr(p, "tmap:in:implicitconv")) {
	    const char *convflag = "0";
	    if (!Getattr(p, "hidden")) {
	      SwigType *ptype = Getattr(p, "type");
	      convflag = get_implicitconv_flag(classLookup(ptype));
	    }
	    Replaceall(tm, "$implicitconv", convflag);
	    Setattr(p, "implicitconv", convflag);
	  }

	  if (parse_from_tuple)
	    Putc('O', parse_args);
	  if (!funpack && parse_from_tuple) {
	    Wrapper_add_localv(f, source, "PyObject *", source, "= 0", NIL);
	    Printf(arglist, "&%s", source);
	  }
	  if (i >= num_required)
	    Printv(get_pointers, "if (", source, ") {\n", NIL);
	  Printv(get_pointers, tm, "\n", NIL);
	  if (i >= num_required)
	    Printv(get_pointers, "}\n", NIL);

	} else {
	  use_parse = 1;
	  Append(parse_args, parse);
	  if (parse_from_tuple)
	    Printf(arglist, "&%s", ln);
	}
	p = Getattr(p, "tmap:in:next");
	continue;
      } else {
	Swig_warning(WARN_TYPEMAP_IN_UNDEF, input_file, line_number, "Unable to use type %s as a function argument.\n", SwigType_str(pt, 0));
	break;
      }
    }

    /* finish argument marshalling */
    Append(kwargs, " NULL }");
    if (allow_kwargs) {
      Printv(f->locals, "  char *  kwnames[] = ", kwargs, ";\n", NIL);
    }

    if (use_parse || allow_kwargs || !modernargs) {
      if (builtin && in_class && tuple_arguments == 0) {
	Printf(parse_args, "    if (args && PyTuple_Check(args) && PyTuple_GET_SIZE(args) > 0) SWIG_fail;\n");
      } else {
	Printf(parse_args, ":%s\"", iname);
	Printv(parse_args, arglist, ")) SWIG_fail;\n", NIL);
	funpack = 0;
      }
    } else {
      Clear(parse_args);
      if (funpack) {
	Clear(f->def);
	if (overname) {
	  if (noargs) {
	    Printv(f->def, linkage, wrap_return, wname, "(PyObject *", self_param, ", int nobjs, PyObject **SWIGUNUSEDPARM(swig_obj)) {", NIL);
	  } else {
	    Printv(f->def, linkage, wrap_return, wname, "(PyObject *", self_param, ", int nobjs, PyObject **swig_obj) {", NIL);
	  }
	  Printf(parse_args, "if ((nobjs < %d) || (nobjs > %d)) SWIG_fail;\n", num_required, num_arguments);
	} else {
	  if (noargs) {
	    Printv(f->def, linkage, wrap_return, wname, "(PyObject *", self_param, ", PyObject *args) {", NIL);
	  } else {
	    Printv(f->def, linkage, wrap_return, wname, "(PyObject *", self_param, ", PyObject *args) {", NIL);
	  }
	  if (onearg && !builtin_ctor) {
	    Printf(parse_args, "if (!args) SWIG_fail;\n");
	    Append(parse_args, "swig_obj[0] = args;\n");
	  } else if (!noargs) {
	    Printf(parse_args, "if (!SWIG_Python_UnpackTuple(args,\"%s\",%d,%d,swig_obj)) SWIG_fail;\n", iname, tuple_required, tuple_arguments);
	  } else if (noargs) {
	    Printf(parse_args, "if (!SWIG_Python_UnpackTuple(args,\"%s\",%d,%d,0)) SWIG_fail;\n", iname, tuple_required, tuple_arguments);
	  }
	}
      } else if (tuple_arguments > 0) {
	Printf(parse_args, "if(!PyArg_UnpackTuple(args,(char *)\"%s\",%d,%d", iname, tuple_required, tuple_arguments);
	Printv(parse_args, arglist, ")) SWIG_fail;\n", NIL);
      }
    }

    /* Now piece together the first part of the wrapper function */
    Printv(f->code, self_parse, parse_args, get_pointers, NIL);

    /* Check for trailing varargs */
    if (varargs) {
      if (p && (tm = Getattr(p, "tmap:in"))) {
	Replaceall(tm, "$input", "varargs");
	Printv(f->code, tm, "\n", NIL);
      }
    }

    /* Insert constraint checking code */
    for (p = l; p;) {
      if ((tm = Getattr(p, "tmap:check"))) {
	Replaceall(tm, "$target", Getattr(p, "lname"));
	Printv(f->code, tm, "\n", NIL);
	p = Getattr(p, "tmap:check:next");
      } else {
	p = nextSibling(p);
      }
    }

    /* Insert cleanup code */
    for (p = l; p;) {
      //      if (!checkAttribute(p,"tmap:in:numinputs","0") && !Getattr(p,"tmap:in:parse")) {
      if (!Getattr(p, "tmap:in:parse") && (tm = Getattr(p, "tmap:freearg"))) {
	if (Getattr(p, "tmap:freearg:implicitconv")) {
	  const char *convflag = "0";
	  if (!Getattr(p, "hidden")) {
	    SwigType *ptype = Getattr(p, "type");
	    convflag = get_implicitconv_flag(classLookup(ptype));
	  }
	  if (strcmp(convflag, "0") == 0) {
	    tm = 0;
	  }
	}
	if (tm && (Len(tm) != 0)) {
	  Replaceall(tm, "$source", Getattr(p, "lname"));
	  Printv(cleanup, tm, "\n", NIL);
	}
	p = Getattr(p, "tmap:freearg:next");
      } else {
	p = nextSibling(p);
      }
    }

    /* Insert argument output code */
    for (p = l; p;) {
      if ((tm = Getattr(p, "tmap:argout"))) {
	Replaceall(tm, "$source", Getattr(p, "lname"));
	Replaceall(tm, "$target", "resultobj");
	Replaceall(tm, "$arg", Getattr(p, "emit:input"));
	Replaceall(tm, "$input", Getattr(p, "emit:input"));
	Printv(outarg, tm, "\n", NIL);
	p = Getattr(p, "tmap:argout:next");
      } else {
	p = nextSibling(p);
      }
    }

    /* if the object is a director, and the method call originated from its
     * underlying python object, resolve the call by going up the c++ 
     * inheritance chain.  otherwise try to resolve the method in python.  
     * without this check an infinite loop is set up between the director and 
     * shadow class method calls.
     */

    // NOTE: this code should only be inserted if this class is the
    // base class of a director class.  however, in general we haven't
    // yet analyzed all classes derived from this one to see if they are
    // directors.  furthermore, this class may be used as the base of
    // a director class defined in a completely different module at a
    // later time, so this test must be included whether or not directorbase
    // is true.  we do skip this code if directors have not been enabled
    // at the command line to preserve source-level compatibility with
    // non-polymorphic swig.  also, if this wrapper is for a smart-pointer
    // method, there is no need to perform the test since the calling object
    // (the smart-pointer) and the director object (the "pointee") are
    // distinct.

    director_method = is_member_director(n) && !is_smart_pointer() && !destructor;
    if (director_method) {
      Wrapper_add_local(f, "director", "Swig::Director *director = 0");
      Append(f->code, "director = SWIG_DIRECTOR_CAST(arg1);\n");
      if (dirprot_mode() && !is_public(n)) {
	Printf(f->code, "if (!director || !(director->swig_get_inner(\"%s\"))) {\n", name);
	Printf(f->code, "SWIG_SetErrorMsg(PyExc_RuntimeError,\"accessing protected member %s\");\n", name);
	Append(f->code, "SWIG_fail;\n");
	Append(f->code, "}\n");
      }
      Wrapper_add_local(f, "upcall", "bool upcall = false");
      if (funpack) {
	const char *self_parm = builtin_self ? "self" : "swig_obj[0]";
	Printf(f->code, "upcall = (director && (director->swig_get_self()==%s));\n", self_parm);
      } else {
	const char *self_parm = builtin_self ? "self" : "obj0";
	Printf(f->code, "upcall = (director && (director->swig_get_self()==%s));\n", self_parm);
      }
    }

    /* Emit the function call */
    if (director_method) {
      Append(f->code, "try {\n");
    } else {
      if (allow_thread) {
	String *preaction = NewString("");
	thread_begin_allow(n, preaction);
	Setattr(n, "wrap:preaction", preaction);

	String *postaction = NewString("");
	thread_end_allow(n, postaction);
	Setattr(n, "wrap:postaction", postaction);
      }
    }

    Setattr(n, "wrap:name", wname);

    Swig_director_emit_dynamic_cast(n, f);
    String *actioncode = emit_action(n);

    if (director_method) {
      Append(actioncode, "} catch (Swig::DirectorException&) {\n");
      Append(actioncode, "  SWIG_fail;\n");
      Append(actioncode, "}\n");
    }

    /* This part below still needs cleanup */

    /* Return the function value */
    if (builtin_ctor) {
      Printf(f->code, "%s\n", actioncode);
      tm = Swig_typemap_lookup("builtin_init", n, "result", f);
    } else {
      tm = Swig_typemap_lookup_out("out", n, "result", f, actioncode);
    }

    if (tm) {
      if (builtin_self) {
	Replaceall(tm, "$self", "self");
      } else if (funpack) {
	Replaceall(tm, "$self", "swig_obj[0]");
      } else {
	Replaceall(tm, "$self", "obj0");
      }
      Replaceall(tm, "$source", "result");
      Replaceall(tm, "$target", "resultobj");
      Replaceall(tm, "$result", "resultobj");
      if (handled_as_init) {
	Replaceall(tm, "$owner", "SWIG_POINTER_NEW");
      } else {
	if (GetFlag(n, "feature:new")) {
	  Replaceall(tm, "$owner", "SWIG_POINTER_OWN");
	} else {
	  Replaceall(tm, "$owner", "0");
	}
      }
      // FIXME: this will not try to unwrap directors returned as non-director
      //        base class pointers!

      /* New addition to unwrap director return values so that the original
       * python object is returned instead. 
       */
#if 1
      int unwrap = 0;
      String *decl = Getattr(n, "decl");
      int is_pointer = SwigType_ispointer_return(decl);
      int is_reference = SwigType_isreference_return(decl);
      if (is_pointer || is_reference) {
	String *type = Getattr(n, "type");
	//Node *classNode = Swig_methodclass(n);
	//Node *module = Getattr(classNode, "module");
	Node *module = Getattr(parent, "module");
	Node *target = Swig_directormap(module, type);
	if (target)
	  unwrap = 1;
      }
      if (unwrap) {
	Wrapper_add_local(f, "director", "Swig::Director *director = 0");
	Append(f->code, "director = SWIG_DIRECTOR_CAST(result);\n");
	Append(f->code, "if (director) {\n");
	Append(f->code, "  resultobj = director->swig_get_self();\n");
	Append(f->code, "  Py_INCREF(resultobj);\n");
	Append(f->code, "} else {\n");
	Printf(f->code, "%s\n", tm);
	Append(f->code, "}\n");
      } else {
	Printf(f->code, "%s\n", tm);
      }
#else
      Printf(f->code, "%s\n", tm);
#endif
      Delete(tm);
    } else {
      Swig_warning(WARN_TYPEMAP_OUT_UNDEF, input_file, line_number, "Unable to use return type %s in function %s.\n", SwigType_str(d, 0), name);
    }
    emit_return_variable(n, d, f);

    /* Output argument output code */
    Printv(f->code, outarg, NIL);

    /* Output cleanup code */
    int need_cleanup = Len(cleanup) != 0;
    if (need_cleanup) {
      Printv(f->code, cleanup, NIL);
    }

    /* Look to see if there is any newfree cleanup code */
    if (GetFlag(n, "feature:new")) {
      if ((tm = Swig_typemap_lookup("newfree", n, "result", 0))) {
	Replaceall(tm, "$source", "result");
	Printf(f->code, "%s\n", tm);
	Delete(tm);
      }
    }

    /* See if there is any return cleanup code */
    if ((tm = Swig_typemap_lookup("ret", n, "result", 0))) {
      Replaceall(tm, "$source", "result");
      Printf(f->code, "%s\n", tm);
      Delete(tm);
    }

    if (director_method) {
      if ((tm = Swig_typemap_lookup("directorfree", n, "result", 0))) {
	Replaceall(tm, "$input", "result");
	Replaceall(tm, "$result", "resultobj");
	Printf(f->code, "%s\n", tm);
	Delete(tm);
      }
    }

    Append(f->code, "    return resultobj;\n");

    /* Error handling code */

    Append(f->code, "fail:\n");
    if (need_cleanup) {
      Printv(f->code, cleanup, NIL);
    }
    if (builtin_ctor)
      Printv(f->code, "  return -1;\n", NIL);
    else
      Printv(f->code, "  return NULL;\n", NIL);


    if (funpack) {
      if (aliasobj0) {
	Append(f->code, "#if defined(obj0)\n");
	Append(f->code, "#undef obj0\n");
	Append(f->code, "#endif\n");
      }
    }


    Append(f->code, "}\n");

    /* Substitute the cleanup code */
    Replaceall(f->code, "$cleanup", cleanup);

    /* Substitute the function name */
    Replaceall(f->code, "$symname", iname);
    Replaceall(f->code, "$result", "resultobj");

    if (builtin_self) {
      Replaceall(f->code, "$self", "self");
    } else if (funpack) {
      Replaceall(f->code, "$self", "swig_obj[0]");
    } else {
      Replaceall(f->code, "$self", "obj0");
    }

    /* Dump the function out */
    Wrapper_print(f, f_wrappers);

    /* If varargs.  Need to emit a varargs stub */
    if (varargs) {
      DelWrapper(f);
      f = NewWrapper();
      if (funpack) {
	Printv(f->def, linkage, wrap_return, wname, "(PyObject *", self_param, ", int nobjs, PyObject **swig_obj) {", NIL);
      } else {
	Printv(f->def, linkage, wrap_return, wname, "(PyObject *self, PyObject *args) {", NIL);
      }
      Wrapper_add_local(f, "resultobj", builtin_ctor ? "int resultobj" : "PyObject *resultobj");
      Wrapper_add_local(f, "varargs", "PyObject *varargs");
      Wrapper_add_local(f, "newargs", "PyObject *newargs");
      if (funpack) {
	Wrapper_add_local(f, "i", "int i");
	Printf(f->code, "newargs = PyTuple_New(%d);\n", num_arguments);
	Printf(f->code, "for (i = 0; i < %d; ++i) {\n", num_arguments);
	Printf(f->code, "  PyTuple_SET_ITEM(newargs, i, swig_obj[i]);\n");
	Printf(f->code, "  Py_XINCREF(swig_obj[i]);\n");
	Printf(f->code, "}\n");
	Printf(f->code, "varargs = PyTuple_New(nobjs > %d ? nobjs - %d : 0);\n", num_arguments, num_arguments);
	Printf(f->code, "for (i = 0; i < nobjs - %d; ++i) {\n", num_arguments);
	Printf(f->code, "  PyTuple_SET_ITEM(newargs, i, swig_obj[i + %d]);\n", num_arguments);
	Printf(f->code, "  Py_XINCREF(swig_obj[i + %d]);\n", num_arguments);
	Printf(f->code, "}\n");
      } else {
	Printf(f->code, "newargs = PyTuple_GetSlice(args,0,%d);\n", num_arguments);
	Printf(f->code, "varargs = PyTuple_GetSlice(args,%d,PyTuple_Size(args)+1);\n", num_arguments);
      }
      Printf(f->code, "resultobj = %s__varargs__(self,newargs,varargs);\n", wname);
      Append(f->code, "Py_XDECREF(newargs);\n");
      Append(f->code, "Py_XDECREF(varargs);\n");
      Append(f->code, "return resultobj;\n");
      Append(f->code, "}\n");
      Wrapper_print(f, f_wrappers);
    }

    /* Now register the function with the interpreter.   */
    if (!Getattr(n, "sym:overloaded")) {
      if (!builtin_self)
	add_method(iname, wname, allow_kwargs, n, funpack, num_required, num_arguments);

      /* Create a shadow for this function (if enabled and not in a member function) */
      if (!builtin && (shadow) && (!(shadow & PYSHADOW_MEMBER))) {
	emitFunctionShadowHelper(n, in_class ? f_shadow_stubs : f_shadow, iname, allow_kwargs);
      }
    } else {
      if (!Getattr(n, "sym:nextSibling")) {
	dispatchFunction(n, linkage, funpack, builtin_self, builtin_ctor, director_class);
      }
    }

    // Put this in tp_init of the PyTypeObject
    if (builtin_ctor) {
      // Can't use checkAttribute(n, "access", "public") because
      // "access" attr isn't set on %extend methods
      if ((director_method || !checkAttribute(n, "access", "private")) && !Getattr(class_members, iname)) {
	Setattr(class_members, iname, n);
	if (!builtin_tp_init)
	  builtin_tp_init = Swig_name_wrapper(iname);
      }
    }

    /* If this is a builtin type, create a PyGetSetDef entry for this member variable. */
    if (builtin_getter) {
      Hash *h = Getattr(builtin_getset, name);
      if (!h) {
	h = NewHash();
	Setattr(builtin_getset, name, h);
	Delete(h);
      }
      Setattr(h, "getter", wrapper_name);
      Delattr(n, "memberget");
    }
    if (builtin_setter) {
      Hash *h = Getattr(builtin_getset, name);
      if (!h) {
	h = NewHash();
	Setattr(builtin_getset, name, h);
	Delete(h);
      }
      Setattr(h, "setter", wrapper_name);
      Delattr(n, "memberset");
    }

    if (in_class && builtin) {
      /* Handle operator overloads overloads for builtin types */
      String *slot = Getattr(n, "feature:pyslot");
      if (slot) {
	String *closure_decl = getClosure(Getattr(n, "feature:pyslot:functype"), wrapper_name, overname ? 0 : funpack);
	String *feature_name = NewStringf("feature:%s", slot);
	String *closure_name = Copy(wrapper_name);
	if (closure_decl) {
	  if (!Getattr(n, "sym:overloaded") || !Getattr(n, "sym:nextSibling"))
	    Printv(f_wrappers, closure_decl, "\n\n", NIL);
	  Append(closure_name, "_closure");
	  Delete(closure_decl);
	}
	Setattr(parent, feature_name, closure_name);
	Delete(feature_name);
	Delete(closure_name);
      }

      /* Handle comparison operators for builtin types */
      String *compare = Getattr(n, "feature:pycompare");
      if (compare) {
	Hash *richcompare = Getattr(parent, "richcompare");
	assert(richcompare);
	Setattr(richcompare, compare, wrapper_name);
      }
    }

    Delete(self_parse);
    Delete(parse_args);
    Delete(linkage);
    Delete(arglist);
    Delete(get_pointers);
    Delete(cleanup);
    Delete(outarg);
    Delete(kwargs);
    Delete(wname);
    DelWrapper(f);
    Delete(wrapper_name);
    return SWIG_OK;
  }



  /* ------------------------------------------------------------
   * variableWrapper()
   * ------------------------------------------------------------ */

  virtual int variableWrapper(Node *n) {
    String *name = Getattr(n, "name");
    String *iname = Getattr(n, "sym:name");
    SwigType *t = Getattr(n, "type");

    static int have_globals = 0;
    String *tm;
    Wrapper *getf, *setf;

    if (!addSymbol(iname, n))
      return SWIG_ERROR;

    getf = NewWrapper();
    setf = NewWrapper();

    /* If this is our first call, add the globals variable to the
       Python dictionary. */

    if (!have_globals) {
      Printf(f_init, "\t PyDict_SetItemString(md,(char*)\"%s\", SWIG_globals());\n", global_name);
      if (builtin)
	Printf(f_init, "\t pyswig_add_public_symbol(public_interface, \"%s\");\n", global_name);
      have_globals = 1;
      if (!builtin && (shadow) && (!(shadow & PYSHADOW_MEMBER))) {
	Printf(f_shadow_stubs, "%s = %s.%s\n", global_name, module, global_name);
      }
    }
    int assignable = is_assignable(n);

    if (!builtin && shadow && !assignable && !in_class)
      Printf(f_shadow_stubs, "%s = %s.%s\n", iname, global_name, iname);

    String *getname = Swig_name_get(NSPACE_TODO, iname);
    String *setname = Swig_name_set(NSPACE_TODO, iname);
    String *vargetname = NewStringf("Swig_var_%s", getname);
    String *varsetname = NewStringf("Swig_var_%s", setname);

    /* Create a function for setting the value of the variable */
    if (assignable) {
      Setattr(n, "wrap:name", varsetname);
      if (builtin && in_class) {
	String *set_wrapper = Swig_name_wrapper(setname);
	Setattr(n, "builtin:setter", set_wrapper);
	Delete(set_wrapper);
      }
      Printf(setf->def, "SWIGINTERN int %s(PyObject *_val) {", varsetname);
      if ((tm = Swig_typemap_lookup("varin", n, name, 0))) {
	Replaceall(tm, "$source", "_val");
	Replaceall(tm, "$target", name);
	Replaceall(tm, "$input", "_val");
	if (Getattr(n, "tmap:varin:implicitconv")) {
	  Replaceall(tm, "$implicitconv", get_implicitconv_flag(n));
	}
	emit_action_code(n, setf->code, tm);
	Delete(tm);
      } else {
	Swig_warning(WARN_TYPEMAP_VARIN_UNDEF, input_file, line_number, "Unable to set variable of type %s.\n", SwigType_str(t, 0));
      }
      Printv(setf->code, "  return 0;\n", NULL);
      Append(setf->code, "fail:\n");
      Printv(setf->code, "  return 1;\n", NULL);
    } else {
      /* Is a readonly variable.  Issue an error */
      if (CPlusPlus) {
	Printf(setf->def, "SWIGINTERN int %s(PyObject *) {", varsetname);
      } else {
	Printf(setf->def, "SWIGINTERN int %s(PyObject *_val SWIGUNUSED) {", varsetname);
      }
      Printv(setf->code, "  SWIG_Error(SWIG_AttributeError,\"Variable ", iname, " is read-only.\");\n", "  return 1;\n", NIL);
    }

    Append(setf->code, "}\n");
    Wrapper_print(setf, f_wrappers);

    /* Create a function for getting the value of a variable */
    Setattr(n, "wrap:name", vargetname);
    if (builtin && in_class) {
      String *get_wrapper = Swig_name_wrapper(getname);
      Setattr(n, "builtin:getter", get_wrapper);
      Delete(get_wrapper);
    }
    int addfail = 0;
    Printf(getf->def, "SWIGINTERN PyObject *%s(void) {", vargetname);
    Wrapper_add_local(getf, "pyobj", "PyObject *pyobj = 0");
    if ((tm = Swig_typemap_lookup("varout", n, name, 0))) {
      Replaceall(tm, "$source", name);
      Replaceall(tm, "$target", "pyobj");
      Replaceall(tm, "$result", "pyobj");
      addfail = emit_action_code(n, getf->code, tm);
      Delete(tm);
    } else {
      Swig_warning(WARN_TYPEMAP_VAROUT_UNDEF, input_file, line_number, "Unable to read variable of type %s\n", SwigType_str(t, 0));
    }
    Append(getf->code, "  return pyobj;\n");
    if (addfail) {
      Append(getf->code, "fail:\n");
      Append(getf->code, "  return NULL;\n");
    }
    Append(getf->code, "}\n");

    Wrapper_print(getf, f_wrappers);

    /* Now add this to the variable linking mechanism */
    Printf(f_init, "\t SWIG_addvarlink(SWIG_globals(),(char*)\"%s\",%s, %s);\n", iname, vargetname, varsetname);
    if (builtin && shadow && !assignable && !in_class) {
      Printf(f_init, "\t PyDict_SetItemString(md, (char*)\"%s\", PyObject_GetAttrString(SWIG_globals(), \"%s\"));\n", iname, iname);
      Printf(f_init, "\t pyswig_add_public_symbol(public_interface, \"%s\");\n", iname);
    }
    Delete(vargetname);
    Delete(varsetname);
    Delete(getname);
    Delete(setname);
    DelWrapper(setf);
    DelWrapper(getf);
    return SWIG_OK;
  }

  /* ------------------------------------------------------------
   * constantWrapper()
   * ------------------------------------------------------------ */

  virtual int constantWrapper(Node *n) {
    String *name = Getattr(n, "name");
    String *iname = Getattr(n, "sym:name");
    SwigType *type = Getattr(n, "type");
    String *rawval = Getattr(n, "rawval");
    String *value = rawval ? rawval : Getattr(n, "value");
    String *tm;
    int have_tm = 0;

    if (!addSymbol(iname, n))
      return SWIG_ERROR;

    /* Special hook for member pointer */
    if (SwigType_type(type) == T_MPOINTER) {
      String *wname = Swig_name_wrapper(iname);
      String *str = SwigType_str(type, wname);
      Printf(f_header, "static %s = %s;\n", str, value);
      Delete(str);
      value = wname;
    }

    if ((tm = Swig_typemap_lookup("consttab", n, name, 0))) {
      Replaceall(tm, "$source", value);
      Replaceall(tm, "$target", name);
      Replaceall(tm, "$value", value);
      Printf(const_code, "%s,\n", tm);
      Delete(tm);
      have_tm = 1;
    }

    if (builtin && in_class) {
      Swig_require("builtin_constantWrapper", n, "*sym:name", "builtin_sym:name", NIL);
      Setattr(n, "sym:name", Getattr(n, "builtin_sym:name"));
    }

    if ((tm = Swig_typemap_lookup("constcode", n, name, 0))) {
      Replaceall(tm, "$source", value);
      Replaceall(tm, "$target", name);
      Replaceall(tm, "$value", value);
      Printf(f_init, "%s\n", tm);
      Delete(tm);
      have_tm = 1;
    }

    if (builtin && in_class)
      Swig_restore(n);

    if (!have_tm) {
      Swig_warning(WARN_TYPEMAP_CONST_UNDEF, input_file, line_number, "Unsupported constant value.\n");
      return SWIG_NOWRAP;
    }

    if (!builtin && (shadow) && (!(shadow & PYSHADOW_MEMBER))) {
      if (!in_class) {
	Printv(f_shadow, iname, " = ", module, ".", iname, "\n", NIL);
      } else {
	if (!(Getattr(n, "feature:python:callback"))) {
	  Printv(f_shadow_stubs, iname, " = ", module, ".", iname, "\n", NIL);
	}
      }
    }
    return SWIG_OK;
  }


  /* ------------------------------------------------------------ 
   * nativeWrapper()
   * ------------------------------------------------------------ */

  virtual int nativeWrapper(Node *n) {
    String *name = Getattr(n, "sym:name");
    String *wrapname = Getattr(n, "wrap:name");

    if (!addSymbol(wrapname, n))
      return SWIG_ERROR;

    add_method(name, wrapname, 0);
    if (!builtin && shadow) {
      Printv(f_shadow_stubs, name, " = ", module, ".", name, "\n", NIL);
    }
    return SWIG_OK;
  }



  /* ----------------------------------------------------------------------------
   * BEGIN C++ Director Class modifications
   * ------------------------------------------------------------------------- */

  /* C++/Python polymorphism demo code, copyright (C) 2002 Mark Rose <mrose@stm.lbl.gov>
   *
   * TODO
   *
   * Move some boilerplate code generation to Swig_...() functions.
   *
   */

  /* ---------------------------------------------------------------
   * classDirectorMethod()
   *
   * Emit a virtual director method to pass a method call on to the 
   * underlying Python object.
   * ** Moved down due to gcc-2.96 internal error **
   * --------------------------------------------------------------- */

  int classDirectorMethods(Node *n);

  int classDirectorMethod(Node *n, Node *parent, String *super);

  /* ------------------------------------------------------------
   * classDirectorConstructor()
   * ------------------------------------------------------------ */

  int classDirectorConstructor(Node *n) {
    Node *parent = Getattr(n, "parentNode");
    String *sub = NewString("");
    String *decl = Getattr(n, "decl");
    String *supername = Swig_class_name(parent);
    String *classname = NewString("");
    Printf(classname, "SwigDirector_%s", supername);

    /* insert self parameter */
    Parm *p;
    ParmList *superparms = Getattr(n, "parms");
    ParmList *parms = CopyParmList(superparms);
    String *type = NewString("PyObject");
    SwigType_add_pointer(type);
    p = NewParm(type, NewString("self"), n);
    set_nextSibling(p, parms);
    parms = p;

    if (!Getattr(n, "defaultargs")) {
      /* constructor */
      {
	Wrapper *w = NewWrapper();
	String *call;
	String *basetype = Getattr(parent, "classtype");
	String *target = Swig_method_decl(0, decl, classname, parms, 0, 0);
	call = Swig_csuperclass_call(0, basetype, superparms);
	Printf(w->def, "%s::%s: %s, Swig::Director(self) { \n", classname, target, call);
	Printf(w->def, "   SWIG_DIRECTOR_RGTR((%s *)this, this); \n", basetype);
	Append(w->def, "}\n");
	Delete(target);
	Wrapper_print(w, f_directors);
	Delete(call);
	DelWrapper(w);
      }

      /* constructor header */
      {
	String *target = Swig_method_decl(0, decl, classname, parms, 0, 1);
	Printf(f_directors_h, "    %s;\n", target);
	Delete(target);
      }
    }

    Delete(sub);
    Delete(classname);
    Delete(supername);
    Delete(parms);
    return Language::classDirectorConstructor(n);
  }

  /* ------------------------------------------------------------
   * classDirectorDefaultConstructor()
   * ------------------------------------------------------------ */

  int classDirectorDefaultConstructor(Node *n) {
    String *classname = Swig_class_name(n);
    {
      Node *parent = Swig_methodclass(n);
      String *basetype = Getattr(parent, "classtype");
      Wrapper *w = NewWrapper();
      Printf(w->def, "SwigDirector_%s::SwigDirector_%s(PyObject* self) : Swig::Director(self) { \n", classname, classname);
      Printf(w->def, "   SWIG_DIRECTOR_RGTR((%s *)this, this); \n", basetype);
      Append(w->def, "}\n");
      Wrapper_print(w, f_directors);
      DelWrapper(w);
    }
    Printf(f_directors_h, "    SwigDirector_%s(PyObject* self);\n", classname);
    Delete(classname);
    return Language::classDirectorDefaultConstructor(n);
  }


  /* ------------------------------------------------------------
   * classDirectorInit()
   * ------------------------------------------------------------ */

  int classDirectorInit(Node *n) {
    String *declaration = Swig_director_declaration(n);
    Printf(f_directors_h, "\n");
    Printf(f_directors_h, "%s\n", declaration);
    Printf(f_directors_h, "public:\n");
    Delete(declaration);
    return Language::classDirectorInit(n);
  }

  /* ------------------------------------------------------------
   * classDirectorEnd()
   * ------------------------------------------------------------ */

  int classDirectorEnd(Node *n) {
    String *classname = Swig_class_name(n);

    if (dirprot_mode()) {
      /*
         This implementation uses a std::map<std::string,int>.

         It should be possible to rewrite it using a more elegant way,
         like copying the Java approach for the 'override' array.

         But for now, this seems to be the least intrusive way.
       */
      Printf(f_directors_h, "\n\n");
      Printf(f_directors_h, "/* Internal Director utilities */\n");
      Printf(f_directors_h, "public:\n");
      Printf(f_directors_h, "    bool swig_get_inner(const char* swig_protected_method_name) const {\n");
      Printf(f_directors_h, "      std::map<std::string, bool>::const_iterator iv = swig_inner.find(swig_protected_method_name);\n");
      Printf(f_directors_h, "      return (iv != swig_inner.end() ? iv->second : false);\n");
      Printf(f_directors_h, "    }\n\n");

      Printf(f_directors_h, "    void swig_set_inner(const char* swig_protected_method_name, bool swig_val) const\n");
      Printf(f_directors_h, "    { swig_inner[swig_protected_method_name] = swig_val;}\n\n");
      Printf(f_directors_h, "private:\n");
      Printf(f_directors_h, "    mutable std::map<std::string, bool> swig_inner;\n");

    }
    if (director_method_index) {
      Printf(f_directors_h, "\n\n");
      Printf(f_directors_h, "#if defined(SWIG_PYTHON_DIRECTOR_VTABLE)\n");
      Printf(f_directors_h, "/* VTable implementation */\n");
      Printf(f_directors_h, "    PyObject *swig_get_method(size_t method_index, const char *method_name) const {\n");
      Printf(f_directors_h, "      PyObject *method = vtable[method_index];\n");
      Printf(f_directors_h, "      if (!method) {\n");
      Printf(f_directors_h, "        swig::SwigVar_PyObject name = SWIG_Python_str_FromChar(method_name);\n");
      Printf(f_directors_h, "        method = PyObject_GetAttr(swig_get_self(), name);\n");
      Printf(f_directors_h, "        if (!method) {\n");
      Printf(f_directors_h, "          std::string msg = \"Method in class %s doesn't exist, undefined \";\n", classname);
      Printf(f_directors_h, "          msg += method_name;\n");
      Printf(f_directors_h, "          Swig::DirectorMethodException::raise(msg.c_str());\n");
      Printf(f_directors_h, "        }\n");
      Printf(f_directors_h, "        vtable[method_index] = method;\n");
      Printf(f_directors_h, "      };\n");
      Printf(f_directors_h, "      return method;\n");
      Printf(f_directors_h, "    }\n");
      Printf(f_directors_h, "private:\n");
      Printf(f_directors_h, "    mutable swig::SwigVar_PyObject vtable[%d];\n", director_method_index);
      Printf(f_directors_h, "#endif\n\n");
    }

    Printf(f_directors_h, "};\n\n");
    return Language::classDirectorEnd(n);
  }


  /* ------------------------------------------------------------
   * classDirectorDisown()
   * ------------------------------------------------------------ */

  int classDirectorDisown(Node *n) {
    int result;
    int oldshadow = shadow;
    /* disable shadowing */
    if (shadow)
      shadow = shadow | PYSHADOW_MEMBER;
    result = Language::classDirectorDisown(n);
    shadow = oldshadow;
    if (shadow) {
      if (builtin) {
	String *rname = SwigType_namestr(real_classname);
	Printf(builtin_methods, tab4 "{ \"__disown__\", (PyCFunction) Swig::Director::pyobj_disown< %s >, METH_NOARGS, \"\" },\n", rname);
	Delete(rname);
      } else {
	String *symname = Getattr(n, "sym:name");
	String *mrename = Swig_name_disown(NSPACE_TODO, symname);	//Getattr(n, "name"));
	Printv(f_shadow, tab4, "def __disown__(self):\n", NIL);
#ifdef USE_THISOWN
	Printv(f_shadow, tab8, "self.thisown = 0\n", NIL);
#else
	Printv(f_shadow, tab8, "self.this.disown()\n", NIL);
#endif
	Printv(f_shadow, tab8, module, ".", mrename, "(self)\n", NIL);
	Printv(f_shadow, tab8, "return weakref_proxy(self)\n", NIL);
	Delete(mrename);
      }
    }
    return result;
  }

  /* ----------------------------------------------------------------------------
   * END of C++ Director Class modifications
   * ------------------------------------------------------------------------- */


  /* ------------------------------------------------------------
   * classDeclaration()
   * ------------------------------------------------------------ */

  virtual int classDeclaration(Node *n) {
    if (shadow && !Getattr(n, "feature:onlychildren")) {
      Node *mod = Getattr(n, "module");
      if (mod) {
	String *importname = NewString("");
	String *modname = Getattr(mod, "name");
	if (Strcmp(modname, mainmodule) != 0) {
	  // check if the module has a package option
	  Node *options = Getattr(mod, "options");
	  String *pkg = options ? Getattr(options, "package") : 0;
	  if (pkg && (!package || Strcmp(pkg, package) != 0)) {
	    Printf(importname, "%s.", pkg);
	  }
	  Printf(importname, "%s.", modname);
	}
	Append(importname, Getattr(n, "sym:name"));
	Setattr(n, "python:proxy", importname);
      }
    }
    int result = Language::classDeclaration(n);
    return result;
  }

  /* ------------------------------------------------------------
   * classHandler()
   * ------------------------------------------------------------ */

  String *add_explicit_scope(String *s) {
    if (!Strstr(s, "::")) {
      String *ss = NewStringf("::%s", s);
      Delete(s);
      s = ss;
    }
    return s;
  }

  void builtin_pre_decl(Node *n) {
    String *name = Getattr(n, "name");
    String *rname = add_explicit_scope(SwigType_namestr(name));
    String *mname = SwigType_manglestr(rname);

    Printf(f_init, "\n// type '%s'\n", rname);
    Printf(f_init, "    builtin_pytype = (PyTypeObject *)&SwigPyBuiltin_%s_type;\n", mname);
    Printf(f_init, "    builtin_pytype->tp_dict = d = PyDict_New();\n");

    Delete(rname);
    Delete(mname);
  }

  void builtin_post_decl(File *f, Node *n) {
    String *name = Getattr(n, "name");
    String *pname = Copy(name);
    SwigType_add_pointer(pname);
    String *symname = Getattr(n, "sym:name");
    String *rname = add_explicit_scope(SwigType_namestr(name));
    String *mname = SwigType_manglestr(rname);
    String *pmname = SwigType_manglestr(pname);
    String *templ = NewStringf("SwigPyBuiltin_%s", mname);
    int funpack = modernargs && fastunpack;

    Printv(f_init, "#if PY_VERSION_HEX >= 0x03000000\n", NIL);
    Printf(f_init, tab4 "builtin_pytype->ob_base.ob_base.ob_type = metatype;\n");
    Printv(f_init, "#else\n", NIL);
    Printf(f_init, tab4 "builtin_pytype->ob_type = metatype;\n");
    Printv(f_init, "#endif\n", NIL);
    Printf(f_init, tab4 "builtin_pytype->tp_new = PyType_GenericNew;\n");
    List *baselist = Getattr(n, "bases");
    if (baselist) {
      for (Iterator b = First(baselist); b.item; b = Next(b)) {
	String *bname = Getattr(b.item, "name");
	if (!bname || GetFlag(b.item, "feature:ignore"))
	  continue;
	String *base_name = Copy(bname);
	SwigType_add_pointer(base_name);
	String *base_mname = SwigType_manglestr(base_name);
	Printf(f_init, "    builtin_basetype = SWIG_MangledTypeQuery(\"%s\");\n", base_mname);
	Printv(f_init, "    if (builtin_basetype && builtin_basetype->clientdata && ((SwigPyClientData*) builtin_basetype->clientdata)->pytype) {\n", NIL);
	Printv(f_init, "        builtin_bases.push_back(((SwigPyClientData*) builtin_basetype->clientdata)->pytype);\n", NIL);
	Printv(f_init, "    }\n", NIL);
	Delete(base_name);
	Delete(base_mname);
      }
    }
    Printv(f_init, "    pyswig_builtin_init_bases(builtin_pytype, builtin_bases);\n", NIL);
    Printv(f_init, "    builtin_bases.clear();\n", NIL);

    // Check for non-public destructor, in which case tp_dealloc will issue
    // a warning and allow the memory to leak.  Any class that doesn't explicitly
    // have a private/protected destructor has an implicit public destructor.
    String *tp_dealloc = Getattr(n, "feature:tp_dealloc");
    if (tp_dealloc) {
      Printf(f, "PYSWIG_DESTRUCTOR_CLOSURE(%s);\n", tp_dealloc);
      tp_dealloc = NewStringf("%s_closure", tp_dealloc);
    } else {
      tp_dealloc = NewString("py_builtin_bad_dealloc");
    }

    String *getset_def = NewString("");
    Printf(getset_def, "SWIGINTERN PyGetSetDef %s_getset[] = {\n", templ);

    // All objects have 'this' and 'thisown' attributes
    Printv(f_init, "PyDict_SetItemString(d, \"this\", this_descr);\n", NIL);
    Printv(f_init, "PyDict_SetItemString(d, \"thisown\", thisown_descr);\n", NIL);

    // Now, the rest of the attributes
    for (Iterator member_iter = First(builtin_getset); member_iter.item; member_iter = Next(member_iter)) {
      String *memname = member_iter.key;
      Hash *mgetset = member_iter.item;
      String *getter = Getattr(mgetset, "getter");
      String *setter = Getattr(mgetset, "setter");
      const char *getter_closure = getter ? funpack ? "pyswig_funpack_getter_closure" : "pyswig_getter_closure" : "0";
      const char *setter_closure = setter ? funpack ? "pyswig_funpack_setter_closure" : "pyswig_setter_closure" : "0";
      String *gspair = NewStringf("%s_%s_getset", symname, memname);
      Printf(f, "static SwigPyGetSet %s = { %s, %s };\n", gspair, getter ? getter : "0", setter ? setter : "0");
      String *entry =
	  NewStringf("{ const_cast<char*>(\"%s\"), (getter) %s, (setter) %s, const_cast<char*>(\"%s.%s\"), (void*) &%s }\n", memname, getter_closure,
		     setter_closure, name, memname, gspair);
      if (GetFlag(mgetset, "static")) {
	Printf(f, "static PyGetSetDef %s_def = %s;\n", gspair, entry);
	Printf(f_init, "static_getset = SwigPyStaticVar_new_getset(metatype, &%s_def);\n", gspair);
	Printf(f_init, "PyDict_SetItemString(d, static_getset->d_getset->name, (PyObject*) static_getset);\n", memname);
	Printf(f_init, "Py_DECREF(static_getset);\n");
      } else {
	Printf(getset_def, "    %s,\n", entry);
      }
      Delete(gspair);
      Delete(entry);
    }
    Printv(f, getset_def, "    {NULL} // Sentinel\n", "};\n\n", NIL);

    // Rich compare function
    Hash *richcompare = Getattr(n, "richcompare");
    assert(richcompare);
    Printf(f, "SWIGINTERN PyObject *\n");
    Printf(f, "%s_richcompare(PyObject *self, PyObject *other, int op) {\n", templ);
    Printf(f, "  PyObject *result = NULL;\n");
    if (!funpack) {
      Printf(f, "  PyObject *tuple = PyTuple_New(1);\n");
      Printf(f, "  assert(tuple);\n");
      Printf(f, "  PyTuple_SET_ITEM(tuple, 0, other);\n");
      Printf(f, "  Py_XINCREF(other);\n");
    }
    Printf(f, "  switch (op) {\n");
    for (Iterator i = First(richcompare); i.item; i = Next(i))
      Printf(f, "    case %s : result = %s(self, %s); break;\n", i.key, i.item, funpack ? "other" : "tuple");
    Printv(f, "    default : break;\n", NIL);
    Printf(f, "  }\n");
    Printv(f, "  if (!result) {\n", NIL);
    Printv(f, "    if (SwigPyObject_Check(self) && SwigPyObject_Check(other)) {\n", NIL);
    Printv(f, "      result = SwigPyObject_richcompare((SwigPyObject *)self, (SwigPyObject *)other, op);\n", NIL);
    Printv(f, "    } else {\n", NIL);
    Printv(f, "      result = Py_NotImplemented;\n", NIL);
    Printv(f, "      Py_INCREF(result);\n", NIL);
    Printv(f, "    }\n", NIL);
    Printv(f, "  }\n", NIL);
    if (!funpack)
      Printf(f, "  Py_DECREF(tuple);\n");
    Printf(f, "  return result;\n");
    Printf(f, "}\n\n");

    // Methods
    Printf(f, "SWIGINTERN PyMethodDef %s_methods[] = {\n", templ);
    Dump(builtin_methods, f);
    Printf(f, "  {NULL} // Sentinel\n};\n\n");

    // No instance dict for nondynamic objects
    if (GetFlag(n, "feature:python:nondynamic"))
      Setattr(n, "feature:tp_setattro", "SWIG_Python_NonDynamicSetAttr");

    char const *tp_init = builtin_tp_init ? Char(builtin_tp_init) : Swig_directorclass(n) ? "0" : "py_builtin_bad_init";
    String *tp_flags = NewString("Py_TPFLAGS_DEFAULT|Py_TPFLAGS_BASETYPE|Py_TPFLAGS_CHECKTYPES");
    String *py3_tp_flags = NewString("Py_TPFLAGS_DEFAULT|Py_TPFLAGS_BASETYPE");

    Printf(f, "static PyHeapTypeObject %s_type = {\n", templ);

    // PyTypeObject ht_type
    //Printf(f, "template <> PyTypeObject %s::pytype = {\n", templ);
    Printf(f, "  {\n");
    Printv(f, "#if PY_VERSION_HEX >= 0x03000000\n", NIL);
    Printv(f, "    PyVarObject_HEAD_INIT(&PyType_Type, 0)\n", NIL);
    Printv(f, "#else\n", NIL);
    Printf(f, "    PyObject_HEAD_INIT(NULL)\n");
    Printf(f, "    0,				/*ob_size*/\n");
    Printv(f, "#endif\n", NIL);
    Printf(f, "    \"%s\",			/*tp_name*/\n", symname);
    Printf(f, "    sizeof(SwigPyObject),        /*tp_basicsize*/\n", templ);
    Printf(f, "    %s,				/*tp_itemsize*/\n", getSlot(n, "feature:tp_itemsize"));
    Printf(f, "    %s,				/*tp_dealloc*/\n", tp_dealloc);
    Printf(f, "    %s,				/*tp_print*/\n", getSlot(n, "feature:tp_print"));
    Printf(f, "    %s,				/*tp_getattr*/\n", getSlot(n, "feature:tp_getattr"));
    Printf(f, "    %s,				/*tp_setattr*/\n", getSlot(n, "feature:tp_setattr"));
    Printf(f, "    %s,				/*tp_compare*/\n", getSlot(n, "feature:tp_compare"));
    Printf(f, "    %s,				/*tp_repr*/\n", getSlot(n, "feature:tp_repr"));
    Printf(f, "    &%s_type.as_number,		/*tp_as_number*/\n", templ);
    Printf(f, "    &%s_type.as_sequence,	/*tp_as_sequence*/\n", templ);
    Printf(f, "    &%s_type.as_mapping,		/*tp_as_mapping*/\n", templ);
    Printf(f, "    %s,				/*tp_hash */\n", getSlot(n, "feature:tp_hash"));
    Printf(f, "    %s,				/*tp_call*/\n", getSlot(n, "feature:tp_call"));
    Printf(f, "    %s,				/*tp_str*/\n", getSlot(n, "feature:tp_str"));
    Printf(f, "    %s,				/*tp_getattro*/\n", getSlot(n, "feature:tp_getattro"));
    Printf(f, "    %s,				/*tp_setattro*/\n", getSlot(n, "feature:tp_setattro"));
    Printf(f, "    &%s_type.as_buffer,		/*tp_as_buffer*/\n", templ);
    Printv(f, "#if PY_VERSION_HEX >= 0x03000000\n", NIL);
    Printf(f, "    %s, /*tp_flags*/\n", py3_tp_flags);
    Printv(f, "#else\n", NIL);
    Printf(f, "    %s, /*tp_flags*/\n", tp_flags);
    Printv(f, "#endif\n", NIL);
    Printf(f, "    \"%s\",				/* tp_doc */\n", rname);
    Printf(f, "    %s,				/* tp_traverse */\n", getSlot(n, "feature:tp_traverse"));
    Printf(f, "    %s,				/* tp_clear */\n", getSlot(n, "feature:tp_clear"));
    Printf(f, "    %s_richcompare,		/* tp_richcompare */\n", templ);
    Printf(f, "    %s,				/* tp_weaklistoffset */\n", getSlot(n, "feature:tp_weaklistoffset"));
    Printf(f, "    (getiterfunc) %s,				/* tp_iter */\n", getSlot(n, "feature:tp_iter"));
    Printf(f, "    (iternextfunc) %s,				/* tp_iternext */\n", getSlot(n, "feature:tp_iternext"));
    Printf(f, "    %s_methods,	/* tp_methods */\n", templ);
    Printf(f, "    %s,		                /* tp_members */\n", getSlot(n, "feature:tp_members"));
    Printf(f, "    %s_getset,			/* tp_getset */\n", templ);
    Printf(f, "    %s,				/* tp_base */\n", getSlot(n, "feature:tp_base"));
    Printf(f, "    %s,				/* tp_dict */\n", getSlot(n, "feature:tp_dict"));
    Printf(f, "    %s,				/* tp_descr_get */\n", getSlot(n, "feature:tp_descr_get"));
    Printf(f, "    %s,				/* tp_descr_set */\n", getSlot(n, "feature:tp_descr_set"));
    Printf(f, "    (size_t)(((char*)&((SwigPyObject *) 64L)->dict) - (char*) 64L), /* tp_dictoffset */\n");
    Printf(f, "    (initproc)%s,		/* tp_init */\n", tp_init);
    Printf(f, "    %s,				/* tp_alloc */\n", getSlot(n, "feature:tp_alloc"));
    Printf(f, "    0,				/* tp_new */\n");
    Printf(f, "    %s				/* tp_free */\n", getSlot(n, "feature:tp_free"));
    Printf(f, "  },\n");

    // PyNumberMethods as_number
    //Printf(f, "template <> PyNumberMethods %s::number_methods = {\n", templ);
    Printf(f, "  {\n");
    Printf(f, "    (binaryfunc)  %s,    // nb_add;\n", getSlot(n, "feature:nb_add"));
    Printf(f, "    (binaryfunc)  %s,    // nb_subtract;\n", getSlot(n, "feature:nb_subtract"));
    Printf(f, "    (binaryfunc)  %s,    // nb_multiply;\n", getSlot(n, "feature:nb_multiply"));
    Printv(f, "#if PY_VERSION_HEX < 0x03000000\n", NIL);
    Printf(f, "    (binaryfunc)  %s,    // nb_divide;\n", getSlot(n, "feature:nb_divide"));
    Printv(f, "#endif\n", NIL);
    Printf(f, "    (binaryfunc)  %s,    // nb_remainder;\n", getSlot(n, "feature:nb_remainder"));
    Printf(f, "    (binaryfunc)  %s,    // nb_divmod;\n", getSlot(n, "feature:nb_divmod"));
    Printf(f, "    (ternaryfunc) %s,    // nb_power;\n", getSlot(n, "feature:nb_power"));
    Printf(f, "    (unaryfunc)   %s,    // nb_negative;\n", getSlot(n, "feature:nb_negative"));
    Printf(f, "    (unaryfunc)   %s,    // nb_positive;\n", getSlot(n, "feature:nb_positive"));
    Printf(f, "    (unaryfunc)   %s,    // nb_absolute;\n", getSlot(n, "feature:nb_absolute"));
    Printf(f, "    (inquiry)     %s,    // nb_nonzero;\n", getSlot(n, "feature:nb_nonzero"));
    Printf(f, "    (unaryfunc)   %s,    // nb_invert;\n", getSlot(n, "feature:nb_invert"));
    Printf(f, "    (binaryfunc)  %s,    // nb_lshift;\n", getSlot(n, "feature:nb_lshift"));
    Printf(f, "    (binaryfunc)  %s,    // nb_rshift;\n", getSlot(n, "feature:nb_rshift"));
    Printf(f, "    (binaryfunc)  %s,    // nb_and;\n", getSlot(n, "feature:nb_and"));
    Printf(f, "    (binaryfunc)  %s,    // nb_xor;\n", getSlot(n, "feature:nb_xor"));
    Printf(f, "    (binaryfunc)  %s,    // nb_or;\n", getSlot(n, "feature:nb_or"));
    Printv(f, "#if PY_VERSION_HEX < 0x03000000\n", NIL);
    Printf(f, "    (coercion)    %s,    // nb_coerce;\n", getSlot(n, "feature:nb_coerce"));
    Printv(f, "#endif\n", NIL);
    Printf(f, "    (unaryfunc)   %s,    // nb_int;\n", getSlot(n, "feature:nb_int"));
    Printv(f, "#if PY_VERSION_HEX >= 0x03000000\n", NIL);
    Printf(f, "    (void*)   %s,    // nb_reserved;\n", getSlot(n, "feature:nb_reserved"));
    Printv(f, "#else\n", NIL);
    Printf(f, "    (unaryfunc)   %s,    // nb_long;\n", getSlot(n, "feature:nb_long"));
    Printv(f, "#endif\n", NIL);
    Printf(f, "    (unaryfunc)   %s,    // nb_float;\n", getSlot(n, "feature:nb_float"));
    Printv(f, "#if PY_VERSION_HEX < 0x03000000\n", NIL);
    Printf(f, "    (unaryfunc)   %s,    // nb_oct;\n", getSlot(n, "feature:nb_oct"));
    Printf(f, "    (unaryfunc)   %s,    // nb_hex;\n", getSlot(n, "feature:nb_hex"));
    Printv(f, "#endif\n", NIL);
    Printf(f, "    (binaryfunc)  %s,    // nb_inplace_add;\n", getSlot(n, "feature:nb_inplace_add"));
    Printf(f, "    (binaryfunc)  %s,    // nb_inplace_subtract;\n", getSlot(n, "feature:nb_inplace_subtract"));
    Printf(f, "    (binaryfunc)  %s,    // nb_inplace_multiply;\n", getSlot(n, "feature:nb_inplace_multiply"));
    Printv(f, "#if PY_VERSION_HEX < 0x03000000\n", NIL);
    Printf(f, "    (binaryfunc)  %s,    // nb_inplace_divide;\n", getSlot(n, "feature:nb_inplace_divide"));
    Printv(f, "#endif\n", NIL);
    Printf(f, "    (binaryfunc)  %s,    // nb_inplace_remainder;\n", getSlot(n, "feature:nb_inplace_remainder"));
    Printf(f, "    (ternaryfunc) %s,    // nb_inplace_power;\n", getSlot(n, "feature:nb_inplace_power"));
    Printf(f, "    (binaryfunc)  %s,    // nb_inplace_lshift;\n", getSlot(n, "feature:nb_inplace_lshift"));
    Printf(f, "    (binaryfunc)  %s,    // nb_inplace_rshift;\n", getSlot(n, "feature:nb_inplace_rshift"));
    Printf(f, "    (binaryfunc)  %s,    // nb_inplace_and;\n", getSlot(n, "feature:nb_inplace_and"));
    Printf(f, "    (binaryfunc)  %s,    // nb_inplace_xor;\n", getSlot(n, "feature:nb_inplace_xor"));
    Printf(f, "    (binaryfunc)  %s,    // nb_inplace_or;\n", getSlot(n, "feature:nb_inplace_or"));
    Printf(f, "    (binaryfunc)  %s,    // nb_floor_divide;\n", getSlot(n, "feature:nb_floor_divide"));
    Printf(f, "    (binaryfunc)  %s,    // nb_true_divide;\n", getSlot(n, "feature:nb_true_divide"));
    Printf(f, "    (binaryfunc)  %s,    // nb_inplace_floor_divide;\n", getSlot(n, "feature:nb_inplace_floor_divide"));
    Printf(f, "    (binaryfunc)  %s,    // nb_inplace_true_divide;\n", getSlot(n, "feature:nb_inplace_true_divide"));
    Printf(f, "    (unaryfunc)   %s,    // nb_index;\n", getSlot(n, "feature:nb_index"));
    Printf(f, "  },\n");

    // PyMappingMethods as_mapping;
    //Printf(f, "template <> PyMappingMethods %s::mapping_methods = {\n", templ);
    Printf(f, "  {\n");
    Printf(f, "    (lenfunc)		%s,	// mp_length;\n", getSlot(n, "feature:mp_length"));
    Printf(f, "    (binaryfunc)		%s,	// mp_subscript;\n", getSlot(n, "feature:mp_subscript"));
    Printf(f, "    (objobjargproc)	%s,	//  mp_ass_subscript;\n", getSlot(n, "feature:mp_ass_subscript"));
    Printf(f, "  },\n");

    // PySequenceMethods as_sequence;
    //Printf(f, "template <> PySequenceMethods %s::sequence_methods = {\n", templ);
    Printf(f, "  {\n");
    Printf(f, "    (lenfunc)		%s,	// sq_length\n", getSlot(n, "feature:sq_length"));
    Printf(f, "    (binaryfunc)		%s,	// sq_concat\n", getSlot(n, "feature:sq_concat"));
    Printf(f, "    (ssizeargfunc)	%s,	// sq_repeat\n", getSlot(n, "feature:sq_repeat"));
    Printf(f, "    (ssizeargfunc)	%s,	// sq_item\n", getSlot(n, "feature:sq_item"));
    Printv(f, "#if PY_VERSION_HEX >= 0x03000000\n", NIL);
    Printf(f, "    (void*)	%s,	// was_sq_slice\n", getSlot(n, "feature:was_sq_slice"));
    Printv(f, "#else\n", NIL);
    Printf(f, "    (ssizessizeargfunc)	%s,	// sq_slice\n", getSlot(n, "feature:sq_slice"));
    Printv(f, "#endif\n", NIL);
    Printf(f, "    (ssizeobjargproc)	%s,	// sq_ass_item\n", getSlot(n, "feature:sq_ass_item"));
    Printv(f, "#if PY_VERSION_HEX >= 0x03000000\n", NIL);
    Printf(f, "    (void*) %s,	// was_sq_ass_slice\n", getSlot(n, "feature:was_sq_ass_slice"));
    Printv(f, "#else\n", NIL);
    Printf(f, "    (ssizessizeobjargproc) %s,	// sq_ass_slice\n", getSlot(n, "feature:sq_ass_slice"));
    Printv(f, "#endif\n", NIL);
    Printf(f, "    (objobjproc)		%s,	// sq_contains\n", getSlot(n, "feature:sq_contains"));
    Printf(f, "    (binaryfunc)		%s,	// sq_inplace_concat\n", getSlot(n, "feature:sq_inplace_concat"));
    Printf(f, "    (ssizeargfunc)	%s,	// sq_inplace_repeat\n", getSlot(n, "feature:sq_inplace_repeat"));
    Printf(f, "  },\n");

    // PyBufferProcs as_buffer;
    Printf(f, "  {\n");
    Printv(f, "#if PY_VERSION_HEX >= 0x03000000\n", NIL);
    Printf(f, "    (getbufferproc)	%s,	// bf_getbuffer\n", getSlot(n, "feature:bf_getbuffer"));
    Printf(f, "    (releasebufferproc)	%s,	// bf_releasebuffer\n", getSlot(n, "feature:bf_releasebuffer"));
    Printv(f, "#else\n", NIL);
    Printf(f, "    (readbufferproc)	%s,	// bf_getreadbuffer\n", getSlot(n, "feature:bf_getreadbuffer"));
    Printf(f, "    (writebufferproc)	%s,	// bf_getwritebuffer\n", getSlot(n, "feature:bf_getwritebuffer"));
    Printf(f, "    (segcountproc)	%s,	// bf_getsegcount\n", getSlot(n, "feature:bf_getsegcount"));
    Printf(f, "    (charbufferproc)	%s,	// bf_getcharbuffer\n", getSlot(n, "feature:bf_getcharbuffer"));
    Printv(f, "#endif\n", NIL);
    Printf(f, "  },\n");

    // PyObject *ht_name, *ht_slots
    Printf(f, "  (PyObject*)		%s,	// ht_name\n", getSlot(n, "feature:ht_name"));
    Printf(f, "  (PyObject*)		%s,	// ht_slots\n", getSlot(n, "feature:ht_slots"));
    Printf(f, "};\n\n");

    String *clientdata = NewString("");
    Printf(clientdata, "&%s_clientdata", templ);
    //SwigType_remember_clientdata(pname, clientdata);
    SwigType_remember_mangleddata(pmname, clientdata);

    String *smartptr = Getattr(n, "feature:smartptr");
    if (smartptr) {
      SwigType *spt = Swig_cparse_type(smartptr);
      SwigType *smart = SwigType_typedef_resolve_all(spt);
      SwigType_add_pointer(smart);
      String *smart_pmname = SwigType_manglestr(smart);
      //SwigType_remember_clientdata(smart, clientdata);
      SwigType_remember_mangleddata(smart_pmname, clientdata);
      Delete(spt);
      Delete(smart);
      Delete(smart_pmname);
    }

    String *clientdata_klass = NewString("0");
    if (GetFlag(n, "feature:implicitconv")) {
      Clear(clientdata_klass);
      Printf(clientdata_klass, "(PyObject*) &%s_type", templ);
    }

    Printf(f, "SWIGINTERN SwigPyClientData %s_clientdata = {%s, 0, 0, 0, 0, 0, (PyTypeObject *)&%s_type};\n\n", templ, clientdata_klass, templ);

    Printv(f_init, "    if (PyType_Ready(builtin_pytype) < 0) {\n", NIL);
    Printf(f_init, "      PyErr_SetString(PyExc_TypeError, \"Couldn't create type '%s'\");\n", symname);
    Printv(f_init, "#if PY_VERSION_HEX >= 0x03000000\n", NIL);
    Printv(f_init, "      return NULL;\n", NIL);
    Printv(f_init, "#else\n", NIL);
    Printv(f_init, "      return;\n", NIL);
    Printv(f_init, "#endif\n", NIL);
    Printv(f_init, "    }\n", NIL);
    Printv(f_init, "    Py_INCREF(builtin_pytype);\n", NIL);
    Printf(f_init, "    PyModule_AddObject(m, \"%s\", (PyObject*) builtin_pytype);\n", symname);
    Printf(f_init, "    pyswig_add_public_symbol(public_interface, \"%s\");\n", symname);
    Printv(f_init, "    d = md;\n", NIL);

    Delete(clientdata);
    Delete(rname);
    Delete(pname);
    Delete(mname);
    Delete(pmname);
    Delete(templ);
    Delete(tp_dealloc);
    Delete(tp_flags);
    Delete(py3_tp_flags);
    Delete(clientdata_klass);
  }

  virtual int classHandler(Node *n) {
    int oldclassic = classic;
    int oldmodern = modern;
    File *f_shadow_file = f_shadow;
    Node *base_node = NULL;

    if (shadow) {

      /* Create new strings for building up a wrapper function */
      have_constructor = 0;
      have_repr = 0;

      if (GetFlag(n, "feature:classic")) {
	classic = 1;
	modern = 0;
      }
      if (GetFlag(n, "feature:modern")) {
	classic = 0;
	modern = 1;
      }
      if (GetFlag(n, "feature:exceptionclass")) {
	classic = 1;
	modern = 0;
      }

      class_name = Getattr(n, "sym:name");
      real_classname = Getattr(n, "name");

      if (!addSymbol(class_name, n))
	return SWIG_ERROR;

      if (builtin) {
	List *baselist = Getattr(n, "bases");
	if (baselist && Len(baselist) > 0) {
	  Iterator b = First(baselist);
	  base_node = b.item;
	}
      }

      shadow_indent = (String *) tab4;

      /* Handle inheritance */
      String *base_class = NewString("");
      List *baselist = Getattr(n, "bases");
      if (baselist && Len(baselist)) {
	Iterator b;
	b = First(baselist);
	while (b.item) {
	  String *bname = Getattr(b.item, "python:proxy");
	  bool ignore = GetFlag(b.item, "feature:ignore") ? true : false;
	  if (!bname || ignore) {
	    if (!bname && !ignore) {
	      Swig_warning(WARN_TYPE_UNDEFINED_CLASS, Getfile(n), Getline(n),
			   "Base class '%s' ignored - unknown module name for base. Either import the appropriate module interface file or specify the name of the module in the %%import directive.\n",
			   SwigType_namestr(Getattr(b.item, "name")));
	    }
	    b = Next(b);
	    continue;
	  }
	  Printv(base_class, bname, NIL);
	  b = Next(b);
	  if (b.item) {
	    Putc(',', base_class);
	  }
	}
      }

      if (builtin) {
	Hash *base_richcompare = NULL;
	Hash *richcompare = NULL;
	if (base_node)
	  base_richcompare = Getattr(base_node, "richcompare");
	if (base_richcompare)
	  richcompare = Copy(base_richcompare);
	else
	  richcompare = NewHash();
	Setattr(n, "richcompare", richcompare);
      }

      /* dealing with abstract base class */
      String *abcs = Getattr(n, "feature:python:abc");
      if (py3 && abcs) {
	if (Len(base_class)) {
	  Putc(',', base_class);
	}
	Printv(base_class, abcs, NIL);
      }
<<<<<<< HEAD
=======

      Printv(f_shadow, "class ", class_name, NIL);
>>>>>>> ae6aef5d

      if (builtin) {

      } else {
<<<<<<< HEAD
	Printv(f_shadow, "class ", class_name, NIL);
=======
	if (!classic) {
	  Printf(f_shadow, modern ? "(object)" : "(_object)");
	}
	if (GetFlag(n, "feature:exceptionclass")) {
	  Printf(f_shadow, "(Exception)");
	}
      }
      Printf(f_shadow, ":\n");
      if (have_docstring(n)) {
	String *str = docstring(n, AUTODOC_CLASS, tab4);
	if (str && Len(str))
	  Printv(f_shadow, tab4, str, "\n", NIL);
      }
      if (!modern) {
	Printv(f_shadow, tab4, "__swig_setmethods__ = {}\n", NIL);
	if (Len(base_class)) {
	  Printf(f_shadow, "%sfor _s in [%s]: __swig_setmethods__.update(getattr(_s,'__swig_setmethods__',{}))\n", tab4, base_class);
	}
>>>>>>> ae6aef5d

	if (Len(base_class)) {
	  Printf(f_shadow, "(%s)", base_class);
	} else {
	  if (!classic) {
	    Printf(f_shadow, modern ? "(object)" : "(_object)");
	  }
	  if (GetFlag(n, "feature:exceptionclass")) {
	    Printf(f_shadow, "(Exception)");
	  }
	}

	Printf(f_shadow, ":\n");
	if (have_docstring(n)) {
	  String *str = docstring(n, AUTODOC_CLASS, tab4);
	  if (str && Len(str))
	    Printv(f_shadow, tab4, str, "\n", NIL);
	}

	if (!modern) {
	  Printv(f_shadow, tab4, "__swig_setmethods__ = {}\n", NIL);
	  if (Len(base_class)) {
	    Printf(f_shadow, "%sfor _s in [%s]: __swig_setmethods__.update(getattr(_s,'__swig_setmethods__',{}))\n", tab4, base_class);
	  }

	  if (!GetFlag(n, "feature:python:nondynamic")) {
	    Printv(f_shadow, tab4, "__setattr__ = lambda self, name, value: _swig_setattr(self, ", class_name, ", name, value)\n", NIL);
	  } else {
	    Printv(f_shadow, tab4, "__setattr__ = lambda self, name, value: _swig_setattr_nondynamic(self, ", class_name, ", name, value)\n", NIL);
	  }

	  Printv(f_shadow, tab4, "__swig_getmethods__ = {}\n", NIL);
	  if (Len(base_class)) {
	    Printf(f_shadow, "%sfor _s in [%s]: __swig_getmethods__.update(getattr(_s,'__swig_getmethods__',{}))\n", tab4, base_class);
	  }

	  Printv(f_shadow, tab4, "__getattr__ = lambda self, name: _swig_getattr(self, ", class_name, ", name)\n", NIL);
	} else {
	  Printv(f_shadow, tab4, "thisown = _swig_property(lambda x: x.this.own(), ", "lambda x, v: x.this.own(v), doc='The membership flag')\n", NIL);
	  /* Add static attribute */
	  if (GetFlag(n, "feature:python:nondynamic")) {
	    Printv(f_shadow_file,
		   tab4, "__setattr__ = _swig_setattr_nondynamic_method(object.__setattr__)\n",
		   tab4, "class __metaclass__(type):\n", tab4, tab4, "__setattr__ = _swig_setattr_nondynamic_method(type.__setattr__)\n", NIL);
	  }
	}
      }
    }

    /* Emit all of the members */

    in_class = 1;
    if (builtin)
      builtin_pre_decl(n);

    /* Overide the shadow file so we can capture its methods */
    f_shadow = NewString("");

    // Set up type check for director class constructor
    Clear(none_comparison);
    if (builtin && Swig_directorclass(n)) {
      String *p_real_classname = Copy(real_classname);
      SwigType_add_pointer(p_real_classname);
      String *mangle = SwigType_manglestr(p_real_classname);
      String *descriptor = NewStringf("SWIGTYPE%s", mangle);
      Printv(none_comparison, "self->ob_type != ((SwigPyClientData*) (", descriptor, ")->clientdata)->pytype", NIL);
      Delete(descriptor);
      Delete(mangle);
      Delete(p_real_classname);
    } else {
      Printv(none_comparison, "$arg != Py_None", NIL);
    }

    Language::classHandler(n);

    in_class = 0;

    /* Complete the class */
    if (shadow) {
      /* Generate a class registration function */
<<<<<<< HEAD
      String *smartptr = Getattr(n, "feature:smartptr");	// Replace storing a pointer to underlying class with a smart pointer (intended for use with non-intrusive smart pointers)
      SwigType *smart = 0;
      if (smartptr) {
	SwigType *cpt = Swig_cparse_type(smartptr);
	if (cpt) {
	  smart = SwigType_typedef_resolve_all(cpt);
	  Delete(cpt);
	} else {
	  // TODO: report line number of where the feature comes from
	  Swig_error(Getfile(n), Getline(n), "Invalid type (%s) in 'smartptr' feature for class %s.\n", smartptr, real_classname);
	}
      }
      SwigType *ct = Copy(smart ? smart : real_classname);
      SwigType_add_pointer(ct);
      SwigType *realct = Copy(real_classname);
      SwigType_add_pointer(realct);
      SwigType_remember(realct);
      if (!builtin) {
=======
      {
	String *smartptr = Getattr(n, "feature:smartptr");	// Replace storing a pointer to underlying class with a smart pointer (intended for use with non-intrusive smart pointers)
	SwigType *smart = 0;
	if (smartptr) {
	  SwigType *cpt = Swig_cparse_type(smartptr);
	  if (cpt) {
	    smart = SwigType_typedef_resolve_all(cpt);
	    Delete(cpt);
	  } else {
	    // TODO: report line number of where the feature comes from
	    Swig_error(Getfile(n), Getline(n), "Invalid type (%s) in 'smartptr' feature for class %s.\n", smartptr, real_classname);
	  }
	}
	SwigType *ct = Copy(smart ? smart : real_classname);
	SwigType_add_pointer(ct);
	SwigType *realct = Copy(real_classname);
	SwigType_add_pointer(realct);
	SwigType_remember(realct);
>>>>>>> ae6aef5d
	Printv(f_wrappers, "SWIGINTERN PyObject *", class_name, "_swigregister(PyObject *SWIGUNUSEDPARM(self), PyObject *args) {\n", NIL);
	Printv(f_wrappers, "  PyObject *obj;\n", NIL);
	if (modernargs) {
	  if (fastunpack) {
	    Printv(f_wrappers, "  if (!SWIG_Python_UnpackTuple(args,(char*)\"swigregister\", 1, 1,&obj)) return NULL;\n", NIL);
	  } else {
	    Printv(f_wrappers, "  if (!PyArg_UnpackTuple(args,(char*)\"swigregister\", 1, 1,&obj)) return NULL;\n", NIL);
	  }
	} else {
	  Printv(f_wrappers, "  if (!PyArg_ParseTuple(args,(char*)\"O:swigregister\", &obj)) return NULL;\n", NIL);
	}

	Printv(f_wrappers,
	       "  SWIG_TypeNewClientData(SWIGTYPE", SwigType_manglestr(ct), ", SWIG_NewClientData(obj));\n", "  return SWIG_Py_Void();\n", "}\n\n", NIL);
	String *cname = NewStringf("%s_swigregister", class_name);
	add_method(cname, cname, 0);
	Delete(cname);
      }
      Delete(smart);
      Delete(ct);
      Delete(realct);
      if (!have_constructor) {
<<<<<<< HEAD
	if (!builtin)
	  Printv(f_shadow_file, tab4, "def __init__(self, *args, **kwargs): raise AttributeError(\"", "No constructor defined",
		 (Getattr(n, "abstract") ? " - class is abstract" : ""), "\")\n", NIL);
      } else if (fastinit && !builtin) {
=======
	Printv(f_shadow_file, tab4, "def __init__(self, *args, **kwargs): raise AttributeError(\"", "No constructor defined",
	       (Getattr(n, "abstract") ? " - class is abstract" : ""), "\")\n", NIL);
      } else if (fastinit) {
>>>>>>> ae6aef5d

	Printv(f_wrappers, "SWIGINTERN PyObject *", class_name, "_swiginit(PyObject *SWIGUNUSEDPARM(self), PyObject *args) {\n", NIL);
	Printv(f_wrappers, "  return SWIG_Python_InitShadowInstance(args);\n", "}\n\n", NIL);
	String *cname = NewStringf("%s_swiginit", class_name);
	add_method(cname, cname, 0);
	Delete(cname);
      }
      if (!have_repr && !builtin) {
	/* Supply a repr method for this class  */
	String *rname = SwigType_namestr(real_classname);
	if (new_repr) {
	  Printv(f_shadow_file, tab4, "__repr__ = _swig_repr\n", NIL);
	} else {
	  Printv(f_shadow_file, tab4, "def __repr__(self):\n", tab8, "return \"<C ", rname, " instance at 0x%x>\" % (self.this,)\n", NIL);
	}
	Delete(rname);
      }

      if (builtin)
	builtin_post_decl(f_builtins, n);

      if (builtin_tp_init) {
	Delete(builtin_tp_init);
	builtin_tp_init = 0;
      }

      /* Now emit methods */
      if (!builtin)
	Printv(f_shadow_file, f_shadow, NIL);

      /* Now the Ptr class */
      if (classptr && !builtin) {
	Printv(f_shadow_file, "\nclass ", class_name, "Ptr(", class_name, "):\n", tab4, "def __init__(self, this):\n", NIL);
	if (!modern) {
	  Printv(f_shadow_file,
		 tab8, "try: self.this.append(this)\n",
		 tab8, "except: self.this = this\n", tab8, "self.this.own(0)\n", tab8, "self.__class__ = ", class_name, "\n\n", NIL);
	} else {
	  Printv(f_shadow_file,
		 tab8, "try: self.this.append(this)\n",
		 tab8, "except: self.this = this\n", tab8, "self.this.own(0)\n", tab8, "self.__class__ = ", class_name, "\n\n", NIL);
	}
      }

<<<<<<< HEAD
      if (!builtin) {
	if (fastproxy) {
	  List *shadow_list = Getattr(n, "shadow_methods");
	  for (int i = 0; i < Len(shadow_list); ++i) {
	    String *symname = Getitem(shadow_list, i);
	    Printf(f_shadow_file, "%s.%s = new_instancemethod(%s.%s,None,%s)\n", class_name, symname, module,
		   Swig_name_member(NSPACE_TODO, class_name, symname), class_name);
	  }
=======
      if (fastproxy) {
	List *shadow_list = Getattr(n, "shadow_methods");
	for (int i = 0; i < Len(shadow_list); ++i) {
	  String *symname = Getitem(shadow_list, i);
	  Printf(f_shadow_file, "%s.%s = new_instancemethod(%s.%s,None,%s)\n", class_name, symname, module, Swig_name_member(NSPACE_TODO, class_name, symname),
		 class_name);
>>>>>>> ae6aef5d
	}
	Printf(f_shadow_file, "%s_swigregister = %s.%s_swigregister\n", class_name, module, class_name);
	Printf(f_shadow_file, "%s_swigregister(%s)\n", class_name, class_name);
      }

      shadow_indent = 0;
      Printf(f_shadow_file, "%s\n", f_shadow_stubs);
      Clear(f_shadow_stubs);
    }

    if (builtin) {
      //Dump(f_shadow, f_builtins);
      //Printf(f_builtins, "    {NULL} // Sentinel\n};\n\n");
      //Dump(builtin_methods, f_builtins);
      Clear(class_members);
      Clear(builtin_getset);
      Clear(builtin_methods);
    }

    classic = oldclassic;
    modern = oldmodern;

    /* Restore shadow file back to original version */
    Delete(f_shadow);
    f_shadow = f_shadow_file;

    return SWIG_OK;
  }

  /* ------------------------------------------------------------
   * functionHandler()  -  Mainly overloaded for callback handling
   * ------------------------------------------------------------ */

  virtual int functionHandler(Node *n) {
    String *pcb = GetFlagAttr(n, "feature:python:callback");
    if (pcb) {
      if (Strcmp(pcb, "1") == 0) {
	SetFlagAttr(n, "feature:callback", "%s_cb_ptr");
      } else {
	SetFlagAttr(n, "feature:callback", pcb);
      }
      autodoc_l dlevel = autodoc_level(Getattr(n, "feature:autodoc"));
      if (dlevel != NO_AUTODOC && dlevel > TYPES_AUTODOC) {
	Setattr(n, "feature:autodoc", "1");
      }
    }
    return Language::functionHandler(n);
  }

  /* ------------------------------------------------------------
   * memberfunctionHandler()
   * ------------------------------------------------------------ */

  virtual int memberfunctionHandler(Node *n) {
    String *symname = Getattr(n, "sym:name");
    int oldshadow;

    if (builtin)
      Swig_save("builtin_memberfunc", n, "noargs", "onearg", NIL);

    /* Create the default member function */
    oldshadow = shadow;		/* Disable shadowing when wrapping member functions */
    if (shadow)
      shadow = shadow | PYSHADOW_MEMBER;
    Language::memberfunctionHandler(n);
    shadow = oldshadow;

    if (builtin && in_class) {
      // Can't use checkAttribute(n, "access", "public") because
      // "access" attr isn't set on %extend methods
      if (!checkAttribute(n, "access", "private") && strncmp(Char(symname), "operator ", 9) && !Getattr(class_members, symname)) {
	String *fullname = Swig_name_member(NULL, class_name, symname);
	String *wname = Swig_name_wrapper(fullname);
	Setattr(class_members, symname, n);
	if (check_kwargs(n)) {
	  Printf(builtin_methods, "    { \"%s\", (PyCFunction) %s, METH_VARARGS|METH_KEYWORDS, \"\" },\n", symname, wname);
	} else if (GetFlagAttr(n, "noargs")) {
	  Printf(builtin_methods, "    { \"%s\", (PyCFunction) %s, METH_NOARGS, \"\" },\n", symname, wname);
	} else if (GetFlagAttr(n, "onearg")) {
	  Printf(builtin_methods, "    { \"%s\", (PyCFunction) %s, METH_O, \"\" },\n", symname, wname);
	} else {
	  Printf(builtin_methods, "    { \"%s\", (PyCFunction) %s, METH_VARARGS, \"\" },\n", symname, wname);
	}
	Delete(fullname);
	Delete(wname);
      }
    }

    if (builtin)
      Swig_restore(n);

    if (!Getattr(n, "sym:nextSibling")) {
      if (shadow && !builtin) {
	int fproxy = fastproxy;
	if (Strcmp(symname, "__repr__") == 0) {
	  have_repr = 1;
	}
	if (Getattr(n, "feature:shadow")) {
	  String *pycode = pythoncode(Getattr(n, "feature:shadow"), tab4);
	  String *pyaction = NewStringf("%s.%s", module, Swig_name_member(NSPACE_TODO, class_name, symname));
	  Replaceall(pycode, "$action", pyaction);
	  Delete(pyaction);
	  Printv(f_shadow, pycode, "\n", NIL);
	  Delete(pycode);
	  fproxy = 0;
	} else {
<<<<<<< HEAD
	  int allow_kwargs = (check_kwargs(n) && !Getattr(n, "sym:overloaded")) ? 1 : 0;
=======
>>>>>>> ae6aef5d
	  String *parms = make_pyParmList(n, true, false, allow_kwargs);
	  String *callParms = make_pyParmList(n, true, true, allow_kwargs);
	  if (!have_addtofunc(n)) {
	    if (!fastproxy || olddefs) {
	      Printv(f_shadow, tab4, "def ", symname, "(", parms, ")", returnTypeAnnotation(n), ":", NIL);
	      Printv(f_shadow, " return ", funcCall(Swig_name_member(NSPACE_TODO, class_name, symname), callParms), "\n", NIL);
	    }
	  } else {
	    Printv(f_shadow, tab4, "def ", symname, "(", parms, ")", returnTypeAnnotation(n), ":", NIL);
	    Printv(f_shadow, "\n", NIL);
	    if (have_docstring(n))
	      Printv(f_shadow, tab8, docstring(n, AUTODOC_METHOD, tab8), "\n", NIL);
	    if (have_pythonprepend(n)) {
	      fproxy = 0;
	      Printv(f_shadow, pythoncode(pythonprepend(n), tab8), "\n", NIL);
	    }
	    if (have_pythonappend(n)) {
	      fproxy = 0;
	      Printv(f_shadow, tab8, "val = ", funcCall(Swig_name_member(NSPACE_TODO, class_name, symname), callParms), "\n", NIL);
	      Printv(f_shadow, pythoncode(pythonappend(n), tab8), "\n", NIL);
	      Printv(f_shadow, tab8, "return val\n\n", NIL);
	    } else {
	      Printv(f_shadow, tab8, "return ", funcCall(Swig_name_member(NSPACE_TODO, class_name, symname), callParms), "\n\n", NIL);
	    }
	  }
	}
	if (fproxy) {
	  List *shadow_list = Getattr(getCurrentClass(), "shadow_methods");
	  if (!shadow_list) {
	    shadow_list = NewList();
	    Setattr(getCurrentClass(), "shadow_methods", shadow_list);
	    Delete(shadow_list);
	  }
	  Append(shadow_list, symname);
	}
      }
    }
    return SWIG_OK;
  }


  /* ------------------------------------------------------------
   * staticmemberfunctionHandler()
   * ------------------------------------------------------------ */

  virtual int staticmemberfunctionHandler(Node *n) {
    String *symname = Getattr(n, "sym:name");
    if (builtin && in_class) {
      Swig_save("builtin_memberconstantHandler", n, "builtin_sym:name", NIL);
      Setattr(n, "builtin_sym:name", symname);
    }
    Language::staticmemberfunctionHandler(n);
    if (builtin && in_class) {
      Swig_restore(n);
    }

    if (builtin && in_class) {
      if ((GetFlagAttr(n, "feature:extend") || checkAttribute(n, "access", "public"))
	  && !Getattr(class_members, symname)) {
	String *fullname = Swig_name_member(NULL, class_name, symname);
	String *wname = Swig_name_wrapper(fullname);
	Setattr(class_members, symname, n);
	int funpack = modernargs && fastunpack && !Getattr(n, "sym:overloaded");
	String *pyflags = NewString("METH_STATIC|");
	if (funpack && GetFlagAttr(n, "noargs"))
	  Append(pyflags, "METH_NOARGS");
	else if (funpack && GetFlagAttr(n, "onearg"))
	  Append(pyflags, "METH_O");
	else
	  Append(pyflags, "METH_VARARGS");
	Printf(builtin_methods, "    { \"%s\", (PyCFunction) %s, %s, \"\" },\n", symname, wname, pyflags);
	Delete(fullname);
	Delete(wname);
	Delete(pyflags);
      }
      return SWIG_OK;
    }

    if (Getattr(n, "sym:nextSibling")) {
      return SWIG_OK;
    }

    if (shadow) {
      if (!classic && !Getattr(n, "feature:python:callback") && have_addtofunc(n)) {
	int kw = (check_kwargs(n) && !Getattr(n, "sym:overloaded")) ? 1 : 0;
	String *parms = make_pyParmList(n, false, false, kw);
	String *callParms = make_pyParmList(n, false, true, kw);
	Printv(f_shadow, tab4, "def ", symname, "(", parms, ")", returnTypeAnnotation(n), ":\n", NIL);
	if (have_docstring(n))
	  Printv(f_shadow, tab8, docstring(n, AUTODOC_STATICFUNC, tab8), "\n", NIL);
	if (have_pythonprepend(n))
	  Printv(f_shadow, pythoncode(pythonprepend(n), tab8), "\n", NIL);
	if (have_pythonappend(n)) {
	  Printv(f_shadow, tab8, "val = ", funcCall(Swig_name_member(NSPACE_TODO, class_name, symname), callParms), "\n", NIL);
	  Printv(f_shadow, pythoncode(pythonappend(n), tab8), "\n", NIL);
	  Printv(f_shadow, tab8, "return val\n\n", NIL);
	} else {
	  Printv(f_shadow, tab8, "return ", funcCall(Swig_name_member(NSPACE_TODO, class_name, symname), callParms), "\n\n", NIL);
	}
	Printv(f_shadow, tab4, modern ? "" : "if _newclass:", symname, " = staticmethod(", symname, ")\n", NIL);

	if (!modern) {
	  Printv(f_shadow, tab4, "__swig_getmethods__[\"", symname, "\"] = lambda x: ", symname, "\n", NIL);
	}

      } else {
	if (!modern) {
	  Printv(f_shadow, tab4, "__swig_getmethods__[\"", symname, "\"] = lambda x: ", module, ".", Swig_name_member(NSPACE_TODO, class_name, symname), "\n",
		 NIL);
	}
	if (!classic) {
	  Printv(f_shadow, tab4, modern ? "" : "if _newclass:", symname, " = staticmethod(", module, ".", Swig_name_member(NSPACE_TODO, class_name, symname),
		 ")\n", NIL);
	}
      }
    }
    return SWIG_OK;
  }

  /* ------------------------------------------------------------
   * constructorDeclaration()
   * ------------------------------------------------------------ */

  virtual int constructorHandler(Node *n) {
    String *symname = Getattr(n, "sym:name");
    int oldshadow = shadow;
    int use_director = Swig_directorclass(n);

    /* 
     * If we're wrapping the constructor of a C++ director class, prepend a new parameter
     * to receive the scripting language object (e.g. 'self')
     *
     */
    Swig_save("python:constructorHandler", n, "parms", NIL);
    if (use_director) {
      Parm *parms = Getattr(n, "parms");
      Parm *self;
      String *name = NewString("self");
      String *type = NewString("PyObject");
      SwigType_add_pointer(type);
      self = NewParm(type, name, n);
      Delete(type);
      Delete(name);
      Setattr(self, "lname", "O");
      if (parms)
	set_nextSibling(self, parms);
      Setattr(n, "parms", self);
      Setattr(n, "wrap:self", "1");
      Setattr(n, "hidden", "1");
      Delete(self);
    }

    if (shadow)
      shadow = shadow | PYSHADOW_MEMBER;
    Language::constructorHandler(n);
    shadow = oldshadow;

    Delattr(n, "wrap:self");
    Swig_restore(n);

    if (!Getattr(n, "sym:nextSibling")) {
      if (shadow) {
	int allow_kwargs = (check_kwargs(n) && (!Getattr(n, "sym:overloaded"))) ? 1 : 0;
	int handled_as_init = 0;
	if (!have_constructor) {
	  String *nname = Getattr(n, "sym:name");
	  String *sname = Getattr(getCurrentClass(), "sym:name");
	  String *cname = Swig_name_construct(NSPACE_TODO, sname);
	  handled_as_init = (Strcmp(nname, sname) == 0) || (Strcmp(nname, cname) == 0);
	  Delete(cname);
	}
<<<<<<< HEAD
=======

	if (!have_constructor && handled_as_init) {
	  if (Getattr(n, "feature:shadow")) {
	    String *pycode = pythoncode(Getattr(n, "feature:shadow"), tab4);
	    String *pyaction = NewStringf("%s.%s", module, Swig_name_construct(NSPACE_TODO, symname));
	    Replaceall(pycode, "$action", pyaction);
	    Delete(pyaction);
	    Printv(f_shadow, pycode, "\n", NIL);
	    Delete(pycode);
	  } else {
	    String *pass_self = NewString("");
	    Node *parent = Swig_methodclass(n);
	    String *classname = Swig_class_name(parent);
	    String *rclassname = Swig_class_name(getCurrentClass());
	    assert(rclassname);


	    String *parms = make_pyParmList(n, true, false, allow_kwargs);
	    /* Pass 'self' only if using director */
	    String *callParms = make_pyParmList(n, false, true, allow_kwargs);

	    if (use_director) {
	      Insert(callParms, 0, "_self, ");
	      Printv(pass_self, tab8, NIL);
	      Printf(pass_self, "if self.__class__ == %s:\n", classname);
	      //Printv(pass_self, tab8, tab4, "args = (None,) + args\n", tab8, "else:\n", tab8, tab4, "args = (self,) + args\n", NIL);
	      Printv(pass_self, tab8, tab4, "_self = None\n", tab8, "else:\n", tab8, tab4, "_self = self\n", NIL);
	    }
>>>>>>> ae6aef5d

	if (!have_constructor && handled_as_init) {
	  if (!builtin) {
	    if (Getattr(n, "feature:shadow")) {
	      String *pycode = pythoncode(Getattr(n, "feature:shadow"), tab4);
	      String *pyaction = NewStringf("%s.%s", module, Swig_name_construct(NSPACE_TODO, symname));
	      Replaceall(pycode, "$action", pyaction);
	      Delete(pyaction);
	      Printv(f_shadow, pycode, "\n", NIL);
	      Delete(pycode);
	    } else {
	      String *pass_self = NewString("");
	      Node *parent = Swig_methodclass(n);
	      String *classname = Swig_class_name(parent);
	      String *rclassname = Swig_class_name(getCurrentClass());
	      assert(rclassname);


	      String *parms = make_pyParmList(n, true, false, allow_kwargs);
	      /* Pass 'self' only if using director */
	      String *callParms = make_pyParmList(n, false, true, allow_kwargs);

	      if (use_director) {
		Insert(callParms, 0, "_self, ");
		Printv(pass_self, tab8, NIL);
		Printf(pass_self, "if self.__class__ == %s:\n", classname);
		//Printv(pass_self, tab8, tab4, "args = (None,) + args\n", tab8, "else:\n", tab8, tab4, "args = (self,) + args\n", NIL);
		Printv(pass_self, tab8, tab4, "_self = None\n", tab8, "else:\n", tab8, tab4, "_self = self\n", NIL);
	      }

	      Printv(f_shadow, tab4, "def __init__(", parms, ")", returnTypeAnnotation(n), ": \n", NIL);
	      if (have_docstring(n))
		Printv(f_shadow, tab8, docstring(n, AUTODOC_CTOR, tab8), "\n", NIL);
	      if (have_pythonprepend(n))
		Printv(f_shadow, pythoncode(pythonprepend(n), tab8), "\n", NIL);
	      Printv(f_shadow, pass_self, NIL);
	      if (fastinit) {
		Printv(f_shadow, tab8, module, ".", class_name, "_swiginit(self,", funcCall(Swig_name_construct(NSPACE_TODO, symname), callParms), ")\n", NIL);
	      } else {
		Printv(f_shadow,
		       tab8, "this = ", funcCall(Swig_name_construct(NSPACE_TODO, symname), callParms), "\n",
		       tab8, "try: self.this.append(this)\n", tab8, "except: self.this = this\n", NIL);
	      }
	      if (have_pythonappend(n))
		Printv(f_shadow, pythoncode(pythonappend(n), tab8), "\n\n", NIL);
	      Delete(pass_self);
	    }
	    have_constructor = 1;
	  }
	} else {
	  /* Hmmm. We seem to be creating a different constructor.  We're just going to create a
	     function for it. */
	  if (Getattr(n, "feature:shadow")) {
	    String *pycode = pythoncode(Getattr(n, "feature:shadow"), "");
	    String *pyaction = NewStringf("%s.%s", module, Swig_name_construct(NSPACE_TODO, symname));
	    Replaceall(pycode, "$action", pyaction);
	    Delete(pyaction);
	    Printv(f_shadow_stubs, pycode, "\n", NIL);
	    Delete(pycode);
	  } else {
	    String *parms = make_pyParmList(n, false, false, allow_kwargs);
	    String *callParms = make_pyParmList(n, false, true, allow_kwargs);

	    Printv(f_shadow_stubs, "\ndef ", symname, "(", parms, ")", returnTypeAnnotation(n), ":\n", NIL);
	    if (have_docstring(n))
	      Printv(f_shadow_stubs, tab4, docstring(n, AUTODOC_CTOR, tab4), "\n", NIL);
	    if (have_pythonprepend(n))
	      Printv(f_shadow_stubs, pythoncode(pythonprepend(n), tab4), "\n", NIL);
	    String *subfunc = NULL;
	    /*
	       if (builtin)
	       subfunc = Copy(Getattr(getCurrentClass(), "sym:name"));
	       else
	     */
	    subfunc = Swig_name_construct(NSPACE_TODO, symname);
	    Printv(f_shadow_stubs, tab4, "val = ", funcCall(subfunc, callParms), "\n", NIL);
#ifdef USE_THISOWN
	    Printv(f_shadow_stubs, tab4, "val.thisown = 1\n", NIL);
#endif
	    if (have_pythonappend(n))
	      Printv(f_shadow_stubs, pythoncode(pythonappend(n), tab4), "\n", NIL);
	    Printv(f_shadow_stubs, tab4, "return val\n", NIL);
	    Delete(subfunc);
	  }
	}
      }
    }
    return SWIG_OK;
  }

  /* ------------------------------------------------------------
   * destructorHandler()
   * ------------------------------------------------------------ */

  virtual int destructorHandler(Node *n) {
    String *symname = Getattr(n, "sym:name");
    int oldshadow = shadow;

    if (builtin && in_class) {
      Node *cls = Swig_methodclass(n);
      if (!Getattr(cls, "feature:tp_dealloc")) {
	String *dealloc = Swig_name_destroy(NSPACE_TODO, symname);
	String *wdealloc = Swig_name_wrapper(dealloc);
	Setattr(cls, "feature:tp_dealloc", wdealloc);
	Delete(wdealloc);
	Delete(dealloc);
      }
    }

    if (shadow)
      shadow = shadow | PYSHADOW_MEMBER;
    //Setattr(n,"emit:dealloc","1");
    Language::destructorHandler(n);
    shadow = oldshadow;

    if (shadow) {
      if (Getattr(n, "feature:shadow")) {
	String *pycode = pythoncode(Getattr(n, "feature:shadow"), tab4);
	String *pyaction = NewStringf("%s.%s", module, Swig_name_destroy(NSPACE_TODO, symname));
	Replaceall(pycode, "$action", pyaction);
	Delete(pyaction);
	Printv(f_shadow, pycode, "\n", NIL);
	Delete(pycode);
      } else {
	Printv(f_shadow, tab4, "__swig_destroy__ = ", module, ".", Swig_name_destroy(NSPACE_TODO, symname), "\n", NIL);
	if (!have_pythonprepend(n) && !have_pythonappend(n)) {
	  if (proxydel) {
	    Printv(f_shadow, tab4, "__del__ = lambda self : None;\n", NIL);
	  }
	  return SWIG_OK;
	}
	Printv(f_shadow, tab4, "def __del__(self):\n", NIL);
	if (have_docstring(n))
	  Printv(f_shadow, tab8, docstring(n, AUTODOC_DTOR, tab8), "\n", NIL);
	if (have_pythonprepend(n))
	  Printv(f_shadow, pythoncode(pythonprepend(n), tab8), "\n", NIL);
#ifdef USE_THISOWN
	Printv(f_shadow, tab8, "try:\n", NIL);
	Printv(f_shadow, tab8, tab4, "if self.thisown: ", module, ".", Swig_name_destroy(NSPACE_TODO, symname), "(self)\n", NIL);
	Printv(f_shadow, tab8, "except: pass\n", NIL);
#else
#endif
	if (have_pythonappend(n))
	  Printv(f_shadow, pythoncode(pythonappend(n), tab8), "\n", NIL);
	Printv(f_shadow, tab8, "pass\n", NIL);
	Printv(f_shadow, "\n", NIL);
      }
    }
    return SWIG_OK;
  }

  /* ------------------------------------------------------------
   * membervariableHandler()
   * ------------------------------------------------------------ */

  virtual int membervariableHandler(Node *n) {
    String *symname = Getattr(n, "sym:name");

    int oldshadow = shadow;
    if (shadow)
      shadow = shadow | PYSHADOW_MEMBER;
    Language::membervariableHandler(n);
    shadow = oldshadow;

    if (shadow && !builtin) {
      String *mname = Swig_name_member(NSPACE_TODO, class_name, symname);
      String *setname = Swig_name_set(NSPACE_TODO, mname);
      String *getname = Swig_name_get(NSPACE_TODO, mname);
      int assignable = is_assignable(n);
      if (!modern) {
	if (assignable) {
	  Printv(f_shadow, tab4, "__swig_setmethods__[\"", symname, "\"] = ", module, ".", setname, "\n", NIL);
	}
	Printv(f_shadow, tab4, "__swig_getmethods__[\"", symname, "\"] = ", module, ".", getname, "\n", NIL);
      }
      if (!classic) {
	if (!assignable) {
	  Printv(f_shadow, tab4, modern ? "" : "if _newclass:", symname, " = _swig_property(", module, ".", getname, ")\n", NIL);
	} else {
	  Printv(f_shadow, tab4, modern ? "" : "if _newclass:", symname, " = _swig_property(", module, ".", getname, ", ", module, ".", setname, ")\n", NIL);
	}
      }
      Delete(mname);
      Delete(setname);
      Delete(getname);
    }

    return SWIG_OK;
  }

  /* ------------------------------------------------------------
   * staticmembervariableHandler()
   * ------------------------------------------------------------ */

  virtual int staticmembervariableHandler(Node *n) {
    Swig_save("builtin_staticmembervariableHandler", n, "builtin_symname", NIL);
    Language::staticmembervariableHandler(n);
    Swig_restore(n);

    if (GetFlag(n, "wrappedasconstant"))
      return SWIG_OK;

    String *symname = Getattr(n, "sym:name");

    if (shadow) {
      if (!builtin && GetFlag(n, "hasconsttype")) {
	String *mname = Swig_name_member(NSPACE_TODO, class_name, symname);
	Printf(f_shadow_stubs, "%s.%s = %s.%s.%s\n", class_name, symname, module, global_name, mname);
	Delete(mname);
      } else {
	String *mname = Swig_name_member(NSPACE_TODO, class_name, symname);
	String *getname = Swig_name_get(NSPACE_TODO, mname);
	String *wrapgetname = Swig_name_wrapper(getname);
	String *vargetname = NewStringf("Swig_var_%s", getname);
	String *setname = Swig_name_set(NSPACE_TODO, mname);
	String *wrapsetname = Swig_name_wrapper(setname);
	String *varsetname = NewStringf("Swig_var_%s", setname);

	Wrapper *f = NewWrapper();
	Printv(f->def, "SWIGINTERN PyObject *", wrapgetname, "(PyObject *SWIGUNUSEDPARM(self), PyObject *SWIGUNUSEDPARM(args)) {", NIL);
	Printv(f->code, "  return ", vargetname, "();\n", NIL);
	Append(f->code, "}\n");
	add_method(getname, wrapgetname, 0);
	Wrapper_print(f, f_wrappers);
	DelWrapper(f);
	int assignable = is_assignable(n);
	if (assignable) {
	  int funpack = modernargs && fastunpack;
	  Wrapper *f = NewWrapper();
	  Printv(f->def, "SWIGINTERN PyObject *", wrapsetname, "(PyObject *SWIGUNUSEDPARM(self), PyObject *args) {", NIL);
	  Wrapper_add_local(f, "res", "int res");
	  if (!funpack) {
	    Wrapper_add_local(f, "value", "PyObject *value");
	    Append(f->code, "if (!PyArg_ParseTuple(args,(char *)\"O:set\",&value)) return NULL;\n");
	  }
	  Printf(f->code, "res = %s(%s);\n", varsetname, funpack ? "args" : "value");
	  Append(f->code, "return !res ? SWIG_Py_Void() : NULL;\n");
	  Append(f->code, "}\n");
	  Wrapper_print(f, f_wrappers);
	  add_method(setname, wrapsetname, 0, 0, funpack, 1, 1);
	  DelWrapper(f);
	}
	if (!modern && !builtin) {
	  if (assignable) {
	    Printv(f_shadow, tab4, "__swig_setmethods__[\"", symname, "\"] = ", module, ".", setname, "\n", NIL);
	  }
	  Printv(f_shadow, tab4, "__swig_getmethods__[\"", symname, "\"] = ", module, ".", getname, "\n", NIL);
	}
	if (!classic && !builtin) {
	  if (!assignable) {
	    Printv(f_shadow, tab4, modern ? "" : "if _newclass:", symname, " = _swig_property(", module, ".", getname, ")\n", NIL);
	  } else {
	    Printv(f_shadow, tab4, modern ? "" : "if _newclass:", symname, " = _swig_property(", module, ".", getname, ", ", module, ".", setname, ")\n", NIL);
	  }
	}
	String *getter = Getattr(n, "builtin:getter");
	String *setter = Getattr(n, "builtin:setter");
	Hash *h = NULL;
	if (getter || setter) {
	  h = Getattr(builtin_getset, symname);
	  if (!h) {
	    h = NewHash();
	    Setattr(h, "static", "1");
	    Setattr(builtin_getset, symname, h);
	  }
	}
	if (getter)
	  Setattr(h, "getter", getter);
	if (setter)
	  Setattr(h, "setter", setter);
	if (h)
	  Delete(h);
	Delete(mname);
	Delete(getname);
	Delete(wrapgetname);
	Delete(vargetname);
	Delete(setname);
	Delete(wrapsetname);
	Delete(varsetname);
      }
    }
    return SWIG_OK;
  }

  /* ------------------------------------------------------------
   * memberconstantHandler()
   * ------------------------------------------------------------ */

  virtual int memberconstantHandler(Node *n) {
    String *symname = Getattr(n, "sym:name");
    if (builtin && in_class) {
      Swig_save("builtin_memberconstantHandler", n, "builtin_sym:name", NIL);
      Setattr(n, "builtin_sym:name", symname);
    }
    int oldshadow = shadow;
    if (shadow)
      shadow = shadow | PYSHADOW_MEMBER;
    Language::memberconstantHandler(n);
    shadow = oldshadow;

    if (builtin && in_class) {
      Swig_restore(n);
    } else if (shadow) {
      Printv(f_shadow, tab4, symname, " = ", module, ".", Swig_name_member(NSPACE_TODO, class_name, symname), "\n", NIL);
    }
    return SWIG_OK;
  }

  /* ------------------------------------------------------------
   * insertDirective()
   * 
   * Hook for %insert directive.   We're going to look for special %shadow inserts
   * as a special case so we can do indenting correctly
   * ------------------------------------------------------------ */

  virtual int insertDirective(Node *n) {
    String *code = Getattr(n, "code");
    String *section = Getattr(n, "section");

    if ((!ImportMode) && ((Cmp(section, "python") == 0) || (Cmp(section, "shadow") == 0))) {
      if (shadow) {
	String *pycode = pythoncode(code, shadow_indent);
	Printv(f_shadow, pycode, NIL);
	Delete(pycode);
      }
    } else {
      Language::insertDirective(n);
    }
    return SWIG_OK;
  }

  virtual String *runtimeCode() {
    String *s = NewString("");
    String *shead = Swig_include_sys("pyhead.swg");
    if (!shead) {
      Printf(stderr, "*** Unable to open 'pyhead.swg'\n");
    } else {
      Append(s, shead);
      Delete(shead);
    }
    String *serrors = Swig_include_sys("pyerrors.swg");
    if (!serrors) {
      Printf(stderr, "*** Unable to open 'pyerrors.swg'\n");
    } else {
      Append(s, serrors);
      Delete(serrors);
    }
    String *sthread = Swig_include_sys("pythreads.swg");
    if (!sthread) {
      Printf(stderr, "*** Unable to open 'pythreads.swg'\n");
    } else {
      Append(s, sthread);
      Delete(sthread);
    }
    String *sapi = Swig_include_sys("pyapi.swg");
    if (!sapi) {
      Printf(stderr, "*** Unable to open 'pyapi.swg'\n");
    } else {
      Append(s, sapi);
      Delete(sapi);
    }
    String *srun = Swig_include_sys("pyrun.swg");
    if (!srun) {
      Printf(stderr, "*** Unable to open 'pyrun.swg'\n");
    } else {
      Append(s, srun);
      Delete(srun);
    }
    return s;
  }

  virtual String *defaultExternalRuntimeFilename() {
    return NewString("swigpyrun.h");
  }

};

/* ---------------------------------------------------------------
 * classDirectorMethod()
 *
 * Emit a virtual director method to pass a method call on to the 
 * underlying Python object.
 *
 * ** Moved it here due to internal error on gcc-2.96 **
 * --------------------------------------------------------------- */
int PYTHON::classDirectorMethods(Node *n) {
  director_method_index = 0;
  return Language::classDirectorMethods(n);
}


int PYTHON::classDirectorMethod(Node *n, Node *parent, String *super) {
  int is_void = 0;
  int is_pointer = 0;
  String *decl;
  String *type;
  String *name;
  String *classname;
  String *c_classname = Getattr(parent, "name");
  String *declaration;
  ParmList *l;
  Wrapper *w;
  String *tm;
  String *wrap_args = NewString("");
  String *return_type;
  String *value = Getattr(n, "value");
  String *storage = Getattr(n, "storage");
  bool pure_virtual = false;
  int status = SWIG_OK;
  int idx;
  bool ignored_method = GetFlag(n, "feature:ignore") ? true : false;

  if (Cmp(storage, "virtual") == 0) {
    if (Cmp(value, "0") == 0) {
      pure_virtual = true;
    }
  }

  classname = Getattr(parent, "sym:name");
  type = Getattr(n, "type");
  name = Getattr(n, "name");

  w = NewWrapper();
  declaration = NewString("");

  /* determine if the method returns a pointer */
  decl = Getattr(n, "decl");
  is_pointer = SwigType_ispointer_return(decl);
  is_void = (!Cmp(type, "void") && !is_pointer);

  /* form complete return type */
  return_type = Copy(type);
  {
    SwigType *t = Copy(decl);
    SwigType *f = 0;
    f = SwigType_pop_function(t);
    SwigType_push(return_type, t);
    Delete(f);
    Delete(t);
  }

  /* virtual method definition */
  l = Getattr(n, "parms");
  String *target;
  String *pclassname = NewStringf("SwigDirector_%s", classname);
  String *qualified_name = NewStringf("%s::%s", pclassname, name);
  SwigType *rtype = Getattr(n, "conversion_operator") ? 0 : type;
  target = Swig_method_decl(rtype, decl, qualified_name, l, 0, 0);
  Printf(w->def, "%s", target);
  Delete(qualified_name);
  Delete(target);
  /* header declaration */
  target = Swig_method_decl(rtype, decl, name, l, 0, 1);
  Printf(declaration, "    virtual %s", target);
  Delete(target);

  // Get any exception classes in the throws typemap
  ParmList *throw_parm_list = 0;

  if ((throw_parm_list = Getattr(n, "throws")) || Getattr(n, "throw")) {
    Parm *p;
    int gencomma = 0;

    Append(w->def, " throw(");
    Append(declaration, " throw(");

    if (throw_parm_list)
      Swig_typemap_attach_parms("throws", throw_parm_list, 0);
    for (p = throw_parm_list; p; p = nextSibling(p)) {
      if ((tm = Getattr(p, "tmap:throws"))) {
	if (gencomma++) {
	  Append(w->def, ", ");
	  Append(declaration, ", ");
	}
	String *str = SwigType_str(Getattr(p, "type"), 0);
	Append(w->def, str);
	Append(declaration, str);
	Delete(str);
      }
    }

    Append(w->def, ")");
    Append(declaration, ")");
  }

  Append(w->def, " {");
  Append(declaration, ";\n");

  /* declare method return value 
   * if the return value is a reference or const reference, a specialized typemap must
   * handle it, including declaration of c_result ($result).
   */
  if (!is_void) {
    if (!(ignored_method && !pure_virtual)) {
      String *cres = SwigType_lstr(return_type, "c_result");
      Printf(w->code, "%s;\n", cres);
      Delete(cres);
    }
  }

  if (ignored_method) {
    if (!pure_virtual) {
      if (!is_void)
	Printf(w->code, "return ");
      String *super_call = Swig_method_call(super, l);
      Printf(w->code, "%s;\n", super_call);
      Delete(super_call);
    } else {
      Printf(w->code, "Swig::DirectorPureVirtualException::raise(\"Attempted to invoke pure virtual method %s::%s\");\n", SwigType_namestr(c_classname),
	     SwigType_namestr(name));
    }
  } else {
    /* attach typemaps to arguments (C/C++ -> Python) */
    String *arglist = NewString("");
    String *parse_args = NewString("");

    /* remove the wrapper 'w' since it was producing spurious temps */
    Swig_typemap_attach_parms("in", l, 0);
    Swig_typemap_attach_parms("directorin", l, 0);
    Swig_typemap_attach_parms("directorargout", l, w);

    Parm *p;
    char source[256];

    int outputs = 0;
    if (!is_void)
      outputs++;

    /* build argument list and type conversion string */
    idx = 0;
    p = l;
    int use_parse = 0;
    while (p) {
      if (checkAttribute(p, "tmap:in:numinputs", "0")) {
	p = Getattr(p, "tmap:in:next");
	continue;
      }

      /* old style?  caused segfaults without the p!=0 check
         in the for() condition, and seems dangerous in the
         while loop as well.
         while (Getattr(p, "tmap:ignore")) {
         p = Getattr(p, "tmap:ignore:next");
         }
       */

      if (Getattr(p, "tmap:directorargout") != 0)
	outputs++;

      String *pname = Getattr(p, "name");
      String *ptype = Getattr(p, "type");

      Putc(',', arglist);
      if ((tm = Getattr(p, "tmap:directorin")) != 0) {
	String *parse = Getattr(p, "tmap:directorin:parse");
	if (!parse) {
	  sprintf(source, "obj%d", idx++);
	  String *input = NewString(source);
	  Replaceall(tm, "$input", input);
	  Delete(input);
	  Replaceall(tm, "$owner", "0");
	  /* Wrapper_add_localv(w, source, "swig::SwigVar_PyObject", source, "= 0", NIL); */
	  Printv(wrap_args, "swig::SwigVar_PyObject ", source, ";\n", NIL);

	  Printv(wrap_args, tm, "\n", NIL);
	  Printv(arglist, "(PyObject *)", source, NIL);
	  Putc('O', parse_args);
	} else {
	  use_parse = 1;
	  Append(parse_args, parse);
	  Replaceall(tm, "$input", pname);
	  Replaceall(tm, "$owner", "0");
	  if (Len(tm) == 0)
	    Append(tm, pname);
	  Append(arglist, tm);
	}
	p = Getattr(p, "tmap:directorin:next");
	continue;
      } else if (Cmp(ptype, "void")) {
	/* special handling for pointers to other C++ director classes.
	 * ideally this would be left to a typemap, but there is currently no
	 * way to selectively apply the dynamic_cast<> to classes that have
	 * directors.  in other words, the type "SwigDirector_$1_lname" only exists
	 * for classes with directors.  we avoid the problem here by checking
	 * module.wrap::directormap, but it's not clear how to get a typemap to
	 * do something similar.  perhaps a new default typemap (in addition
	 * to SWIGTYPE) called DIRECTORTYPE?
	 */
	if (SwigType_ispointer(ptype) || SwigType_isreference(ptype)) {
	  Node *module = Getattr(parent, "module");
	  Node *target = Swig_directormap(module, ptype);
	  sprintf(source, "obj%d", idx++);
	  String *nonconst = 0;
	  /* strip pointer/reference --- should move to Swig/stype.c */
	  String *nptype = NewString(Char(ptype) + 2);
	  /* name as pointer */
	  String *ppname = Copy(pname);
	  if (SwigType_isreference(ptype)) {
	    Insert(ppname, 0, "&");
	  }
	  /* if necessary, cast away const since Python doesn't support it! */
	  if (SwigType_isconst(nptype)) {
	    nonconst = NewStringf("nc_tmp_%s", pname);
	    String *nonconst_i = NewStringf("= const_cast<%s>(%s)", SwigType_lstr(ptype, 0), ppname);
	    Wrapper_add_localv(w, nonconst, SwigType_lstr(ptype, 0), nonconst, nonconst_i, NIL);
	    Delete(nonconst_i);
	    Swig_warning(WARN_LANG_DISCARD_CONST, input_file, line_number,
			 "Target language argument '%s' discards const in director method %s::%s.\n",
			 SwigType_str(ptype, pname), SwigType_namestr(c_classname), SwigType_namestr(name));
	  } else {
	    nonconst = Copy(ppname);
	  }
	  Delete(nptype);
	  Delete(ppname);
	  String *mangle = SwigType_manglestr(ptype);
	  if (target) {
	    String *director = NewStringf("director_%s", mangle);
	    Wrapper_add_localv(w, director, "Swig::Director *", director, "= 0", NIL);
	    Wrapper_add_localv(w, source, "swig::SwigVar_PyObject", source, "= 0", NIL);
	    Printf(wrap_args, "%s = SWIG_DIRECTOR_CAST(%s);\n", director, nonconst);
	    Printf(wrap_args, "if (!%s) {\n", director);
	    Printf(wrap_args, "%s = SWIG_NewPointerObj(%s, SWIGTYPE%s, 0);\n", source, nonconst, mangle);
	    Append(wrap_args, "} else {\n");
	    Printf(wrap_args, "%s = %s->swig_get_self();\n", source, director);
	    Printf(wrap_args, "Py_INCREF((PyObject *)%s);\n", source);
	    Append(wrap_args, "}\n");
	    Delete(director);
	    Printv(arglist, source, NIL);
	  } else {
	    Wrapper_add_localv(w, source, "swig::SwigVar_PyObject", source, "= 0", NIL);
	    Printf(wrap_args, "%s = SWIG_NewPointerObj(%s, SWIGTYPE%s, 0);\n", source, nonconst, mangle);
	    //Printf(wrap_args, "%s = SWIG_NewPointerObj(%s, SWIGTYPE_p_%s, 0);\n", 
	    //       source, nonconst, base);
	    Printv(arglist, source, NIL);
	  }
	  Putc('O', parse_args);
	  Delete(mangle);
	  Delete(nonconst);
	} else {
	  Swig_warning(WARN_TYPEMAP_DIRECTORIN_UNDEF, input_file, line_number,
		       "Unable to use type %s as a function argument in director method %s::%s (skipping method).\n", SwigType_str(ptype, 0),
		       SwigType_namestr(c_classname), SwigType_namestr(name));
	  status = SWIG_NOWRAP;
	  break;
	}
      }
      p = nextSibling(p);
    }

    /* add the method name as a PyString */
    String *pyname = Getattr(n, "sym:name");

    int allow_thread = threads_enable(n);

    if (allow_thread) {
      thread_begin_block(n, w->code);
      Append(w->code, "{\n");
    }

    /* wrap complex arguments to PyObjects */
    Printv(w->code, wrap_args, NIL);

    /* pass the method call on to the Python object */
    if (dirprot_mode() && !is_public(n)) {
      Printf(w->code, "swig_set_inner(\"%s\", true);\n", name);
    }


    Append(w->code, "if (!swig_get_self()) {\n");
    Printf(w->code, "  Swig::DirectorException::raise(\"'self' uninitialized, maybe you forgot to call %s.__init__.\");\n", classname);
    Append(w->code, "}\n");
    Append(w->code, "#if defined(SWIG_PYTHON_DIRECTOR_VTABLE)\n");
    Printf(w->code, "const size_t swig_method_index = %d;\n", director_method_index++);
    Printf(w->code, "const char * const swig_method_name = \"%s\";\n", pyname);

    Append(w->code, "PyObject* method = swig_get_method(swig_method_index, swig_method_name);\n");
    if (Len(parse_args) > 0) {
      if (use_parse || !modernargs) {
	Printf(w->code, "swig::SwigVar_PyObject result = PyObject_CallFunction(method, (char *)\"(%s)\" %s);\n", parse_args, arglist);
      } else {
	Printf(w->code, "swig::SwigVar_PyObject result = PyObject_CallFunctionObjArgs(method %s, NULL);\n", arglist);
      }
    } else {
      if (modernargs) {
	Append(w->code, "swig::SwigVar_PyObject args = PyTuple_New(0);\n");
	Append(w->code, "swig::SwigVar_PyObject result = PyObject_Call(method, (PyObject*) args, NULL);\n");
      } else {
	Printf(w->code, "swig::SwigVar_PyObject result = PyObject_CallFunction(method, NULL, NULL);\n");
      }
    }
    Append(w->code, "#else\n");
    if (Len(parse_args) > 0) {
      if (use_parse || !modernargs) {
	Printf(w->code, "swig::SwigVar_PyObject result = PyObject_CallMethod(swig_get_self(), (char *)\"%s\", (char *)\"(%s)\" %s);\n",
	       pyname, parse_args, arglist);
      } else {
	Printf(w->code, "swig::SwigVar_PyObject swig_method_name = SWIG_Python_str_FromChar((char *)\"%s\");\n", pyname);
	Printf(w->code, "swig::SwigVar_PyObject result = PyObject_CallMethodObjArgs(swig_get_self(), (PyObject *) swig_method_name %s, NULL);\n", arglist);
      }
    } else {
      if (!modernargs) {
	Printf(w->code, "swig::SwigVar_PyObject result = PyObject_CallMethod(swig_get_self(), (char *) \"%s\", NULL);\n", pyname);
      } else {
	Printf(w->code, "swig::SwigVar_PyObject swig_method_name = SWIG_Python_str_FromChar((char *)\"%s\");\n", pyname);
	Append(w->code, "swig::SwigVar_PyObject result = PyObject_CallMethodObjArgs(swig_get_self(), (PyObject *) swig_method_name, NULL);\n");
      }
    }
    Append(w->code, "#endif\n");

    if (dirprot_mode() && !is_public(n))
      Printf(w->code, "swig_set_inner(\"%s\", false);\n", name);

    /* exception handling */
    tm = Swig_typemap_lookup("director:except", n, "result", 0);
    if (!tm) {
      tm = Getattr(n, "feature:director:except");
      if (tm)
	tm = Copy(tm);
    }
    Append(w->code, "if (!result) {\n");
    Append(w->code, "  PyObject *error = PyErr_Occurred();\n");
    if ((tm) && Len(tm) && (Strcmp(tm, "1") != 0)) {
      Replaceall(tm, "$error", "error");
      Printv(w->code, Str(tm), "\n", NIL);
    } else {
      Append(w->code, "  if (error) {\n");
      Printf(w->code, "    Swig::DirectorMethodException::raise(\"Error detected when calling '%s.%s'\");\n", classname, pyname);
      Append(w->code, "  }\n");
    }
    Append(w->code, "}\n");
    Delete(tm);

    /*
     * Python method may return a simple object, or a tuple.
     * for in/out aruments, we have to extract the appropriate PyObjects from the tuple,
     * then marshal everything back to C/C++ (return value and output arguments).
     *
     */

    /* marshal return value and other outputs (if any) from PyObject to C/C++ type */

    String *cleanup = NewString("");
    String *outarg = NewString("");

    if (outputs > 1) {
      Wrapper_add_local(w, "output", "PyObject *output");
      Append(w->code, "if (!PyTuple_Check(result)) {\n");
      Printf(w->code, "  Swig::DirectorTypeMismatchException::raise(\"Python method %s.%sfailed to return a tuple.\");\n", classname, pyname);
      Append(w->code, "}\n");
    }

    idx = 0;

    /* marshal return value */
    if (!is_void) {
      /* this seems really silly.  the node's type excludes
       * qualifier/pointer/reference markers, which have to be retrieved
       * from the decl field to construct return_type.  but the typemap
       * lookup routine uses the node's type, so we have to swap in and
       * out the correct type.  it's not just me, similar silliness also
       * occurs in Language::cDeclaration().
       */
      Setattr(n, "type", return_type);
      tm = Swig_typemap_lookup("directorout", n, "result", w);
      Setattr(n, "type", type);
      if (tm != 0) {
	if (outputs > 1) {
	  Printf(w->code, "output = PyTuple_GetItem(result, %d);\n", idx++);
	  Replaceall(tm, "$input", "output");
	} else {
	  Replaceall(tm, "$input", "result");
	}
	char temp[24];
	sprintf(temp, "%d", idx);
	Replaceall(tm, "$argnum", temp);

	/* TODO check this */
	if (Getattr(n, "wrap:disown")) {
	  Replaceall(tm, "$disown", "SWIG_POINTER_DISOWN");
	} else {
	  Replaceall(tm, "$disown", "0");
	}
	if (Getattr(n, "tmap:directorout:implicitconv")) {
	  Replaceall(tm, "$implicitconv", get_implicitconv_flag(n));
	}
	Replaceall(tm, "$result", "c_result");
	Printv(w->code, tm, "\n", NIL);
	Delete(tm);
      } else {
	Swig_warning(WARN_TYPEMAP_DIRECTOROUT_UNDEF, input_file, line_number,
		     "Unable to use return type %s in director method %s::%s (skipping method).\n", SwigType_str(return_type, 0), SwigType_namestr(c_classname),
		     SwigType_namestr(name));
	status = SWIG_ERROR;
      }
    }

    /* marshal outputs */
    for (p = l; p;) {
      if ((tm = Getattr(p, "tmap:directorargout")) != 0) {
	if (outputs > 1) {
	  Printf(w->code, "output = PyTuple_GetItem(result, %d);\n", idx++);
	  Replaceall(tm, "$input", "output");
	} else {
	  Replaceall(tm, "$input", "result");
	}
	Replaceall(tm, "$result", Getattr(p, "name"));
	Printv(w->code, tm, "\n", NIL);
	p = Getattr(p, "tmap:directorargout:next");
      } else {
	p = nextSibling(p);
      }
    }

    /* any existing helper functions to handle this? */
    if (allow_thread) {
      Append(w->code, "}\n");
      thread_end_block(n, w->code);
    }

    Delete(parse_args);
    Delete(arglist);
    Delete(cleanup);
    Delete(outarg);
  }

  if (!is_void) {
    if (!(ignored_method && !pure_virtual)) {
      String *rettype = SwigType_str(return_type, 0);
      if (!SwigType_isreference(return_type)) {
	Printf(w->code, "return (%s) c_result;\n", rettype);
      } else {
	Printf(w->code, "return (%s) *c_result;\n", rettype);
      }
      Delete(rettype);
    }
  }

  Append(w->code, "}\n");

  // We expose protected methods via an extra public inline method which makes a straight call to the wrapped class' method
  String *inline_extra_method = NewString("");
  if (dirprot_mode() && !is_public(n) && !pure_virtual) {
    Printv(inline_extra_method, declaration, NIL);
    String *extra_method_name = NewStringf("%sSwigPublic", name);
    Replaceall(inline_extra_method, name, extra_method_name);
    Replaceall(inline_extra_method, ";\n", " {\n      ");
    if (!is_void)
      Printf(inline_extra_method, "return ");
    String *methodcall = Swig_method_call(super, l);
    Printv(inline_extra_method, methodcall, ";\n    }\n", NIL);
    Delete(methodcall);
    Delete(extra_method_name);
  }

  /* emit the director method */
  if (status == SWIG_OK) {
    if (!Getattr(n, "defaultargs")) {
      Wrapper_print(w, f_directors);
      Printv(f_directors_h, declaration, NIL);
      Printv(f_directors_h, inline_extra_method, NIL);
    }
  }

  /* clean up */
  Delete(wrap_args);
  Delete(return_type);
  Delete(pclassname);
  DelWrapper(w);
  return status;
}

/* -----------------------------------------------------------------------------
 * swig_python()    - Instantiate module
 * ----------------------------------------------------------------------------- */

static Language *new_swig_python() {
  return new PYTHON();
}
extern "C" Language *swig_python(void) {
  return new_swig_python();
}<|MERGE_RESOLUTION|>--- conflicted
+++ resolved
@@ -502,15 +502,12 @@
 	} else if (strcmp(argv[i], "-py3") == 0) {
 	  py3 = 1;
 	  Swig_mark_arg(i);
-<<<<<<< HEAD
 	} else if (strcmp(argv[i], "-builtin") == 0) {
 	  if (CPlusPlus) {
 	    builtin = 1;
 	    Preprocessor_define("SWIGPYTHON_BUILTIN", 0);
 	  }
 	  Swig_mark_arg(i);
-=======
->>>>>>> ae6aef5d
 	}
 
       }
@@ -800,11 +797,7 @@
 
       Printv(f_shadow, "\nfrom sys import version_info\n", NULL);
 
-<<<<<<< HEAD
       if (!builtin && fastproxy) {
-=======
-      if (fastproxy) {
->>>>>>> ae6aef5d
 	Printv(f_shadow, "if version_info >= (3,0,0):\n", NULL);
 	Printf(f_shadow, tab4 "new_instancemethod = lambda func, inst, cls: %s.SWIG_PyInstanceMethod_New(func)\n", module);
 	Printv(f_shadow, "else:\n", NULL);
@@ -890,15 +883,9 @@
 	   * But don't sure wether this would broken old Python?
 	   */
 	  Printv(f_shadow,
-<<<<<<< HEAD
-//              "import types\n",
-		 "try:\n",
-//              "    _object = types.ObjectType\n",
-=======
 //               "import types\n",
 		 "try:\n",
 //               "    _object = types.ObjectType\n",
->>>>>>> ae6aef5d
 		 "    _object = object\n", "    _newclass = 1\n", "except AttributeError:\n", "    class _object : pass\n", "    _newclass = 0\n",
 //                 "del types\n", 
 		 "\n\n", NIL);
@@ -1069,7 +1056,6 @@
 	    Printf(import, "_%s\n", modname);
 	    if (!Strstr(f_shadow_imports, import)) {
 	      if (pkg && (!package || Strcmp(pkg, package) != 0)) {
-<<<<<<< HEAD
 		if (builtin) {
 		  Printf(f_shadow_import_stmts, tab4 "import_str = PyString_FromString(\"%s.%s\");\n", pkg, modname);
 		  Printf(f_shadow_import_stmts, tab4 "PyImport_Import(import_str);\n");
@@ -1085,11 +1071,6 @@
 		} else {
 		  Printf(f_shadow, "import %s\n", modname);
 		}
-=======
-		Printf(f_shadow, "import %s.%s\n", pkg, modname);
-	      } else {
-		Printf(f_shadow, "import %s\n", modname);
->>>>>>> ae6aef5d
 	      }
 	      Printv(f_shadow_imports, import, NULL);
 	    }
@@ -1583,11 +1564,7 @@
       if (Strcmp(v, "false") == 0 || Strcmp(v, "FALSE") == 0)
 	return NewString("False");
       if (Strcmp(v, "NULL") == 0)
-<<<<<<< HEAD
-	return NewString("None");
-=======
 	return SwigType_ispointer(t) ? NewString("None") : NewString("0");
->>>>>>> ae6aef5d
     }
     return 0;
   }
@@ -3088,8 +3065,8 @@
       Printf(f_directors_h, "      return (iv != swig_inner.end() ? iv->second : false);\n");
       Printf(f_directors_h, "    }\n\n");
 
-      Printf(f_directors_h, "    void swig_set_inner(const char* swig_protected_method_name, bool swig_val) const\n");
-      Printf(f_directors_h, "    { swig_inner[swig_protected_method_name] = swig_val;}\n\n");
+      Printf(f_directors_h, "    void swig_set_inner(const char* swig_protected_method_name, bool val) const\n");
+      Printf(f_directors_h, "    { swig_inner[swig_protected_method_name] = val;}\n\n");
       Printf(f_directors_h, "private:\n");
       Printf(f_directors_h, "    mutable std::map<std::string, bool> swig_inner;\n");
 
@@ -3636,37 +3613,11 @@
 	}
 	Printv(base_class, abcs, NIL);
       }
-<<<<<<< HEAD
-=======
-
-      Printv(f_shadow, "class ", class_name, NIL);
->>>>>>> ae6aef5d
 
       if (builtin) {
 
       } else {
-<<<<<<< HEAD
 	Printv(f_shadow, "class ", class_name, NIL);
-=======
-	if (!classic) {
-	  Printf(f_shadow, modern ? "(object)" : "(_object)");
-	}
-	if (GetFlag(n, "feature:exceptionclass")) {
-	  Printf(f_shadow, "(Exception)");
-	}
-      }
-      Printf(f_shadow, ":\n");
-      if (have_docstring(n)) {
-	String *str = docstring(n, AUTODOC_CLASS, tab4);
-	if (str && Len(str))
-	  Printv(f_shadow, tab4, str, "\n", NIL);
-      }
-      if (!modern) {
-	Printv(f_shadow, tab4, "__swig_setmethods__ = {}\n", NIL);
-	if (Len(base_class)) {
-	  Printf(f_shadow, "%sfor _s in [%s]: __swig_setmethods__.update(getattr(_s,'__swig_setmethods__',{}))\n", tab4, base_class);
-	}
->>>>>>> ae6aef5d
 
 	if (Len(base_class)) {
 	  Printf(f_shadow, "(%s)", base_class);
@@ -3747,7 +3698,6 @@
     /* Complete the class */
     if (shadow) {
       /* Generate a class registration function */
-<<<<<<< HEAD
       String *smartptr = Getattr(n, "feature:smartptr");	// Replace storing a pointer to underlying class with a smart pointer (intended for use with non-intrusive smart pointers)
       SwigType *smart = 0;
       if (smartptr) {
@@ -3766,26 +3716,6 @@
       SwigType_add_pointer(realct);
       SwigType_remember(realct);
       if (!builtin) {
-=======
-      {
-	String *smartptr = Getattr(n, "feature:smartptr");	// Replace storing a pointer to underlying class with a smart pointer (intended for use with non-intrusive smart pointers)
-	SwigType *smart = 0;
-	if (smartptr) {
-	  SwigType *cpt = Swig_cparse_type(smartptr);
-	  if (cpt) {
-	    smart = SwigType_typedef_resolve_all(cpt);
-	    Delete(cpt);
-	  } else {
-	    // TODO: report line number of where the feature comes from
-	    Swig_error(Getfile(n), Getline(n), "Invalid type (%s) in 'smartptr' feature for class %s.\n", smartptr, real_classname);
-	  }
-	}
-	SwigType *ct = Copy(smart ? smart : real_classname);
-	SwigType_add_pointer(ct);
-	SwigType *realct = Copy(real_classname);
-	SwigType_add_pointer(realct);
-	SwigType_remember(realct);
->>>>>>> ae6aef5d
 	Printv(f_wrappers, "SWIGINTERN PyObject *", class_name, "_swigregister(PyObject *SWIGUNUSEDPARM(self), PyObject *args) {\n", NIL);
 	Printv(f_wrappers, "  PyObject *obj;\n", NIL);
 	if (modernargs) {
@@ -3808,16 +3738,10 @@
       Delete(ct);
       Delete(realct);
       if (!have_constructor) {
-<<<<<<< HEAD
 	if (!builtin)
 	  Printv(f_shadow_file, tab4, "def __init__(self, *args, **kwargs): raise AttributeError(\"", "No constructor defined",
 		 (Getattr(n, "abstract") ? " - class is abstract" : ""), "\")\n", NIL);
       } else if (fastinit && !builtin) {
-=======
-	Printv(f_shadow_file, tab4, "def __init__(self, *args, **kwargs): raise AttributeError(\"", "No constructor defined",
-	       (Getattr(n, "abstract") ? " - class is abstract" : ""), "\")\n", NIL);
-      } else if (fastinit) {
->>>>>>> ae6aef5d
 
 	Printv(f_wrappers, "SWIGINTERN PyObject *", class_name, "_swiginit(PyObject *SWIGUNUSEDPARM(self), PyObject *args) {\n", NIL);
 	Printv(f_wrappers, "  return SWIG_Python_InitShadowInstance(args);\n", "}\n\n", NIL);
@@ -3862,23 +3786,14 @@
 	}
       }
 
-<<<<<<< HEAD
       if (!builtin) {
 	if (fastproxy) {
 	  List *shadow_list = Getattr(n, "shadow_methods");
 	  for (int i = 0; i < Len(shadow_list); ++i) {
 	    String *symname = Getitem(shadow_list, i);
-	    Printf(f_shadow_file, "%s.%s = new_instancemethod(%s.%s,None,%s)\n", class_name, symname, module,
-		   Swig_name_member(NSPACE_TODO, class_name, symname), class_name);
-	  }
-=======
-      if (fastproxy) {
-	List *shadow_list = Getattr(n, "shadow_methods");
-	for (int i = 0; i < Len(shadow_list); ++i) {
-	  String *symname = Getitem(shadow_list, i);
-	  Printf(f_shadow_file, "%s.%s = new_instancemethod(%s.%s,None,%s)\n", class_name, symname, module, Swig_name_member(NSPACE_TODO, class_name, symname),
-		 class_name);
->>>>>>> ae6aef5d
+	    Printf(f_shadow_file, "%s.%s = new_instancemethod(%s.%s,None,%s)\n", class_name, symname, module, Swig_name_member(NSPACE_TODO, class_name, symname),
+		   class_name);
+	  }
 	}
 	Printf(f_shadow_file, "%s_swigregister = %s.%s_swigregister\n", class_name, module, class_name);
 	Printf(f_shadow_file, "%s_swigregister(%s)\n", class_name, class_name);
@@ -3985,10 +3900,7 @@
 	  Delete(pycode);
 	  fproxy = 0;
 	} else {
-<<<<<<< HEAD
 	  int allow_kwargs = (check_kwargs(n) && !Getattr(n, "sym:overloaded")) ? 1 : 0;
-=======
->>>>>>> ae6aef5d
 	  String *parms = make_pyParmList(n, true, false, allow_kwargs);
 	  String *callParms = make_pyParmList(n, true, true, allow_kwargs);
 	  if (!have_addtofunc(n)) {
@@ -4160,37 +4072,6 @@
 	  handled_as_init = (Strcmp(nname, sname) == 0) || (Strcmp(nname, cname) == 0);
 	  Delete(cname);
 	}
-<<<<<<< HEAD
-=======
-
-	if (!have_constructor && handled_as_init) {
-	  if (Getattr(n, "feature:shadow")) {
-	    String *pycode = pythoncode(Getattr(n, "feature:shadow"), tab4);
-	    String *pyaction = NewStringf("%s.%s", module, Swig_name_construct(NSPACE_TODO, symname));
-	    Replaceall(pycode, "$action", pyaction);
-	    Delete(pyaction);
-	    Printv(f_shadow, pycode, "\n", NIL);
-	    Delete(pycode);
-	  } else {
-	    String *pass_self = NewString("");
-	    Node *parent = Swig_methodclass(n);
-	    String *classname = Swig_class_name(parent);
-	    String *rclassname = Swig_class_name(getCurrentClass());
-	    assert(rclassname);
-
-
-	    String *parms = make_pyParmList(n, true, false, allow_kwargs);
-	    /* Pass 'self' only if using director */
-	    String *callParms = make_pyParmList(n, false, true, allow_kwargs);
-
-	    if (use_director) {
-	      Insert(callParms, 0, "_self, ");
-	      Printv(pass_self, tab8, NIL);
-	      Printf(pass_self, "if self.__class__ == %s:\n", classname);
-	      //Printv(pass_self, tab8, tab4, "args = (None,) + args\n", tab8, "else:\n", tab8, tab4, "args = (self,) + args\n", NIL);
-	      Printv(pass_self, tab8, tab4, "_self = None\n", tab8, "else:\n", tab8, tab4, "_self = self\n", NIL);
-	    }
->>>>>>> ae6aef5d
 
 	if (!have_constructor && handled_as_init) {
 	  if (!builtin) {
@@ -4207,7 +4088,6 @@
 	      String *classname = Swig_class_name(parent);
 	      String *rclassname = Swig_class_name(getCurrentClass());
 	      assert(rclassname);
-
 
 	      String *parms = make_pyParmList(n, true, false, allow_kwargs);
 	      /* Pass 'self' only if using director */
