--- conflicted
+++ resolved
@@ -1607,11 +1607,7 @@
     // so we only minimally rename them in Swig_name_make(), e.g. replacing "keyword"
     // with "_keyword" if they have any name at all.
     if (check_kwargs(n)) {
-<<<<<<< HEAD
-      String* name = Getattr(p, "name");
-=======
       String *name = Getattr(p, "name");
->>>>>>> ae555c23
       if (name)
 	return Swig_name_make(p, 0, name, 0, 0);
     }
@@ -1632,11 +1628,7 @@
    *   The "lname" attribute in each parameter in plist will be contain a parameter name
    * ----------------------------------------------------------------------------- */
 
-<<<<<<< HEAD
-  void addMissingParameterNames(Node* n, ParmList *plist, int arg_offset) {
-=======
   void addMissingParameterNames(Node *n, ParmList *plist, int arg_offset) {
->>>>>>> ae555c23
     Parm *p = plist;
     int i = arg_offset;
     while (p) {
