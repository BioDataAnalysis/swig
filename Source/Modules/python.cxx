--- conflicted
+++ resolved
@@ -67,13 +67,8 @@
 static int no_header_file = 0;
 static int max_bases = 0;
 static int builtin_bases_needed = 0;
-
-<<<<<<< HEAD
-=======
-static int py3 = 0;
 static int py3_stable_abi = 0;
 
->>>>>>> abb96582
 /* C++ Support + Shadow Classes */
 
 static int have_constructor = 0;
@@ -134,11 +129,7 @@
      -nortti         - Disable the use of the native C++ RTTI with directors\n\
      -nothreads      - Disable thread support for the entire interface\n\
      -olddefs        - Keep the old method definitions when using -fastproxy\n\
-<<<<<<< HEAD
-=======
-     -py3            - Generate code with Python 3 specific features and syntax\n\
      -py3-stable-abi - Generate code compatible with Python 3 stable ABI (PEP 384)\n\
->>>>>>> abb96582
      -relativeimport - Use relative Python imports\n\
      -threads        - Add thread support for all the interface\n\
      -O              - Enable the following optimization options:\n\
@@ -403,18 +394,10 @@
 	  fputs(usage1, stdout);
 	  fputs(usage2, stdout);
 	  fputs(usage3, stdout);
-<<<<<<< HEAD
-=======
-	} else if (strcmp(argv[i], "-py3") == 0) {
-	  py3 = 1;
+	} else if (strcmp(argv[i], "-py3-stable-abi") == 0) {
+	  py3_stable_abi = 1;
 	  Preprocessor_define("SWIGPYTHON_PY3", 0);
 	  Swig_mark_arg(i);
-	} else if (strcmp(argv[i], "-py3-stable-abi") == 0) {
-	  py3_stable_abi = 1;
-	  py3 = 1;
-	  Preprocessor_define("SWIGPYTHON_PY3", 0);
-	  Swig_mark_arg(i);
->>>>>>> abb96582
 	} else if (strcmp(argv[i], "-builtin") == 0) {
 	  builtin = 1;
 	  Preprocessor_define("SWIGPYTHON_BUILTIN", 0);
