/* -----------------------------------------------------------------------------
 * This file is part of SWIG, which is licensed as a whole under version 3 
 * (or any later version) of the GNU General Public License. Some additional
 * terms also apply to certain portions of SWIG. The full details of the SWIG
 * license and copyrights can be found in the LICENSE and COPYRIGHT files
 * included with the SWIG source code as distributed by the SWIG developers
 * and at http://www.swig.org/legal.html.
 *
 * python.cxx
 *
 * Python language module for SWIG.
 * ----------------------------------------------------------------------------- */

char cvsroot_python_cxx[] = "$Id$";

#include "swigmod.h"
#include "cparse.h"

static int treduce = SWIG_cparse_template_reduce(0);

#include <ctype.h>
#include <sstream>
#include "../DoxygenTranslator/src/DoxygenTranslator.h"

#define PYSHADOW_MEMBER  0x2
#define WARN_PYTHON_MULTIPLE_INH 405

static String *const_code = 0;
static String *module = 0;
static String *package = 0;
static String *mainmodule = 0;
static String *interface = 0;
static String *global_name = 0;
static int shadow = 1;
static int use_kw = 0;
static int director_method_index = 0;
static int builtin = 0;

static File *f_begin = 0;
static File *f_runtime = 0;
static File *f_runtime_h = 0;
static File *f_header = 0;
static File *f_wrappers = 0;
static File *f_directors = 0;
static File *f_directors_h = 0;
static File *f_init = 0;
static File *f_shadow_py = 0;
static String *f_shadow = 0;
static Hash *f_shadow_imports = 0;
static String *f_shadow_builtin_imports = 0;
static String *f_shadow_stubs = 0;
static Hash *builtin_getset = 0;
static Hash *class_members = 0;
static File *f_builtins = 0;
static String *builtin_tp_init = 0;
static String *builtin_methods = 0;
static String *builtin_default_unref = 0;

static String *methods;
static String *class_name;
static String *shadow_indent = 0;
static int in_class = 0;
static int classic = 0;
static int modern = 0;
static int new_repr = 1;
static int no_header_file = 0;
static int max_bases = 0;
static int builtin_bases_needed = 0;

static int py3 = 0;

static int py3 = 0;

/* C++ Support + Shadow Classes */

static int have_constructor;
static int have_repr;
static String *real_classname;

/* Thread Support */
static int threads = 0;
static int nothreads = 0;
static int classptr = 0;
/* Other options */
static int shadowimport = 1;
static int buildnone = 0;
static int nobuildnone = 0;
static int safecstrings = 0;
static int dirvtable = 0;
static int doxygen = 1;
static int proxydel = 1;
static int fastunpack = 0;
static int fastproxy = 0;
static int fastquery = 0;
static int fastinit = 0;
static int olddefs = 0;
static int modernargs = 0;
static int aliasobj0 = 0;
static int castmode = 0;
static int extranative = 0;
static int outputtuple = 0;
static int nortti = 0;

/* flags for the make_autodoc function */
enum autodoc_t {
  AUTODOC_CLASS,
  AUTODOC_CTOR,
  AUTODOC_DTOR,
  AUTODOC_STATICFUNC,
  AUTODOC_FUNC,
  AUTODOC_METHOD
};


static const char *usage1 = (char *) "\
Python Options (available with -python)\n\
     -aliasobj0      - Alias obj0 when using fastunpack, needed for some old typemaps \n\
     -buildnone      - Use Py_BuildValue(" ") to obtain Py_None (default in Windows)\n\
     -builtin        - Create new python built-in types, rather than proxy classes, for better performance\n\
     -castmode       - Enable the casting mode, which allows implicit cast between types in python\n\
     -classic        - Use classic classes only\n\
     -classptr       - Generate shadow 'ClassPtr' as in older swig versions\n\
     -cppcast        - Enable C++ casting operators (default) \n\
     -dirvtable      - Generate a pseudo virtual table for directors for faster dispatch \n\
	 -doxygen		 - Convert C++ doxygen comments to pydoc comments in proxy classes \n\
     -extranative    - Return extra native C++ wraps for std containers when possible \n\
     -fastinit       - Use fast init mechanism for classes (default)\n\
     -fastunpack     - Use fast unpack mechanism to parse the argument functions \n\
     -fastproxy      - Use fast proxy mechanism for member methods \n\
     -fastquery      - Use fast query mechanism for types \n\
     -globals <name> - Set <name> used to access C global variable [default: 'cvar']\n\
     -interface <lib>- Set the lib name to <lib>\n\
     -keyword        - Use keyword arguments\n\
     -modern         - Use modern python features only, without compatibility code\n\
     -modernargs     - Use \"modern\" args mechanism to pack/unpack the function arguments\n";
static const char *usage2 = (char *) "\
     -newrepr        - Use more informative version of __repr__ in proxy classes (default) \n\
     -newvwm         - New value wrapper mode, use only when everything else fails \n\
     -noaliasobj0    - Don't generate an obj0 alias when using fastunpack (default) \n\
     -nobuildnone    - Access Py_None directly (default in non-Windows systems)\n\
     -nocastmode     - Disable the casting mode (default)\n\
     -nocppcast      - Disable C++ casting operators, useful for generating bugs\n\
     -nodirvtable    - Don't use the virtual table feature, resolve the python method each time (default)\n\
     -noexcept       - No automatic exception handling\n\
     -noextranative  - Don't use extra native C++ wraps for std containers when possible (default) \n\
     -nofastinit     - Use traditional init mechanism for classes \n\
     -nofastunpack   - Use traditional UnpackTuple method to parse the argument functions (default) \n\
     -nofastproxy    - Use traditional proxy mechanism for member methods (default) \n\
     -nofastquery    - Use traditional query mechanism for types (default) \n\
     -noh            - Don't generate the output header file\n\
     -nomodern       - Don't use modern python features which are not backwards compatible \n\
     -nomodernargs   - Use classic ParseTuple/CallFunction methods to pack/unpack the function arguments (default) \n";
static const char *usage3 = (char *) "\
     -noolddefs      - Don't emit the old method definitions even when using fastproxy (default) \n\
     -nooutputtuple  - Use a PyList for appending output values (default) \n\
     -noproxy        - Don't generate proxy classes \n\
     -noproxydel     - Don't generate the redundant __del__ method \n\
     -noproxyimport  - Don't insert proxy import statements derived from the %import directive \n\
     -nortti         - Disable the use of the native C++ RTTI with directors\n\
     -nosafecstrings - Avoid extra strings copies when possible (default)\n\
     -nothreads      - Disable thread support for the entire interface\n\
     -olddefs        - Keep the old method definitions even when using fastproxy\n\
     -oldrepr        - Use shorter and old version of __repr__ in proxy classes\n\
     -outputtuple    - Use a PyTuple for outputs instead of a PyList (use carefully with legacy interfaces) \n\
     -proxydel       - Generate a __del__ method even though it is now redundant (default) \n\
     -safecstrings   - Use safer (but slower) C string mapping, generating copies from Python -> C/C++\n\
     -threads        - Add thread support for all the interface\n\
     -O              - Enable the following optimization options: \n\
                         -modern -fastdispatch -nosafecstrings -fvirtual -noproxydel \n\
                         -fastproxy -fastinit -fastunpack -fastquery -modernargs -nobuildnone \n\
     -py3            - Generate code with Python 3 specific features:\n\
                         Function annotation \n\
\n";

static String *getSlot(Node *n = NULL, const char *key = NULL) {
  static String *slot_default = NewString("0");
  String *val = key && *key ? Getattr(n, key) : NULL;
  return val ? val : slot_default;
}

static void printSlot(File *f, const String *slotval, const char *slotname, const char *functype = NULL) {
  String *slotval_override = functype ? NewStringf("(%s) %s", functype, slotval) : 0;
  if (slotval_override)
    slotval = slotval_override;
  int len = Len(slotval);
  int fieldwidth = len > 40 ? 0 : 40 - len;
  Printf(f, "    %s, %*s/* %s */\n", slotval, fieldwidth, "", slotname);
  Delete(slotval_override);
}

static String *getClosure(String *functype, String *wrapper, int funpack = 0) {
  static const char *functypes[] = {
    "unaryfunc", "SWIGPY_UNARYFUNC_CLOSURE",
    "destructor", "SWIGPY_DESTRUCTOR_CLOSURE",
    "inquiry", "SWIGPY_INQUIRY_CLOSURE",
    "getiterfunc", "SWIGPY_UNARYFUNC_CLOSURE",
    "binaryfunc", "SWIGPY_BINARYFUNC_CLOSURE",
    "ternaryfunc", "SWIGPY_TERNARYFUNC_CLOSURE",
    "ternarycallfunc", "SWIGPY_TERNARYCALLFUNC_CLOSURE",
    "lenfunc", "SWIGPY_LENFUNC_CLOSURE",
    "ssizeargfunc", "SWIGPY_SSIZEARGFUNC_CLOSURE",
    "ssizessizeargfunc", "SWIGPY_SSIZESSIZEARGFUNC_CLOSURE",
    "ssizeobjargproc", "SWIGPY_SSIZEOBJARGPROC_CLOSURE",
    "ssizessizeobjargproc", "SWIGPY_SSIZESSIZEOBJARGPROC_CLOSURE",
    "objobjargproc", "SWIGPY_OBJOBJARGPROC_CLOSURE",
    "reprfunc", "SWIGPY_REPRFUNC_CLOSURE",
    "hashfunc", "SWIGPY_HASHFUNC_CLOSURE",
    "iternextfunc", "SWIGPY_ITERNEXT_CLOSURE",
    NULL
  };

  static const char *funpack_functypes[] = {
    "unaryfunc", "SWIGPY_UNARYFUNC_CLOSURE",
    "destructor", "SWIGPY_DESTRUCTOR_CLOSURE",
    "inquiry", "SWIGPY_INQUIRY_CLOSURE",
    "getiterfunc", "SWIGPY_UNARYFUNC_CLOSURE",
    "ternaryfunc", "SWIGPY_TERNARYFUNC_CLOSURE",
    "ternarycallfunc", "SWIGPY_TERNARYCALLFUNC_CLOSURE",
    "lenfunc", "SWIGPY_LENFUNC_CLOSURE",
    "ssizeargfunc", "SWIGPY_FUNPACK_SSIZEARGFUNC_CLOSURE",
    "ssizessizeargfunc", "SWIGPY_SSIZESSIZEARGFUNC_CLOSURE",
    "ssizeobjargproc", "SWIGPY_SSIZEOBJARGPROC_CLOSURE",
    "ssizessizeobjargproc", "SWIGPY_SSIZESSIZEOBJARGPROC_CLOSURE",
    "objobjargproc", "SWIGPY_OBJOBJARGPROC_CLOSURE",
    "reprfunc", "SWIGPY_REPRFUNC_CLOSURE",
    "hashfunc", "SWIGPY_HASHFUNC_CLOSURE",
    "iternextfunc", "SWIGPY_ITERNEXT_CLOSURE",
    NULL
  };

  if (!functype)
    return NULL;
  char *c = Char(functype);
  int i;
  if (funpack) {
    for (i = 0; funpack_functypes[i] != NULL; i += 2) {
      if (!strcmp(c, funpack_functypes[i]))
	return NewStringf("%s(%s)", funpack_functypes[i + 1], wrapper);
    }
  } else {
    for (i = 0; functypes[i] != NULL; i += 2) {
      if (!strcmp(c, functypes[i]))
	return NewStringf("%s(%s)", functypes[i + 1], wrapper);
    }
  }
  return NULL;
}

class PYTHON:public Language {
public:
  PYTHON() {
    /* Add code to manage protected constructors and directors */
    director_prot_ctor_code = NewString("");
    Printv(director_prot_ctor_code,
	   "if ( $comparison ) { /* subclassed */\n",
	   "  $director_new \n",
	   "} else {\n", "  SWIG_SetErrorMsg(PyExc_RuntimeError,\"accessing abstract class or protected constructor\"); \n", "  SWIG_fail;\n", "}\n", NIL);
    director_multiple_inheritance = 1;
    director_language = 1;
  }
  /* ------------------------------------------------------------
   * Thread Implementation
   * ------------------------------------------------------------ */
  int threads_enable(Node *n) const {
    return threads && !GetFlagAttr(n, "feature:nothread");
  }

  int initialize_threads(String *f_init) {
    if (!threads) {
      return SWIG_OK;
    }
    Printf(f_init, "\n");
    Printf(f_init, "/* Initialize threading */\n");
    Printf(f_init, "SWIG_PYTHON_INITIALIZE_THREADS;\n");

    return SWIG_OK;
  }

  virtual void thread_begin_block(Node *n, String *f) {
    if (!GetFlag(n, "feature:nothreadblock")) {
      String *bb = Getattr(n, "feature:threadbeginblock");
      if (bb) {
	Append(f, bb);
      } else {
	Append(f, "SWIG_PYTHON_THREAD_BEGIN_BLOCK;\n");
      }
    }
  }

  virtual void thread_end_block(Node *n, String *f) {
    if (!GetFlag(n, "feature:nothreadblock")) {
      String *eb = Getattr(n, "feature:threadendblock");
      if (eb) {
	Append(f, eb);
      } else {
	Append(f, "SWIG_PYTHON_THREAD_END_BLOCK;\n");
      }
    }
  }

  virtual void thread_begin_allow(Node *n, String *f) {
    if (!GetFlag(n, "feature:nothreadallow")) {
      String *bb = Getattr(n, "feature:threadbeginallow");
      Append(f, "{\n");
      if (bb) {
	Append(f, bb);
      } else {
	Append(f, "SWIG_PYTHON_THREAD_BEGIN_ALLOW;\n");
      }
    }
  }

  virtual void thread_end_allow(Node *n, String *f) {
    if (!GetFlag(n, "feature:nothreadallow")) {
      String *eb = Getattr(n, "feature:threadendallow");
      Append(f, "\n");
      if (eb) {
	Append(f, eb);
      } else {
	Append(f, "SWIG_PYTHON_THREAD_END_ALLOW;");
      }
      Append(f, "\n}");
    }
  }


  /* ------------------------------------------------------------
   * main()
   * ------------------------------------------------------------ */

  virtual void main(int argc, char *argv[]) {
    int cppcast = 1;

    SWIG_library_directory("python");

    for (int i = 1; i < argc; i++) {
      if (argv[i]) {
	if (strcmp(argv[i], "-interface") == 0) {
	  if (argv[i + 1]) {
	    interface = NewString(argv[i + 1]);
	    Swig_mark_arg(i);
	    Swig_mark_arg(i + 1);
	    i++;
	  } else {
	    Swig_arg_error();
	  }
	  /* end added */
	} else if (strcmp(argv[i], "-globals") == 0) {
	  if (argv[i + 1]) {
	    global_name = NewString(argv[i + 1]);
	    Swig_mark_arg(i);
	    Swig_mark_arg(i + 1);
	    i++;
	  } else {
	    Swig_arg_error();
	  }
	} else if ((strcmp(argv[i], "-shadow") == 0) || ((strcmp(argv[i], "-proxy") == 0))) {
	  shadow = 1;
	  Swig_mark_arg(i);
	} else if ((strcmp(argv[i], "-new_repr") == 0) || (strcmp(argv[i], "-newrepr") == 0)) {
	  new_repr = 1;
	  Swig_mark_arg(i);
	} else if ((strcmp(argv[i], "-old_repr") == 0) || (strcmp(argv[i], "-oldrepr") == 0)) {
	  new_repr = 0;
	  Swig_mark_arg(i);
	} else if (strcmp(argv[i], "-classptr") == 0) {
	  classptr = 1;
	  Swig_mark_arg(i);
	} else if ((strcmp(argv[i], "-noproxy") == 0)) {
	  shadow = 0;
	  Swig_mark_arg(i);
	} else if ((strcmp(argv[i], "-noproxyimport") == 0)) {
	  shadowimport = 0;
	  Swig_mark_arg(i);
	} else if (strcmp(argv[i], "-keyword") == 0) {
	  use_kw = 1;
	  SWIG_cparse_set_compact_default_args(1);
	  Swig_mark_arg(i);
	} else if (strcmp(argv[i], "-classic") == 0) {
	  classic = 1;
	  modernargs = 0;
	  modern = 0;
	  Swig_mark_arg(i);
	} else if (strcmp(argv[i], "-cppcast") == 0) {
	  cppcast = 1;
	  Swig_mark_arg(i);
	} else if (strcmp(argv[i], "-nocppcast") == 0) {
	  cppcast = 0;
	  Swig_mark_arg(i);
	} else if (strcmp(argv[i], "-outputtuple") == 0) {
	  outputtuple = 1;
	  Swig_mark_arg(i);
	} else if (strcmp(argv[i], "-nooutputtuple") == 0) {
	  outputtuple = 0;
	  Swig_mark_arg(i);
	} else if (strcmp(argv[i], "-nortti") == 0) {
	  nortti = 1;
	  Swig_mark_arg(i);
	} else if (strcmp(argv[i], "-threads") == 0) {
	  threads = 1;
	  Swig_mark_arg(i);
	} else if (strcmp(argv[i], "-nothreads") == 0) {
	  /* Turn off thread suppor mode */
	  nothreads = 1;
	  Swig_mark_arg(i);
	} else if (strcmp(argv[i], "-safecstrings") == 0) {
	  safecstrings = 1;
	  Swig_mark_arg(i);
	} else if (strcmp(argv[i], "-nosafecstrings") == 0) {
	  safecstrings = 0;
	  Swig_mark_arg(i);
	} else if (strcmp(argv[i], "-buildnone") == 0) {
	  buildnone = 1;
	  nobuildnone = 0;
	  Swig_mark_arg(i);
	} else if (strcmp(argv[i], "-nobuildnone") == 0) {
	  buildnone = 0;
	  nobuildnone = 1;
	  Swig_mark_arg(i);
	} else if (strcmp(argv[i], "-dirvtable") == 0) {
	  dirvtable = 1;
	  Swig_mark_arg(i);
	} else if (strcmp(argv[i], "-doxygen") == 0) {
	  doxygen = 1;
	  Swig_mark_arg(i);
	} else if (strcmp(argv[i], "-nodirvtable") == 0) {
	  dirvtable = 0;
	  Swig_mark_arg(i);
	} else if (strcmp(argv[i], "-fastunpack") == 0) {
	  fastunpack = 1;
	  Swig_mark_arg(i);
	} else if (strcmp(argv[i], "-nofastunpack") == 0) {
	  fastunpack = 0;
	  Swig_mark_arg(i);
	} else if (strcmp(argv[i], "-fastproxy") == 0) {
	  fastproxy = 1;
	  Swig_mark_arg(i);
	} else if (strcmp(argv[i], "-nofastproxy") == 0) {
	  fastproxy = 0;
	  Swig_mark_arg(i);
	} else if (strcmp(argv[i], "-fastquery") == 0) {
	  fastquery = 1;
	  Swig_mark_arg(i);
	} else if (strcmp(argv[i], "-nofastquery") == 0) {
	  fastquery = 0;
	  Swig_mark_arg(i);
	} else if (strcmp(argv[i], "-fastinit") == 0) {
	  fastinit = 1;
	  Swig_mark_arg(i);
	} else if (strcmp(argv[i], "-nofastinit") == 0) {
	  fastinit = 0;
	  Swig_mark_arg(i);
	} else if (strcmp(argv[i], "-olddefs") == 0) {
	  olddefs = 1;
	  Swig_mark_arg(i);
	} else if (strcmp(argv[i], "-noolddefs") == 0) {
	  olddefs = 0;
	  Swig_mark_arg(i);
	} else if (strcmp(argv[i], "-castmode") == 0) {
	  castmode = 1;
	  Swig_mark_arg(i);
	} else if (strcmp(argv[i], "-nocastmode") == 0) {
	  castmode = 0;
	  Swig_mark_arg(i);
	} else if (strcmp(argv[i], "-extranative") == 0) {
	  extranative = 1;
	  Swig_mark_arg(i);
	} else if (strcmp(argv[i], "-noextranative") == 0) {
	  extranative = 0;
	  Swig_mark_arg(i);
	} else if (strcmp(argv[i], "-modernargs") == 0) {
	  modernargs = 1;
	  Swig_mark_arg(i);
	} else if (strcmp(argv[i], "-nomodernargs") == 0) {
	  modernargs = 0;
	  Swig_mark_arg(i);
	} else if (strcmp(argv[i], "-aliasobj0") == 0) {
	  aliasobj0 = 1;
	  Swig_mark_arg(i);
	} else if (strcmp(argv[i], "-noaliasobj0") == 0) {
	  aliasobj0 = 0;
	  Swig_mark_arg(i);
	} else if (strcmp(argv[i], "-proxydel") == 0) {
	  proxydel = 1;
	  Swig_mark_arg(i);
	} else if (strcmp(argv[i], "-noproxydel") == 0) {
	  proxydel = 0;
	  Swig_mark_arg(i);
	} else if (strcmp(argv[i], "-modern") == 0) {
	  classic = 0;
	  modern = 1;
	  modernargs = 1;
	  Swig_mark_arg(i);
	} else if (strcmp(argv[i], "-nomodern") == 0) {
	  modern = 0;
	  modernargs = 0;
	  Swig_mark_arg(i);
	} else if (strcmp(argv[i], "-noh") == 0) {
	  no_header_file = 1;
	  Swig_mark_arg(i);
	} else if ((strcmp(argv[i], "-new_vwm") == 0) || (strcmp(argv[i], "-newvwm") == 0)) {
	  /* Turn on new value wrapper mpde */
	  Swig_value_wrapper_mode(1);
	  no_header_file = 1;
	  Swig_mark_arg(i);
	} else if (strcmp(argv[i], "-O") == 0) {
	  classic = 0;
	  modern = 1;
	  safecstrings = 0;
	  buildnone = 0;
	  nobuildnone = 1;
	  classptr = 0;
	  proxydel = 0;
	  fastunpack = 1;
	  fastproxy = 1;
	  fastinit = 1;
	  fastquery = 1;
	  modernargs = 1;
	  Wrapper_fast_dispatch_mode_set(1);
	  Wrapper_virtual_elimination_mode_set(1);
	  Swig_mark_arg(i);
	} else if (strcmp(argv[i], "-help") == 0) {
	  fputs(usage1, stdout);
	  fputs(usage2, stdout);
	  fputs(usage3, stdout);
	} else if (strcmp(argv[i], "-py3") == 0) {
<<<<<<< HEAD
      py3 = 1;
      Swig_mark_arg(i);
    }
      
=======
	  py3 = 1;
	  Swig_mark_arg(i);
	} else if (strcmp(argv[i], "-builtin") == 0) {
	  builtin = 1;
	  Preprocessor_define("SWIGPYTHON_BUILTIN", 0);
	  Swig_mark_arg(i);
	}

>>>>>>> e464aa02
      }
    } /* for */

    if (py3) {
        /* force disable features that not compatible with Python 3.x */
        classic = 0;
    }

    if (py3) {
      /* force disable features that not compatible with Python 3.x */
      classic = 0;
    }

    if (cppcast) {
      Preprocessor_define((DOH *) "SWIG_CPLUSPLUS_CAST", 0);
    }

    if (!global_name)
      global_name = NewString("cvar");
    Preprocessor_define("SWIGPYTHON 1", 0);
    SWIG_typemap_lang("python");
    SWIG_config_file("python.swg");
    allow_overloading();
  }


  /* ------------------------------------------------------------
   * top()
   * ------------------------------------------------------------ */

  virtual int top(Node *n) {
    /* check if directors are enabled for this module.  note: this 
     * is a "master" switch, without which no director code will be
     * emitted.  %feature("director") statements are also required
     * to enable directors for individual classes or methods.
     *
     * use %module(directors="1") modulename at the start of the 
     * interface file to enable director generation.
     */
    String *mod_docstring = NULL;
    {
      Node *mod = Getattr(n, "module");
      if (mod) {
	Node *options = Getattr(mod, "options");
	if (options) {
	  int dirprot = 0;
	  if (Getattr(options, "dirprot")) {
	    dirprot = 1;
	  }
	  if (Getattr(options, "nodirprot")) {
	    dirprot = 0;
	  }
	  if (Getattr(options, "directors")) {
	    allow_directors();
	    if (dirprot)
	      allow_dirprot();
	  }
	  if (Getattr(options, "threads")) {
	    threads = 1;
	  }
	  if (Getattr(options, "castmode")) {
	    castmode = 1;
	  }
	  if (Getattr(options, "nocastmode")) {
	    castmode = 0;
	  }
	  if (Getattr(options, "extranative")) {
	    extranative = 1;
	  }
	  if (Getattr(options, "noextranative")) {
	    extranative = 0;
	  }
	  if (Getattr(options, "outputtuple")) {
	    outputtuple = 1;
	  }
	  if (Getattr(options, "nooutputtuple")) {
	    outputtuple = 0;
	  }
	  mod_docstring = Getattr(options, "docstring");
	  package = Getattr(options, "package");
	}
      }
    }

    /* Set comparison with none for ConstructorToFunction */
    setSubclassInstanceCheck(NewString("$arg != Py_None"));

    /* Initialize all of the output files */
    String *outfile = Getattr(n, "outfile");
    String *outfile_h = !no_header_file ? Getattr(n, "outfile_h") : 0;

    f_begin = NewFile(outfile, "w", SWIG_output_files());
    if (!f_begin) {
      FileErrorDisplay(outfile);
      SWIG_exit(EXIT_FAILURE);
    }
    f_runtime = NewString("");
    f_init = NewString("");
    f_header = NewString("");
    f_wrappers = NewString("");
    f_directors_h = NewString("");
    f_directors = NewString("");
    builtin_getset = NewHash();
    class_members = NewHash();
    builtin_methods = NewString("");
    builtin_default_unref = NewString("delete $self;");

    if (builtin) {
      f_builtins = NewString("");
    }

    if (directorsEnabled()) {
      if (!no_header_file) {
	f_runtime_h = NewFile(outfile_h, "w", SWIG_output_files());
	if (!f_runtime_h) {
	  FileErrorDisplay(outfile_h);
	  SWIG_exit(EXIT_FAILURE);
	}
      } else {
	f_runtime_h = f_runtime;
      }
    }

    /* Register file targets with the SWIG file handler */
    Swig_register_filebyname("header", f_header);
    Swig_register_filebyname("wrapper", f_wrappers);
    Swig_register_filebyname("begin", f_begin);
    Swig_register_filebyname("runtime", f_runtime);
    Swig_register_filebyname("init", f_init);
    Swig_register_filebyname("director", f_directors);
    Swig_register_filebyname("director_h", f_directors_h);

    const_code = NewString("");
    methods = NewString("");

    Swig_banner(f_begin);

    Printf(f_runtime, "\n");
    Printf(f_runtime, "#define SWIGPYTHON\n");

    if (directorsEnabled()) {
      Printf(f_runtime, "#define SWIG_DIRECTORS\n");
    }

    if (nothreads) {
      Printf(f_runtime, "#define SWIG_PYTHON_NO_THREADS\n");
    } else if (threads) {
      Printf(f_runtime, "#define SWIG_PYTHON_THREADS\n");
    }

    if (safecstrings) {
      Printf(f_runtime, "#define SWIG_PYTHON_SAFE_CSTRINGS\n");
    }

    if (buildnone) {
      Printf(f_runtime, "#define SWIG_PYTHON_BUILD_NONE\n");
    }

    if (nobuildnone) {
      Printf(f_runtime, "#define SWIG_PYTHON_NO_BUILD_NONE\n");
    }

    if (!dirvtable) {
      Printf(f_runtime, "#define SWIG_PYTHON_DIRECTOR_NO_VTABLE\n");
    }

    if (outputtuple) {
      Printf(f_runtime, "#define SWIG_PYTHON_OUTPUT_TUPLE\n");
    }

    if (nortti) {
      Printf(f_runtime, "#ifndef SWIG_DIRECTOR_NORTTI\n");
      Printf(f_runtime, "#define SWIG_DIRECTOR_NORTTI\n");
      Printf(f_runtime, "#endif\n");
    }

    if (castmode) {
      Printf(f_runtime, "#define SWIG_CASTRANK_MODE\n");
      Printf(f_runtime, "#define SWIG_PYTHON_CAST_MODE\n");
    }

    if (extranative) {
      Printf(f_runtime, "#define SWIG_PYTHON_EXTRA_NATIVE_CONTAINERS\n");
    }

    if (classic) {
      Printf(f_runtime, "#define SWIG_PYTHON_CLASSIC\n");
    }

    if (builtin) {
      Printf(f_runtime, "#define SWIGPYTHON_BUILTIN\n");
    }

    Printf(f_runtime, "\n");

    Printf(f_header, "#if (PY_VERSION_HEX <= 0x02000000)\n");
    Printf(f_header, "# if !defined(SWIG_PYTHON_CLASSIC)\n");
    Printf(f_header, "#  error \"This python version requires swig to be run with the '-classic' option\"\n");
    Printf(f_header, "# endif\n");
    Printf(f_header, "#endif\n");

    if (modern) {
      Printf(f_header, "#if (PY_VERSION_HEX <= 0x02020000)\n");
      Printf(f_header, "# error \"This python version requires swig to be run with the '-nomodern' option\"\n");
      Printf(f_header, "#endif\n");
    }

    if (modernargs) {
      Printf(f_header, "#if (PY_VERSION_HEX <= 0x02020000)\n");
      Printf(f_header, "# error \"This python version requires swig to be run with the '-nomodernargs' option\"\n");
      Printf(f_header, "#endif\n");
    }

    if (fastunpack) {
      Printf(f_header, "#ifndef METH_O\n");
      Printf(f_header, "# error \"This python version requires swig to be run with the '-nofastunpack' option\"\n");
      Printf(f_header, "#endif\n");
    }

    if (fastquery) {
      Printf(f_header, "#ifdef SWIG_TypeQuery\n");
      Printf(f_header, "# undef SWIG_TypeQuery\n");
      Printf(f_header, "#endif\n");
      Printf(f_header, "#define SWIG_TypeQuery SWIG_Python_TypeQuery\n");
    }


    /* Set module name */
    module = Copy(Getattr(n, "name"));
    mainmodule = Getattr(n, "name");

    if (directorsEnabled()) {
      Swig_banner(f_directors_h);
      Printf(f_directors_h, "\n");
      Printf(f_directors_h, "#ifndef SWIG_%s_WRAP_H_\n", module);
      Printf(f_directors_h, "#define SWIG_%s_WRAP_H_\n\n", module);
      if (dirprot_mode()) {
	Printf(f_directors_h, "#include <map>\n");
	Printf(f_directors_h, "#include <string>\n\n");
      }

      Printf(f_directors, "\n\n");
      Printf(f_directors, "/* ---------------------------------------------------\n");
      Printf(f_directors, " * C++ director class methods\n");
      Printf(f_directors, " * --------------------------------------------------- */\n\n");
      if (outfile_h)
	Printf(f_directors, "#include \"%s\"\n\n", Swig_file_filename(outfile_h));
    }

    /* If shadow classing is enabled, we're going to change the module name to "_module" */
    if (shadow) {
      String *filen = NewStringf("%s%s.py", SWIG_output_directory(), Char(module));
      // If we don't have an interface then change the module name X to _X
      if (interface)
	module = interface;
      else
	Insert(module, 0, "_");
      if ((f_shadow_py = NewFile(filen, "w", SWIG_output_files())) == 0) {
	FileErrorDisplay(filen);
	SWIG_exit(EXIT_FAILURE);
      }
      Delete(filen);
      filen = NULL;

      f_shadow = NewString("");
      f_shadow_imports = NewHash();
      f_shadow_builtin_imports = NewString("");
      f_shadow_stubs = NewString("");

      Swig_register_filebyname("shadow", f_shadow);
      Swig_register_filebyname("python", f_shadow);

      if (mod_docstring && Len(mod_docstring)) {
	Printv(f_shadow, "\"\"\"\n", mod_docstring, "\n\"\"\"\n\n", NIL);
	Delete(mod_docstring);
	mod_docstring = NULL;
      }

      Printv(f_shadow, "\nfrom sys import version_info\n", NULL);

<<<<<<< HEAD
      if(fastproxy)
      {
        Printv(f_shadow, "if version_info >= (3,0,0):\n", NULL);
        Printf(f_shadow, tab4 "new_instancemethod = lambda func, inst, cls: %s.SWIG_PyInstanceMethod_New(func)\n", module);
        Printv(f_shadow, "else:\n", NULL);
        Printv(f_shadow, tab4, "from new import instancemethod as new_instancemethod\n", NULL);
      }
      /* Import the C-extension module.  This should be a relative import,
       * since the shadow module may also have been imported by a relative
       * import, and there is thus no guarantee that the C-extension is on
       * sys.path.  Relative imports must be explicitly specified from 2.6.0
       * onwards (implicit relative imports will raise a DeprecationWarning
       * in 2.6, and fail in 2.7 onwards), but the relative import syntax
       * isn't available in python 2.4 or earlier, so we have to write some
       * code conditional on the python version.
       */
      Printv(f_shadow, "if version_info >= (2,6,0):\n", NULL);
      Printv(f_shadow, tab4, "def swig_import_helper():\n", NULL);
      Printv(f_shadow, tab8, "from os.path import dirname\n", NULL);
      Printv(f_shadow, tab8, "import imp\n", NULL);
      Printv(f_shadow, tab8, "try:\n", NULL);
      Printf(f_shadow, tab4 tab8 "fp, pathname, description = imp.find_module('%s', [dirname(__file__)])\n", module);
      Printf(f_shadow, tab4 tab8 "_mod = imp.load_module('%s', fp, pathname, description)\n", module);
      Printv(f_shadow, tab8, "finally:\n", NULL);
      Printv(f_shadow, tab4 tab8, "if fp is not None: fp.close()\n", NULL);
      Printv(f_shadow, tab8, "return _mod\n", NULL);
      Printf(f_shadow, tab4 "%s = swig_import_helper()\n", module);
      Printv(f_shadow, tab4, "del swig_import_helper\n", NULL);
      Printv(f_shadow, "else:\n", NULL);
      Printf(f_shadow, tab4 "import %s\n", module);

      /* Delete the version_info symbol since we don't use it elsewhere in the
       * module. */
      Printv(f_shadow, "del version_info\n", NULL);

=======
      if (!builtin && fastproxy) {
	Printv(f_shadow, "if version_info >= (3,0,0):\n", NULL);
	Printf(f_shadow, tab4 "new_instancemethod = lambda func, inst, cls: %s.SWIG_PyInstanceMethod_New(func)\n", module);
	Printv(f_shadow, "else:\n", NULL);
	Printv(f_shadow, tab4, "from new import instancemethod as new_instancemethod\n", NULL);
      }

      /* Import the C-extension module.  This should be a relative import,
       * since the shadow module may also have been imported by a relative
       * import, and there is thus no guarantee that the C-extension is on
       * sys.path.  Relative imports must be explicitly specified from 2.6.0
       * onwards (implicit relative imports will raise a DeprecationWarning
       * in 2.6, and fail in 2.7 onwards), but the relative import syntax
       * isn't available in python 2.4 or earlier, so we have to write some
       * code conditional on the python version.
       */
      Printv(f_shadow, "if version_info >= (2,6,0):\n", NULL);
      Printv(f_shadow, tab4, "def swig_import_helper():\n", NULL);
      Printv(f_shadow, tab8, "from os.path import dirname\n", NULL);
      Printv(f_shadow, tab8, "import imp\n", NULL);
      Printv(f_shadow, tab8, "fp = None\n", NULL);
      Printv(f_shadow, tab8, "try:\n", NULL);
      Printf(f_shadow, tab4 tab8 "fp, pathname, description = imp.find_module('%s', [dirname(__file__)])\n", module);
      Printf(f_shadow, tab8 "except ImportError:\n");
      /* At here, the module may already loaded, so simply import it. */
      Printf(f_shadow, tab4 tab8 "import %s\n", module);
      Printf(f_shadow, tab4 tab8 "return %s\n", module);
      Printv(f_shadow, tab8 "if fp is not None:\n", NULL);
      Printv(f_shadow, tab4 tab8 "try:\n", NULL);
      Printf(f_shadow, tab8 tab8 "_mod = imp.load_module('%s', fp, pathname, description)\n", module);
      Printv(f_shadow, tab4 tab8, "finally:\n", NULL);
      Printv(f_shadow, tab8 tab8, "fp.close()\n", NULL);
      Printv(f_shadow, tab4 tab8, "return _mod\n", NULL);
      Printf(f_shadow, tab4 "%s = swig_import_helper()\n", module);
      Printv(f_shadow, tab4, "del swig_import_helper\n", NULL);
      Printv(f_shadow, "else:\n", NULL);
      Printf(f_shadow, tab4 "import %s\n", module);

      /* Delete the version_info symbol since we don't use it elsewhere in the
       * module. */
      Printv(f_shadow, "del version_info\n", NULL);

      if (builtin) {
	Printf(f_shadow, "from %s import *\n", module);
      }
>>>>>>> e464aa02
      if (modern || !classic) {
	Printv(f_shadow, "try:\n", tab4, "_swig_property = property\n", "except NameError:\n", tab4, "pass # Python < 2.2 doesn't have 'property'.\n", NULL);
      } 
      /* if (!modern) */
      /* always needed, a class can be forced to be no-modern, such as an exception */
      {
	// Python-2.2 object hack
	Printv(f_shadow,
	       "def _swig_setattr_nondynamic(self,class_type,name,value,static=1):\n",
	       tab4, "if (name == \"thisown\"): return self.this.own(value)\n",
	       tab4, "if (name == \"this\"):\n", tab4, tab4, "if type(value).__name__ == 'SwigPyObject':\n", tab4, tab8, "self.__dict__[name] = value\n",
#ifdef USE_THISOWN
	       tab4, tab8, "if hasattr(value,\"thisown\"): self.__dict__[\"thisown\"] = value.thisown\n", tab4, tab8, "del value.thisown\n",
#endif
	       tab4, tab8, "return\n", tab4, "method = class_type.__swig_setmethods__.get(name,None)\n", tab4, "if method: return method(self,value)\n",
#ifdef USE_THISOWN
	       tab4, "if (not static) or (name == \"thisown\"):\n",
#else
	       tab4, "if (not static):\n",
#endif
	       tab4, tab4, "self.__dict__[name] = value\n",
	       tab4, "else:\n",
	       tab4, tab4, "raise AttributeError(\"You cannot add attributes to %s\" % self)\n\n",
	       "def _swig_setattr(self,class_type,name,value):\n", tab4, "return _swig_setattr_nondynamic(self,class_type,name,value,0)\n\n", NIL);

	Printv(f_shadow,
	       "def _swig_getattr(self,class_type,name):\n",
	       tab4, "if (name == \"thisown\"): return self.this.own()\n",
	       tab4, "method = class_type.__swig_getmethods__.get(name,None)\n",
	       tab4, "if method: return method(self)\n", tab4, "raise AttributeError(name)\n\n", NIL);

	Printv(f_shadow,
	       "def _swig_repr(self):\n",
	       tab4, "try: strthis = \"proxy of \" + self.this.__repr__()\n",
	       tab4, "except: strthis = \"\"\n", tab4, "return \"<%s.%s; %s >\" % (self.__class__.__module__, self.__class__.__name__, strthis,)\n\n", NIL);

	if (!classic) {
<<<<<<< HEAD
          /* Usage of types.ObjectType is deprecated.
           * But don't sure wether this would broken old Python?
           */
	  Printv(f_shadow,
//		 "import types\n",
		 "try:\n",
//		 "    _object = types.ObjectType\n",
		 "    _object = object\n",
		 "    _newclass = 1\n", "except AttributeError:\n", "    class _object : pass\n", "    _newclass = 0\n", 
//                 "del types\n", 
                 "\n\n", NIL);
=======
	  /* Usage of types.ObjectType is deprecated.
	   * But don't sure wether this would broken old Python?
	   */
	  Printv(f_shadow,
//               "import types\n",
		 "try:\n",
//               "    _object = types.ObjectType\n",
		 "    _object = object\n", "    _newclass = 1\n", "except AttributeError:\n", "    class _object : pass\n", "    _newclass = 0\n",
//                 "del types\n", 
		 "\n\n", NIL);
>>>>>>> e464aa02
	}
      }
      if (modern) {
	Printv(f_shadow, "def _swig_setattr_nondynamic_method(set):\n", tab4, "def set_attr(self,name,value):\n",
#ifdef USE_THISOWN
	       tab4, tab4, "if hasattr(self,name) or (name in (\"this\", \"thisown\")):\n",
#else
	       tab4, tab4, "if (name == \"thisown\"): return self.this.own(value)\n", tab4, tab4, "if hasattr(self,name) or (name == \"this\"):\n",
#endif
	       tab4, tab4, tab4, "set(self,name,value)\n",
	       tab4, tab4, "else:\n",
	       tab4, tab4, tab4, "raise AttributeError(\"You cannot add attributes to %s\" % self)\n", tab4, "return set_attr\n\n\n", NIL);
      }

      if (directorsEnabled()) {
	// Try loading weakref.proxy, which is only available in Python 2.1 and higher
	Printv(f_shadow,
	       "try:\n", tab4, "import weakref\n", tab4, "weakref_proxy = weakref.proxy\n", "except:\n", tab4, "weakref_proxy = lambda x: x\n", "\n\n", NIL);
      }
    }
    // Include some information in the code
    Printf(f_header, "\n/*-----------------------------------------------\n              @(target):= %s.so\n\
  ------------------------------------------------*/\n", module);

    Printf(f_header, "#if PY_VERSION_HEX >= 0x03000000\n");
    Printf(f_header, "#  define SWIG_init    PyInit_%s\n\n", module);
    Printf(f_header, "#else\n");
    Printf(f_header, "#  define SWIG_init    init%s\n\n", module);
    Printf(f_header, "#endif\n");
    Printf(f_header, "#define SWIG_name    \"%s\"\n", module);

    Printf(f_wrappers, "#ifdef __cplusplus\n");
    Printf(f_wrappers, "extern \"C\" {\n");
    Printf(f_wrappers, "#endif\n");
    Append(const_code, "static swig_const_info swig_const_table[] = {\n");
    Append(methods, "static PyMethodDef SwigMethods[] = {\n");

    /* the method exported for replacement of new.instancemethod in Python 3 */
    add_pyinstancemethod_new();

<<<<<<< HEAD
=======
    if (builtin) {
      SwigType *s = NewString("SwigPyObject");
      SwigType_add_pointer(s);
      SwigType_remember(s);
      Delete(s);
    }

>>>>>>> e464aa02
    /* emit code */
    Language::top(n);

    if (directorsEnabled()) {
      // Insert director runtime into the f_runtime file (make it occur before %header section)
      Swig_insert_file("director.swg", f_runtime);
    }

    /* Close language module */
    Append(methods, "\t { NULL, NULL, 0, NULL }\n");
    Append(methods, "};\n");
    Printf(f_wrappers, "%s\n", methods);

    if (builtin) {
      Dump(f_builtins, f_wrappers);
    }

    SwigType_emit_type_table(f_runtime, f_wrappers);

    Append(const_code, "{0, 0, 0, 0.0, 0, 0}};\n");
    Printf(f_wrappers, "%s\n", const_code);
    initialize_threads(f_init);

    Printf(f_init, "#if PY_VERSION_HEX >= 0x03000000\n");
    Printf(f_init, "  return m;\n");
    Printf(f_init, "#else\n");
    Printf(f_init, "  return;\n");
    Printf(f_init, "#endif\n");
    Printf(f_init, "}\n");

    Printf(f_wrappers, "#ifdef __cplusplus\n");
    Printf(f_wrappers, "}\n");
    Printf(f_wrappers, "#endif\n");

    if (shadow) {
<<<<<<< HEAD
=======
      Swig_banner_target_lang(f_shadow_py, "#");
      if (!modern) {
	Printv(f_shadow, "# This file is compatible with both classic and new-style classes.\n", NIL);
      }
      Printv(f_shadow_py, "\n", f_shadow_builtin_imports, "\n", NIL);
>>>>>>> e464aa02
      Printv(f_shadow_py, f_shadow, "\n", NIL);
      Printv(f_shadow_py, f_shadow_stubs, "\n", NIL);
      Close(f_shadow_py);
      Delete(f_shadow_py);
    }

    /* Close all of the files */
    Dump(f_runtime, f_begin);
    Dump(f_header, f_begin);

    if (directorsEnabled()) {
      Dump(f_directors_h, f_runtime_h);
      Printf(f_runtime_h, "\n");
      Printf(f_runtime_h, "#endif\n");
      if (f_runtime_h != f_begin)
	Close(f_runtime_h);
      Dump(f_directors, f_begin);
    }

    Dump(f_wrappers, f_begin);
    if (builtin && builtin_bases_needed)
      Printf(f_begin, "static PyTypeObject *builtin_bases[%d];\n\n", max_bases + 2);
    Wrapper_pretty_print(f_init, f_begin);

    Delete(f_header);
    Delete(f_wrappers);
    Delete(f_builtins);
    Delete(f_init);
    Delete(f_directors);
    Delete(f_directors_h);

    Close(f_begin);
    Delete(f_runtime);
    Delete(f_begin);

    return SWIG_OK;
  }
  
  /* ------------------------------------------------------------
   * Emit the wrapper for PyInstanceMethod_New to MethodDef array.
   * This wrapper is used to implement -fastproxy,
   * as a replacement of new.instancemethod in Python 3.
   * ------------------------------------------------------------ */
  int add_pyinstancemethod_new()
  {
    String* name = NewString("SWIG_PyInstanceMethod_New");
    Printf(methods, "\t { (char *)\"%s\", (PyCFunction)%s, METH_O, NULL},", name, name);
    Delete(name);
    return 0;
  }

  /* ------------------------------------------------------------
   * Emit the wrapper for PyInstanceMethod_New to MethodDef array.
   * This wrapper is used to implement -fastproxy,
   * as a replacement of new.instancemethod in Python 3.
   * ------------------------------------------------------------ */
  int add_pyinstancemethod_new() {
    String *name = NewString("SWIG_PyInstanceMethod_New");
    Printf(methods, "\t { (char *)\"%s\", (PyCFunction)%s, METH_O, NULL},\n", name, name);
    Delete(name);
    return 0;
  }

  /* ------------------------------------------------------------
   * importDirective()
   * ------------------------------------------------------------ */

  virtual int importDirective(Node *n) {
    if (shadow) {
      String *modname = Getattr(n, "module");

      if (modname) {
	String *import = NewString("import ");

	// Find the module node for this imported module.  It should be the
	// first child but search just in case.
	Node *mod = firstChild(n);
	while (mod && Strcmp(nodeType(mod), "module") != 0)
	  mod = nextSibling(mod);

	// Is the imported module in another package?  (IOW, does it use the
	// %module(package="name") option and it's different than the package
	// of this module.)
	Node *options = Getattr(mod, "options");
	String *pkg = options ? Getattr(options, "package") : 0;
	if (pkg && (!package || Strcmp(pkg, package) != 0)) {
	  Printf(import, "%s.", pkg);
	}
	// finally, output the name of the imported module
	if (shadowimport) {
	  if (!options || (!Getattr(options, "noshadow") && !Getattr(options, "noproxy"))) {
	    Printf(import, "_%s\n", modname);
	    if (!GetFlagAttr(f_shadow_imports, import)) {
	      if (pkg && (!package || Strcmp(pkg, package) != 0)) {
		Printf(builtin ? f_shadow_builtin_imports : f_shadow, "import %s.%s\n", pkg, modname);
	      } else {
		Printf(builtin ? f_shadow_builtin_imports : f_shadow, "import %s\n", modname);
	      }
	      SetFlag(f_shadow_imports, import);
	    }
	  }
	}

	Delete(import);
      }
    }
    return Language::importDirective(n);
  }

  /* ------------------------------------------------------------
   * funcCall()
   *    Emit shadow code to call a function in the extension
   *    module. Using proper argument and calling style for
   *    given node n.
   * ------------------------------------------------------------ */
<<<<<<< HEAD
   String *funcCall(String *name, String *parms) {
=======
  String *funcCall(String *name, String *parms) {
>>>>>>> e464aa02
    String *str = NewString("");

    Printv(str, module, ".", name, "(", parms, ")", NIL);
    return str;
   }



  /* ------------------------------------------------------------
   * pythoncode()     - Output python code into the shadow file
   * ------------------------------------------------------------ */

  String *pythoncode(String *code, const_String_or_char_ptr indent) {
    String *out = NewString("");
    String *temp;
    char *t;
    if (!indent)
      indent = "";

    temp = NewString(code);

    t = Char(temp);
    if (*t == '{') {
      Delitem(temp, 0);
      Delitem(temp, DOH_END);
    }

    /* Split the input text into lines */
    List *clist = DohSplitLines(temp);
    Delete(temp);
    int initial = 0;
    String *s = 0;
    Iterator si;
    /* Get the initial indentation */

    for (si = First(clist); si.item; si = Next(si)) {
      s = si.item;
      if (Len(s)) {
	char *c = Char(s);
	while (*c) {
	  if (!isspace(*c))
	    break;
	  initial++;
	  c++;
	}
	if (*c && !isspace(*c)) {
	  break;
	} else {
	  initial = 0;
	}
      }
    }
    while (si.item) {
      s = si.item;
      if (Len(s) > initial) {
	char *c = Char(s);
	c += initial;
	Printv(out, indent, c, "\n", NIL);
      } else {
	Printv(out, "\n", NIL);
      }
      si = Next(si);
    }
    Delete(clist);
    return out;
  }


  /* ------------------------------------------------------------
   * autodoc level declarations
   * ------------------------------------------------------------ */

  enum autodoc_l {
    NO_AUTODOC = -2,		// no autodoc
    STRING_AUTODOC = -1,	// use provided string
    NAMES_AUTODOC = 0,		// only parameter names
    TYPES_AUTODOC = 1,		// parameter names and types
    EXTEND_AUTODOC = 2,		// extended documentation and parameter names
    EXTEND_TYPES_AUTODOC = 3	// extended documentation and parameter types + names
  };


  autodoc_l autodoc_level(String *autodoc) {
    autodoc_l dlevel = NO_AUTODOC;
    if (autodoc) {
      char *c = Char(autodoc);
      if (c && isdigit(c[0])) {
	dlevel = (autodoc_l) atoi(c);
      } else {
	if (strcmp(c, "extended") == 0) {
	  dlevel = EXTEND_AUTODOC;
	} else {
	  dlevel = STRING_AUTODOC;
	}
      }
    }
    return dlevel;
  }


  /* ------------------------------------------------------------
   * have_docstring()
   *    Check if there is a docstring directive and it has text,
   *    or there is an autodoc flag set
   * ------------------------------------------------------------ */

  bool have_docstring(Node *n) {
    String *str = Getattr(n, "feature:docstring");
    return (str && Len(str) > 0) || (Getattr(n, "feature:autodoc") && !GetFlag(n, "feature:noautodoc"));
  }

  /* ------------------------------------------------------------
   * docstring()
   *    Get the docstring text, stripping off {} if neccessary,
   *    and enclose in triple double quotes.  If autodoc is also
   *    set then it will build a combined docstring.
   * ------------------------------------------------------------ */

  String *docstring(Node *n, autodoc_t ad_type, const String *indent, bool use_triple = true) {
    String *str = Getattr(n, "feature:docstring");
    bool have_ds = (str && Len(str) > 0);
    bool have_auto = (Getattr(n, "feature:autodoc") && !GetFlag(n, "feature:noautodoc"));
    const char *triple_double = use_triple ? "\"\"\"" : "";
    String *autodoc = NULL;
    String *doc = NULL;

    if (have_ds) {
      char *t = Char(str);
      if (*t == '{') {
	Delitem(str, 0);
	Delitem(str, DOH_END);
      }
    }

    if (have_auto) {
      autodoc = make_autodoc(n, ad_type);
      have_auto = (autodoc && Len(autodoc) > 0);
    }
    // If there is more than one line then make docstrings like this:
    //
    //      """
    //      This is line1
    //      And here is line2 followed by the rest of them
    //      """
    //
    // otherwise, put it all on a single line
    //
    if (have_auto && have_ds) {	// Both autodoc and docstring are present
      doc = NewString("");
      Printv(doc, triple_double, "\n", pythoncode(autodoc, indent), "\n", pythoncode(str, indent), indent, triple_double, NIL);
    } else if (!have_auto && have_ds) {	// only docstring
      if (Strchr(str, '\n') == 0) {
	doc = NewStringf("%s%s%s", triple_double, str, triple_double);
      } else {
	doc = NewString("");
	Printv(doc, triple_double, "\n", pythoncode(str, indent), indent, triple_double, NIL);
      }
    } else if (have_auto && !have_ds) {	// only autodoc
      if (Strchr(autodoc, '\n') == 0) {
	doc = NewStringf("%s%s%s", triple_double, autodoc, triple_double);
      } else {
	doc = NewString("");
	Printv(doc, triple_double, "\n", pythoncode(autodoc, indent), indent, triple_double, NIL);
      }
    } else
      doc = NewString("");

    // Save the generated strings in the parse tree in case they are used later
    // by post processing tools
    Setattr(n, "python:docstring", doc);
    Setattr(n, "python:autodoc", autodoc);
    return doc;
  }   

  /* ------------------------------------------------------------
   * cdocstring()
   *    Get the docstring text as it would appear in C-language
   *	source code.
   * ------------------------------------------------------------ */

  String *cdocstring(Node *n, autodoc_t ad_type)
  {
    String *ds = docstring(n, ad_type, "", false);
    Replaceall(ds, "\\", "\\\\");
    Replaceall(ds, "\"", "\\\"");
    Replaceall(ds, "\n", "\\n\"\n\t\t\"");
    return ds;
  }

  /* -----------------------------------------------------------------------------
   * addMissingParameterNames()
   *  For functions that have not had nameless parameters set in the Language class.
   *
   * Inputs: 
   *   plist - entire parameter list
   *   arg_offset - argument number for first parameter
   * Side effects:
   *   The "lname" attribute in each parameter in plist will be contain a parameter name
   * ----------------------------------------------------------------------------- */

  void addMissingParameterNames(ParmList *plist, int arg_offset) {
    Parm *p = plist;
    int i = arg_offset;
    while (p) {
      if (!Getattr(p, "lname")) {
	String *pname = Swig_cparm_name(p, i);
	Delete(pname);
      }
      i++;
      p = nextSibling(p);
    }
  }

   /* -----------------------------------------------------------------------------
   * makeParameterName()
   *    Note: the generated name should consist with that in kwnames[]
   *
   * Inputs: 
   *   n - Node
   *   p - parameter node
   *   arg_num - parameter argument number
   * Return:
   *   arg - a unique parameter name
   * ----------------------------------------------------------------------------- */

  String *makeParameterName(ParmList *plist, Parm *p, int arg_num) {
    String *arg = 0;
    String *pn = Swig_name_make(p, 0, Getattr(p, "name"), 0, 0);
    // Use C parameter name unless it is a duplicate or an empty parameter name
    int count = 0;
    if ( SwigType_isvarargs(Getattr(p, "type")) ) {
      return NewString("*args");
    }
    while (plist) {
      if ((Cmp(pn, Getattr(plist, "name")) == 0))
        count++;
      plist = nextSibling(plist);
    }
    arg = (!pn || !Len(pn) || (count > 1)) ? NewStringf("arg%d", arg_num) : Copy(pn);
    return arg;
  }


  /* ------------------------------------------------------------
   * make_autodocParmList()
   *   Generate the documentation for the function parameters
   *   Parameters:
   *    func_annotation: Function annotation support
   * ------------------------------------------------------------ */

<<<<<<< HEAD
  String *make_autodocParmList(Node *n, bool showTypes, bool calling=false, bool func_annotation=false) {

 
=======
  String *make_autodocParmList(Node *n, bool showTypes, bool calling = false, bool func_annotation = false) {

>>>>>>> e464aa02
    String *doc = NewString("");
    String *pdocs = 0;
    ParmList *plist = CopyParmList(Getattr(n, "parms"));
    Parm *p;
    Parm *pnext;
<<<<<<< HEAD
    Node *lookup; 


    int lines = 0;
    int arg_num = 0;
    const int maxwidth = 50;

    if(calling)
      func_annotation = false;
    
    if (pdocs)
      Append(pdocs, "\n");

    Swig_typemap_attach_parms("in", plist, 0);
    Swig_typemap_attach_parms("doc", plist, 0);
    
    if (Strcmp(ParmList_protostr(plist), "void")==0) {
      //No parameters actually
      return doc;
    }
    
=======


    int lines = 0;
    int start_arg_num = is_wrapping_class() ? 1 : 0;
    const int maxwidth = 80;

    if (calling)
      func_annotation = false;

    addMissingParameterNames(plist, start_arg_num); // for $1_name substitutions done in Swig_typemap_attach_parms
    Swig_typemap_attach_parms("in", plist, 0);
    Swig_typemap_attach_parms("doc", plist, 0);

    if (Strcmp(ParmList_protostr(plist), "void") == 0) {
      //No parameters actually
      return doc;
    }

>>>>>>> e464aa02
    for (p = plist; p; p = pnext) {

      String *tm = Getattr(p, "tmap:in");
      if (tm) {
	pnext = Getattr(p, "tmap:in:next");
<<<<<<< HEAD
        if (checkAttribute(p, "tmap:in:numinputs", "0")) {
          continue;
        }
=======
	if (checkAttribute(p, "tmap:in:numinputs", "0")) {
	  continue;
	}
>>>>>>> e464aa02
      } else {
	pnext = nextSibling(p);
      }

      String *name = 0;
      String *type = 0;
      String *value = 0;
      String *pdoc = Getattr(p, "tmap:doc");
      if (pdoc) {
	name = Getattr(p, "tmap:doc:name");
	type = Getattr(p, "tmap:doc:type");
	value = Getattr(p, "tmap:doc:value");
      }

      // Note: the generated name should be consistent with that in kwnames[]
      name = name ? name : Getattr(p, "name");
      name = name ? name : Getattr(p, "lname");
      name = Swig_name_make(p, 0, name, 0, 0); // rename parameter if a keyword

      type = type ? type : Getattr(p, "type");
      value = value ? value : Getattr(p, "value");

<<<<<<< HEAD
      name = makeParameterName(plist, p, arg_num);
      // Reset it for convinient in further use. (mainly for makeParameterName())
      // Since the plist is created by CopyParmList,
      // we can hope that the set would have no side effect
      Setattr(p, "name", name);

      arg_num++;

=======
      if (SwigType_isvarargs(type))
	break;
>>>>>>> e464aa02

      if (Len(doc)) {
	// add a comma to the previous one if any
	Append(doc, ", ");

	// Do we need to wrap a long line?
	if ((Len(doc) - lines * maxwidth) > maxwidth) {
	  Printf(doc, "\n%s", tab4);
	  lines += 1;
	}
      }
<<<<<<< HEAD
      
      type = SwigType_base(type);
      lookup = Swig_symbol_clookup(type, 0);
      if (lookup)
        type = Getattr(lookup, "sym:name");
      
      // Do the param type too?
      if (showTypes)
        Printf(doc, "%s ", type);

      
      Append(doc, name);
      if (pdoc) {
        if (!pdocs)
          pdocs = NewString("Parameters:\n");
        Printf(pdocs, "   %s\n", pdoc);
      }

      // Write the function annoation
      if (func_annotation)
        Printf(doc, " : '%s'", type);

      // Write default value
      if (value && !calling) {
        String* pv = pyvalue(value, Getattr(p, "type"));
        if (pv)
          value = pv;
	else {
	  lookup = Swig_symbol_clookup(value, 0);
	  if (lookup) {
=======

      // Do the param type too?
      Node *nn = classLookup(Getattr(p, "type"));
      String *type_str = nn ? Copy(Getattr(nn, "sym:name")) : SwigType_str(type, 0);
      if (showTypes)
	Printf(doc, "%s ", type_str);

      Append(doc, name);
      if (pdoc) {
	if (!pdocs)
	  pdocs = NewString("\nParameters:\n");
	Printf(pdocs, "    %s\n", pdoc);
      }
      // Write the function annotation
      if (func_annotation)
	Printf(doc, " : '%s'", type_str);

      // Write default value
      if (value && !calling) {
	String *new_value = convertValue(value, Getattr(p, "type"));
	if (new_value) {
	  value = new_value;
	} else {
	  Node *lookup = Swig_symbol_clookup(value, 0);
	  if (lookup)
>>>>>>> e464aa02
	    value = Getattr(lookup, "sym:name");
          }
	}
	Printf(doc, " = %s", value);        
      }
      Delete(type_str);
      Delete(name);
    }
    if (pdocs)
      Setattr(n, "feature:pdocs", pdocs);
    Delete(plist);
    return doc;
  }

  /* ------------------------------------------------------------
   * make_autodoc()
   *    Build a docstring for the node, using parameter and other
   *    info in the parse tree.  If the value of the autodoc
   *    attribute is "0" then do not include parameter types, if
   *    it is "1" (the default) then do.  If it has some other
   *    value then assume it is supplied by the extension writer
   *    and use it directly.
   * ------------------------------------------------------------ */

  String *make_autodoc(Node *n, autodoc_t ad_type) {
    int extended = 0;
    // If the function is overloaded then this function is called
    // for the last one.  Rewind to the first so the docstrings are
    // in order.
    while (Getattr(n, "sym:previousSibling"))
      n = Getattr(n, "sym:previousSibling");

    String *doc = NewString("");
    while (n) {
      bool showTypes = false;
      bool skipAuto = false;
      String *autodoc = Getattr(n, "feature:autodoc");
      autodoc_l dlevel = autodoc_level(autodoc);
      switch (dlevel) {
      case NO_AUTODOC:
	break;
      case NAMES_AUTODOC:
	showTypes = false;
	break;
      case TYPES_AUTODOC:
	showTypes = true;
	break;
      case EXTEND_AUTODOC:
	extended = 1;
	showTypes = false;
	break;
      case EXTEND_TYPES_AUTODOC:
	extended = 1;
	showTypes = true;
	break;
      case STRING_AUTODOC:
	Append(doc, autodoc);
	skipAuto = true;
	break;
      }

      if (!skipAuto) {
	String *symname = Getattr(n, "sym:name");
	SwigType *type = Getattr(n, "type");
	String *type_str = NULL;

	if (type) {
	  if (Strcmp(type, "void") == 0) {
	    type_str = NULL;
	  } else {
	    Node *nn = classLookup(type);
	    type_str = nn ? Copy(Getattr(nn, "sym:name")) : SwigType_str(type, 0);
	  }
	}

	switch (ad_type) {
	case AUTODOC_CLASS:
	  {
	    // Only do the autodoc if there isn't a docstring for the class
	    String *str = Getattr(n, "feature:docstring");
	    if (!str || Len(str) == 0) {
	      if (CPlusPlus) {
		Printf(doc, "Proxy of C++ %s class", real_classname);
	      } else {
		Printf(doc, "Proxy of C %s struct", real_classname);
	      }
	    }
	  }
	  break;
	case AUTODOC_CTOR:
	  if (Strcmp(class_name, symname) == 0) {
	    String *paramList = make_autodocParmList(n, showTypes);
	    Printf(doc, "__init__(");
	    if (showTypes)
	      Printf(doc, "%s ", getClassName());
	    if (Len(paramList))
	      Printf(doc, "self, %s) -> %s", paramList, class_name);
	    else
	      Printf(doc, "self) -> %s", class_name);
	  } else
	    Printf(doc, "%s(%s) -> %s", symname, make_autodocParmList(n, showTypes), class_name);
	  break;

	case AUTODOC_DTOR:
	  if (showTypes)
	    Printf(doc, "__del__(%s self)", getClassName());
	  else
	    Printf(doc, "__del__(self)");
	  break;

	case AUTODOC_STATICFUNC:
	  Printf(doc, "%s(%s)", symname, make_autodocParmList(n, showTypes));
	  if (type_str)
	    Printf(doc, " -> %s", type_str);
	  break;

	case AUTODOC_FUNC:
	  Printf(doc, "%s(%s)", symname, make_autodocParmList(n, showTypes));
	  if (type_str)
	    Printf(doc, " -> %s", type_str);
	  break;

	case AUTODOC_METHOD:
	  String *paramList = make_autodocParmList(n, showTypes);
	  Printf(doc, "%s(", symname);
	  if (showTypes)
	    Printf(doc, "%s ", class_name);
	  if (Len(paramList))
	    Printf(doc, "self, %s)", paramList);
	  else
	    Printf(doc, "self)");
	  if (type_str)
	    Printf(doc, " -> %s", type_str);
	  break;
	}
	Delete(type_str);
      }
      if (extended) {
	String *pdocs = Getattr(n, "feature:pdocs");
	if (pdocs) {
	  Printv(doc, "\n", pdocs, NULL);
	}
      }
      // if it's overloaded then get the next decl and loop around again
      n = Getattr(n, "sym:nextSibling");
      if (n)
	Append(doc, "\n");
    }

    return doc;
  }
  
  /* ------------------------------------------------------------
   * pyvalue()
   *    Check if string v can be a Python value literal,
   *    (eg. number or string), or translate it to a Python literal.
   * ------------------------------------------------------------ */
  String* pyvalue(String *v, SwigType *t)
  {
    if (v && Len(v)>0) {
      char fc = (Char(v))[0];
      if (('0'<=fc && fc<='9') || '\''==fc || '"'==fc) {
        /* number or string (or maybe NULL pointer)*/
        if (SwigType_ispointer(t) && Strcmp(v, "0")==0)
          return NewString("None");
        else
          return v;
      }
      if (Strcmp(v, "true")==0 || Strcmp(v, "FALSE")==0)
        return NewString("True");
      if (Strcmp(v, "false")==0 || Strcmp(v, "FALSE")==0)
        return NewString("False");
      if (Strcmp(v, "NULL")==0)
        return NewString("None");
    }
    return 0;
  }
  /* ------------------------------------------------------------
   * is_primitive_defaultargs()
   *    Check if all the default args have primitive type.
   *    (So we can generate proper parameter list with default 
   *    values..)
   * ------------------------------------------------------------ */
  bool is_primitive_defaultargs(Node *n)
  {
    ParmList *plist = CopyParmList(Getattr(n, "parms"));
    Parm *p;
    Parm *pnext;

    Swig_typemap_attach_parms("in", plist, 0);
    for (p = plist; p; p = pnext) {
      String *tm = Getattr(p, "tmap:in");
      if (tm) {
        pnext = Getattr(p, "tmap:in:next");
        if (checkAttribute(p, "tmap:in:numinputs", "0")) {
          continue;
        }
      } else {
        pnext = nextSibling(p);
      }
      String *type = Getattr(p, "type");
      String *value = Getattr(p, "value");
      if (!pyvalue(value, type))
        return false;
    }
    return true;
  }


  /* ------------------------------------------------------------
   * is_real_overloaded()
   *   Check if the function is overloaded, but not just have some
   *   siblings generated due to the original function have 
   *   default arguments.
   * ------------------------------------------------------------ */
  bool is_real_overloaded(Node *n)
  {
    Node *h = Getattr(n, "sym:overloaded");
    Node *i;
    if (!h)
      return false;
    
    i = Getattr(h, "sym:nextSibling");
    while (i) {
      Node *nn = Getattr(i, "defaultargs");
      if (nn != h) {
        /* Check if overloaded function has defaultargs and 
         * pointed to the first overloaded. */
        return true;
      }
      i = Getattr(i, "sym:nextSibling");
    }

    return false;
  }

  /* ------------------------------------------------------------
   * make_pyParmList()
   *    Generate parameter list for Python functions or methods,
   *    reuse make_autodocParmList() to do so.
   * ------------------------------------------------------------ */
  String* make_pyParmList(Node *n, bool in_class, bool is_calling, int kw)
  {
    /* Get the original function for a defaultargs copy, 
     * see default_arguments() in parser.y. */
    Node *nn = Getattr(n, "defaultargs");
    if (nn) n = nn;

    /* For overloaded function, just use *args */
    if (is_real_overloaded(n) ||
        GetFlag(n, "feature:compactdefaultargs") ||
        !is_primitive_defaultargs(n))
    {
      String *parms = NewString("");
      if(in_class)
        Printf(parms, "self, ");
      Printf(parms, "*args");
      if (kw)
        Printf(parms, ", **kwargs");
      return parms;
    }

    bool funcanno = py3 ? true : false;
    String *params = NewString("");
    String *_params = make_autodocParmList(n, false, is_calling, funcanno);

    if (in_class)
    {      
      Printf(params, "self");
      if(Len(_params) > 0)
        Printf(params, ", ");
    }

    Printv(params, _params, NULL);

    return params;
  }

  /* ------------------------------------------------------------
   * convertValue()
   *    Check if string v can be a Python value literal,
   *    (eg. number or string), or translate it to a Python literal.
   * ------------------------------------------------------------ */
  String *convertValue(String *v, SwigType *t) {
    if (v && Len(v) > 0) {
      char fc = (Char(v))[0];
      if (('0' <= fc && fc <= '9') || '\'' == fc || '"' == fc) {
	/* number or string (or maybe NULL pointer) */
	if (SwigType_ispointer(t) && Strcmp(v, "0") == 0)
	  return NewString("None");
	else
	  return v;
      }
      if (Strcmp(v, "true") == 0 || Strcmp(v, "FALSE") == 0)
	return NewString("True");
      if (Strcmp(v, "false") == 0 || Strcmp(v, "FALSE") == 0)
	return NewString("False");
      if (Strcmp(v, "NULL") == 0)
	return SwigType_ispointer(t) ? NewString("None") : NewString("0");
    }
    return 0;
  }
  /* ------------------------------------------------------------
   * is_primitive_defaultargs()
   *    Check if all the default args have primitive type.
   *    (So we can generate proper parameter list with default 
   *    values..)
   * ------------------------------------------------------------ */
  bool is_primitive_defaultargs(Node *n) {
    ParmList *plist = CopyParmList(Getattr(n, "parms"));
    Parm *p;
    Parm *pnext;

    Swig_typemap_attach_parms("in", plist, 0);
    for (p = plist; p; p = pnext) {
      String *tm = Getattr(p, "tmap:in");
      if (tm) {
	pnext = Getattr(p, "tmap:in:next");
	if (checkAttribute(p, "tmap:in:numinputs", "0")) {
	  continue;
	}
      } else {
	pnext = nextSibling(p);
      }
      String *type = Getattr(p, "type");
      String *value = Getattr(p, "value");
      if (!convertValue(value, type))
	return false;
    }
    return true;
  }


  /* ------------------------------------------------------------
   * is_real_overloaded()
   *   Check if the function is overloaded, but not just have some
   *   siblings generated due to the original function have 
   *   default arguments.
   * ------------------------------------------------------------ */
  bool is_real_overloaded(Node *n) {
    Node *h = Getattr(n, "sym:overloaded");
    Node *i;
    if (!h)
      return false;

    i = Getattr(h, "sym:nextSibling");
    while (i) {
      Node *nn = Getattr(i, "defaultargs");
      if (nn != h) {
	/* Check if overloaded function has defaultargs and 
	 * pointed to the first overloaded. */
	return true;
      }
      i = Getattr(i, "sym:nextSibling");
    }

    return false;
  }

  /* ------------------------------------------------------------
   * make_pyParmList()
   *    Generate parameter list for Python functions or methods,
   *    reuse make_autodocParmList() to do so.
   * ------------------------------------------------------------ */
  String *make_pyParmList(Node *n, bool in_class, bool is_calling, int kw) {
    /* Get the original function for a defaultargs copy, 
     * see default_arguments() in parser.y. */
    Node *nn = Getattr(n, "defaultargs");
    if (nn)
      n = nn;

    /* For overloaded function, just use *args */
    if (is_real_overloaded(n) || GetFlag(n, "feature:compactdefaultargs") || !is_primitive_defaultargs(n)) {
      String *parms = NewString("");
      if (in_class)
	Printf(parms, "self, ");
      Printf(parms, "*args");
      if (kw)
	Printf(parms, ", **kwargs");
      return parms;
    }

    bool funcanno = py3 ? true : false;
    String *params = NewString("");
    String *_params = make_autodocParmList(n, false, is_calling, funcanno);

    if (in_class) {
      Printf(params, "self");
      if (Len(_params) > 0)
	Printf(params, ", ");
    }

    Printv(params, _params, NULL);

    return params;
  }

  /* ------------------------------------------------------------
   * have_pythonprepend()
   *    Check if there is a %pythonprepend directive and it has text
   * ------------------------------------------------------------ */

  bool have_pythonprepend(Node *n) {
    String *str = Getattr(n, "feature:pythonprepend");
    return (str && Len(str) > 0);
  }

  /* ------------------------------------------------------------
   * pythonprepend()
   *    Get the %pythonprepend code, stripping off {} if neccessary
   * ------------------------------------------------------------ */

  String *pythonprepend(Node *n) {
    String *str = Getattr(n, "feature:pythonprepend");
    char *t = Char(str);
    if (*t == '{') {
      Delitem(str, 0);
      Delitem(str, DOH_END);
    }
    return str;
  }

  /* ------------------------------------------------------------
   * have_pythonappend()
   *    Check if there is a %pythonappend directive and it has text
   * ------------------------------------------------------------ */

  bool have_pythonappend(Node *n) {
    String *str = Getattr(n, "feature:pythonappend");
    if (!str)
      str = Getattr(n, "feature:addtofunc");
    return (str && Len(str) > 0);
  }

  /* ------------------------------------------------------------
   * pythonappend()
   *    Get the %pythonappend code, stripping off {} if neccessary
   * ------------------------------------------------------------ */

  String *pythonappend(Node *n) {
    String *str = Getattr(n, "feature:pythonappend");
    if (!str)
      str = Getattr(n, "feature:addtofunc");

    char *t = Char(str);
    if (*t == '{') {
      Delitem(str, 0);
      Delitem(str, DOH_END);
    }
    return str;
  }

  /* ------------------------------------------------------------
   * have_addtofunc()
   *    Check if there is a %addtofunc directive and it has text
   * ------------------------------------------------------------ */

  bool have_addtofunc(Node *n) {
    return have_pythonappend(n) || have_pythonprepend(n) || have_docstring(n);
  }

  
  /* ------------------------------------------------------------
   * returnTypeAnnotation()
   *    Helper function for constructing the function annotation
   *    of the returning type, return a empty string for Python 2.x
   * ------------------------------------------------------------ */
  String* returnTypeAnnotation(Node *n)
  {
    String *ret=0; 
    Parm *p = Getattr(n, "parms");
    String *tm;
    /* Try to guess the returning type by argout typemap,
     * however the result may not accurate. */
    while (p) {
      if ((tm=Getattr(p, "tmap:argout:match_type"))) {
        tm = SwigType_str(tm, 0);
	if (ret)
          Printv(ret, ", ", tm, NULL);
        else
          ret = tm;
        p = Getattr(p, "tmap:argout:next");
      } else {
	p = nextSibling(p);
      }
    }
    /* If no argout typemap, then get the returning type from
     * the function prototype. */
    if (!ret) {
      ret = Getattr(n, "type");
      if (ret) ret = SwigType_str(ret, 0);
    }
    return (ret && py3) ? NewStringf(" -> \"%s\" ", ret)
                        : NewString("");
  }

  /* ------------------------------------------------------------
   * returnTypeAnnotation()
   *    Helper function for constructing the function annotation
   *    of the returning type, return a empty string for Python 2.x
   * ------------------------------------------------------------ */
  String *returnTypeAnnotation(Node *n) {
    String *ret = 0;
    Parm *p = Getattr(n, "parms");
    String *tm;
    /* Try to guess the returning type by argout typemap,
     * however the result may not accurate. */
    while (p) {
      if ((tm = Getattr(p, "tmap:argout:match_type"))) {
	tm = SwigType_str(tm, 0);
	if (ret)
	  Printv(ret, ", ", tm, NULL);
	else
	  ret = tm;
	p = Getattr(p, "tmap:argout:next");
      } else {
	p = nextSibling(p);
      }
    }
    /* If no argout typemap, then get the returning type from
     * the function prototype. */
    if (!ret) {
      ret = Getattr(n, "type");
      if (ret)
	ret = SwigType_str(ret, 0);
    }
    return (ret && py3) ? NewStringf(" -> \"%s\" ", ret)
	: NewString("");
  }

  /* ------------------------------------------------------------
   * emitFunctionShadowHelper()
   *    Refactoring some common code out of functionWrapper and
   *    dispatchFunction that writes the proxy code for non-member
   *    functions.
   * ------------------------------------------------------------ */

  void emitFunctionShadowHelper(Node *n, File *f_dest, String *name, int kw) {
    String *parms = make_pyParmList(n, false, false, kw);
    String *callParms = make_pyParmList(n, false, true, kw);
    /* Make a wrapper function to insert the code into */
    Printv(f_dest, "\ndef ", name, "(", parms, ")", returnTypeAnnotation(n), ":\n", NIL);
    if (have_docstring(n))
<<<<<<< HEAD
      Printv(f_dest, ctab4, docstring(n, AUTODOC_FUNC, tab4), "\n", NIL);
    if (have_pythonprepend(n))
      Printv(f_dest, ctab4, pythonprepend(n), "\n", NIL);
    if (have_pythonappend(n)) {
      Printv(f_dest, ctab4, "val = ", funcCall(name, callParms), "\n", NIL);
      Printv(f_dest, ctab4, pythonappend(n), "\n", NIL);
      Printv(f_dest, ctab4, "return val\n", NIL);
    } else {
	Printv(f_dest, ctab4, "return ", funcCall(name, callParms), "\n", NIL);
=======
      Printv(f_dest, "  ", docstring(n, AUTODOC_FUNC, tab4), "\n", NIL);
    if (have_pythonprepend(n))
      Printv(f_dest, pythoncode(pythonprepend(n), "  "), "\n", NIL);
    if (have_pythonappend(n)) {
      Printv(f_dest, "  val = ", funcCall(name, callParms), "\n", NIL);
      Printv(f_dest, pythoncode(pythonappend(n), "  "), "\n", NIL);
      Printv(f_dest, "  return val\n", NIL);
    } else {
      Printv(f_dest, "  return ", funcCall(name, callParms), "\n", NIL);
    }

    if (Getattr(n, "feature:python:callback") || !have_addtofunc(n)) {
      /* If there is no addtofunc directive then just assign from the extension module (for speed up) */
      Printv(f_dest, name, " = ", module, ".", name, "\n", NIL);
>>>>>>> e464aa02
    }

    if (Getattr(n, "feature:python:callback") || !have_addtofunc(n)) {
      /* If there is no addtofunc directive then just assign from the extension module (for speed up) */
      Printv(f_dest, name, " = ", module, ".", name, "\n", NIL);
    } 
  }


  /* ------------------------------------------------------------
   * check_kwargs()
   *    check if using kwargs is allowed for this Node
   * ------------------------------------------------------------ */

  int check_kwargs(Node *n) {
    return (use_kw || GetFlag(n, "feature:kwargs"))
	&& !GetFlag(n, "memberset") && !GetFlag(n, "memberget");
  }



  /* ------------------------------------------------------------
   * add_method()
   * ------------------------------------------------------------ */

  void add_method(String *name, String *function, int kw, Node *n = 0, int funpack= 0, int num_required= -1, int num_arguments = -1) {
    if (!kw) {
      if (n && funpack) {
	if (num_required == 0 && num_arguments == 0) {
	  Printf(methods, "\t { (char *)\"%s\", (PyCFunction)%s, METH_NOARGS, ", name, function);
	} else if (num_required == 1 && num_arguments == 1) {
	  Printf(methods, "\t { (char *)\"%s\", (PyCFunction)%s, METH_O, ", name, function);
	} else {
	  Printf(methods, "\t { (char *)\"%s\", %s, METH_VARARGS, ", name, function);
	}
      } else {
	Printf(methods, "\t { (char *)\"%s\", %s, METH_VARARGS, ", name, function);
      }
    } else {
      Printf(methods, "\t { (char *)\"%s\", (PyCFunction) %s, METH_VARARGS | METH_KEYWORDS, ", name, function);
    }

    if (!n) {
      Append(methods, "NULL");
    } else if (Getattr(n, "feature:callback")) {
      if (have_docstring(n)) {
	String *ds = cdocstring(n, AUTODOC_FUNC);
	Printf(methods, "(char *)\"%s\\nswig_ptr: %s\"", ds, Getattr(n, "feature:callback:name"));
	Delete(ds);
      } else {
	Printf(methods, "(char *)\"swig_ptr: %s\"", Getattr(n, "feature:callback:name"));
      }
    } else if (have_docstring(n)) {
      String *ds = cdocstring(n, AUTODOC_FUNC);
      Printf(methods, "(char *)\"%s\"", ds);
      Delete(ds);
    } else {
      Append(methods, "NULL");
    }

    Append(methods, "},\n");
  }

  /* ------------------------------------------------------------
   * dispatchFunction()
   * ------------------------------------------------------------ */
  void dispatchFunction(Node *n, String *linkage, int funpack = 0, bool builtin_self = false, bool builtin_ctor = false, bool director_class = false) {
    /* Last node in overloaded chain */

    bool add_self = builtin_self && (!builtin_ctor || director_class);

    int maxargs;

    String *tmp = NewString("");
    String *dispatch;
    const char *dispatch_code = funpack ? "return %s(self, argc, argv);" : "return %s(self, args);";

    if (castmode) {
      dispatch = Swig_overload_dispatch_cast(n, dispatch_code, &maxargs);
    } else {
      dispatch = Swig_overload_dispatch(n, dispatch_code, &maxargs);
    }

    /* Generate a dispatch wrapper for all overloaded functions */

    Wrapper *f = NewWrapper();
    String *symname = Getattr(n, "sym:name");
    String *wname = Swig_name_wrapper(symname);

    Printv(f->def, linkage, builtin_ctor ? "int " : "PyObject *", wname, "(PyObject *self, PyObject *args) {", NIL);

    Wrapper_add_local(f, "argc", "int argc");
    Printf(tmp, "PyObject *argv[%d]", maxargs + 1);
    Wrapper_add_local(f, "argv", tmp);

    if (!fastunpack) {
      Wrapper_add_local(f, "ii", "int ii");
      if (maxargs - (add_self ? 1 : 0) > 0)
	Append(f->code, "if (!PyTuple_Check(args)) SWIG_fail;\n");
      Append(f->code, "argc = args ? (int)PyObject_Length(args) : 0;\n");
      if (add_self)
	Append(f->code, "argv[0] = self;\n");
      Printf(f->code, "for (ii = 0; (ii < %d) && (ii < argc); ii++) {\n", add_self ? maxargs - 1 : maxargs);
      Printf(f->code, "argv[ii%s] = PyTuple_GET_ITEM(args,ii);\n", add_self ? " + 1" : "");
      Append(f->code, "}\n");
      if (add_self)
	Append(f->code, "argc++;\n");
    } else {
      String *iname = Getattr(n, "sym:name");
      Printf(f->code, "if (!(argc = SWIG_Python_UnpackTuple(args,\"%s\",0,%d,argv%s))) SWIG_fail;\n", iname, maxargs, add_self ? "+1" : "");
      if (add_self)
	Append(f->code, "argv[0] = self;\n");
      else
	Append(f->code, "--argc;\n");
    }

    Replaceall(dispatch, "$args", "self,args");

    Printv(f->code, dispatch, "\n", NIL);

    if (GetFlag(n, "feature:python:maybecall")) {
      Append(f->code, "fail:\n");
      Append(f->code, "Py_INCREF(Py_NotImplemented);\n");
      Append(f->code, "return Py_NotImplemented;\n");
    } else {
      Node *sibl = n;
      while (Getattr(sibl, "sym:previousSibling"))
	sibl = Getattr(sibl, "sym:previousSibling");	// go all the way up
      String *protoTypes = NewString("");
      do {
	String *fulldecl = Swig_name_decl(sibl);
	Printf(protoTypes, "\n\"    %s\\n\"", fulldecl);
	Delete(fulldecl);
      } while ((sibl = Getattr(sibl, "sym:nextSibling")));
      Append(f->code, "fail:\n");
      Printf(f->code, "SWIG_SetErrorMsg(PyExc_NotImplementedError,"
	     "\"Wrong number or type of arguments for overloaded function '%s'.\\n\"" "\n\"  Possible C/C++ prototypes are:\\n\"%s);\n", symname, protoTypes);
      Printf(f->code, "return %s;\n", builtin_ctor ? "-1" : "0");
      Delete(protoTypes);
    }
    Printv(f->code, "}\n", NIL);
    Wrapper_print(f, f_wrappers);
    Node *p = Getattr(n, "sym:previousSibling");
    if (!builtin_self)
      add_method(symname, wname, 0, p);

    /* Create a shadow for this function (if enabled and not in a member function) */
    if (!builtin && (shadow) && (!(shadow & PYSHADOW_MEMBER))) {
      emitFunctionShadowHelper(n, in_class ? f_shadow_stubs : f_shadow, symname, 0);
    }
    DelWrapper(f);
    Delete(dispatch);
    Delete(tmp);
    Delete(wname);
  }

  /* ------------------------------------------------------------
   * functionWrapper()
   * ------------------------------------------------------------ */

  /*
    A note about argument marshalling with built-in types.
    There are three distinct cases for member (non-static) methods:

    1) An ordinary member function.  In this case, the first param in
    the param list is 'this'.  For builtin types, 'this' is taken from
    the first argument to the wrapper (usually called 'self); it's not
    extracted from the second argument (which is usually a tuple).

    2) A constructor for a non-director class.  In this case, the
    param list doesn't contain an entry for 'this', but the first ('self')
    argument to the wrapper *does* contain the newly-allocated,
    uninitialized object.

    3) A constructor for a director class.  In this case, the param
    list contains a 'self' param, which comes from the first argument
    to the wrapper function.
  */

  const char *get_implicitconv_flag(Node *klass) {
    int conv = 0;
    if (klass && GetFlag(klass, "feature:implicitconv")) {
      conv = 1;
    }
    return conv ? "SWIG_POINTER_IMPLICIT_CONV" : "0";
  }


  virtual int functionWrapper(Node *n) {

    String *name = Getattr(n, "name");
    String *iname = Getattr(n, "sym:name");
    SwigType *d = Getattr(n, "type");
    ParmList *l = Getattr(n, "parms");
    Node *parent = Swig_methodclass(n);

    int director_method = 0;

    Parm *p;
    int i;
    char source[64];
    Wrapper *f;
    String *self_parse;
    String *parse_args;
    String *arglist;
    String *get_pointers;
    String *cleanup;
    String *outarg;
    String *kwargs;
    String *tm;
    String *overname = 0;

    int num_required;
    int num_arguments;
    int num_fixed_arguments;
    int tuple_required;
    int tuple_arguments;
    int varargs = 0;
    int allow_kwargs = check_kwargs(n);

    String *nodeType = Getattr(n, "nodeType");
    int constructor = (!Cmp(nodeType, "constructor"));
    int destructor = (!Cmp(nodeType, "destructor"));
    String *storage = Getattr(n, "storage");
    /* Only the first constructor is handled as init method. Others
       constructor can be emitted via %rename */
    int handled_as_init = 0;
    if (!have_constructor && (constructor || Getattr(n, "handled_as_constructor"))
	&& ((shadow & PYSHADOW_MEMBER))) {
      String *nname = Getattr(n, "sym:name");
      String *sname = Getattr(getCurrentClass(), "sym:name");
      String *cname = Swig_name_construct(NSPACE_TODO, sname);
      handled_as_init = (Strcmp(nname, sname) == 0) || (Strcmp(nname, cname) == 0);
      Delete(cname);
    }
    bool builtin_self = builtin && in_class && (constructor || (l && Getattr(l, "self")));
    bool builtin_ctor = false;
    if (builtin_self && constructor) {
      String *class_mname = Getattr(getCurrentClass(), "sym:name");
      String *mrename = Swig_name_construct(getNSpace(), class_mname);
      if (Cmp(iname, mrename))
	builtin_self = false;
      else
	builtin_ctor = true;
    }
    bool director_class = (getCurrentClass() && Swig_directorclass(getCurrentClass()));
    bool add_self = builtin_self && (!builtin_ctor || director_class);
    bool builtin_getter = (builtin && GetFlag(n, "memberget"));
    bool builtin_setter = (builtin && GetFlag(n, "memberset") && !builtin_getter);
    bool over_varargs = false;
    char const *self_param = builtin ? "self" : "SWIGUNUSEDPARM(self)";
    char const *wrap_return = builtin_ctor ? "int " : "PyObject *";
    String *linkage = NewString("SWIGINTERN ");
    String *wrapper_name = Swig_name_wrapper(iname);

    if (Getattr(n, "sym:overloaded")) {
      overname = Getattr(n, "sym:overname");
    } else {
      if (!addSymbol(iname, n))
	return SWIG_ERROR;
    }

    f = NewWrapper();
    self_parse = NewString("");
    parse_args = NewString("");
    arglist = NewString("");
    get_pointers = NewString("");
    cleanup = NewString("");
    outarg = NewString("");
    kwargs = NewString("");

    int allow_thread = threads_enable(n);

    Wrapper_add_local(f, "resultobj", "PyObject *resultobj = 0");

    // Emit all of the local variables for holding arguments.
    emit_parameter_variables(l, f);

    /* Attach the standard typemaps */
    emit_attach_parmmaps(l, f);
    Setattr(n, "wrap:parms", l);
    /* Get number of required and total arguments */
    tuple_arguments = num_arguments = emit_num_arguments(l);
    tuple_required = num_required = emit_num_required(l);
    if (add_self) {
      --tuple_arguments;
      --tuple_required;
    }
    num_fixed_arguments = tuple_required;
    if (((num_arguments == 0) && (num_required == 0)) || ((num_arguments == 1) && (num_required == 1) && Getattr(l, "self")))
      allow_kwargs = 0;
    varargs = emit_isvarargs(l);

    String *wname = Copy(wrapper_name);
    if (overname) {
      Append(wname, overname);
    }

    if (!allow_kwargs || overname) {
      if (!varargs) {
	Printv(f->def, linkage, wrap_return, wname, "(PyObject *", self_param, ", PyObject *args) {", NIL);
      } else {
	Printv(f->def, linkage, wrap_return, wname, "__varargs__", "(PyObject *", self_param, ", PyObject *args, PyObject *varargs) {", NIL);
      }
      if (allow_kwargs) {
	Swig_warning(WARN_LANG_OVERLOAD_KEYWORD, input_file, line_number, "Can't use keyword arguments with overloaded functions (%s).\n", Swig_name_decl(n));
	allow_kwargs = 0;
      }
    } else {
      if (varargs) {
	Swig_warning(WARN_LANG_VARARGS_KEYWORD, input_file, line_number, "Can't wrap varargs with keyword arguments enabled\n");
	varargs = 0;
      }
      Printv(f->def, linkage, wrap_return, wname, "(PyObject *", self_param, ", PyObject *args, PyObject *kwargs) {", NIL);
    }
    if (!builtin || !in_class || tuple_arguments > 0) {
      if (!allow_kwargs) {
	Append(parse_args, "    if (!PyArg_ParseTuple(args,(char *)\"");
      } else {
	Append(parse_args, "    if (!PyArg_ParseTupleAndKeywords(args,kwargs,(char *)\"");
	Append(arglist, ",kwnames");
      }
    }

    if (overname) {
      String *over_varargs_attr = Getattr(n, "python:overvarargs");
      if (!over_varargs_attr) {
	for (Node *sibling = n; sibling; sibling = Getattr(sibling, "sym:nextSibling")) {
	  if (emit_isvarargs(Getattr(sibling, "parms"))) {
	    over_varargs = true;
	    break;
	  }
	}
	over_varargs_attr = NewString(over_varargs ? "1" : "0");
	for (Node *sibling = n; sibling; sibling = Getattr(sibling, "sym:nextSibling"))
	  Setattr(sibling, "python:overvarargs", over_varargs_attr);
      }
      if (Strcmp(over_varargs_attr, "0") != 0)
	over_varargs = true;
    }

    int funpack = modernargs && fastunpack && !varargs && !over_varargs && !allow_kwargs;
    int noargs = funpack && (tuple_required == 0 && tuple_arguments == 0);
    int onearg = funpack && (tuple_required == 1 && tuple_arguments == 1);

    if (builtin && funpack && !overname && !builtin_ctor && !GetFlag(n, "feature:compactdefaultargs")) {
      String *argattr = NewStringf("%d", tuple_arguments);
      Setattr(n, "python:argcount", argattr);
      Delete(argattr);
    }

    /* Generate code for argument marshalling */
    if (funpack) {
      if (overname) {
	if (aliasobj0) {
	  Append(f->code, "#define obj0 (swig_obj[0])\n");
	}
      } else if (num_arguments) {
	sprintf(source, "PyObject *swig_obj[%d]", num_arguments);
	Wrapper_add_localv(f, "swig_obj", source, NIL);
	if (aliasobj0) {
	  Append(f->code, "#define obj0 (swig_obj[0])\n");
	}
      }
    }


    if (constructor && num_arguments == 1 && num_required == 1) {
      if (Cmp(storage, "explicit") == 0) {
	if (GetFlag(parent, "feature:implicitconv")) {
	  String *desc = NewStringf("SWIGTYPE%s", SwigType_manglestr(Getattr(n, "type")));
	  Printf(f->code, "if (SWIG_CheckImplicit(%s)) SWIG_fail;\n", desc);
	  Delete(desc);
	}
      }
    }

    if (builtin_ctor && checkAttribute(n, "access", "protected")) {
      String *tmp_none_comparison = Copy(none_comparison);
      Replaceall(tmp_none_comparison, "$arg", "self");
      Printf(self_parse, "if (!(%s)) {\n", tmp_none_comparison);
      Printv(self_parse, "  SWIG_SetErrorMsg(PyExc_RuntimeError, \"accessing abstract class or protected constructor\");\n  SWIG_fail;\n}\n", NIL);
      Delete(tmp_none_comparison);
    }

    int use_parse = 0;
    Append(kwargs, "{");
    for (i = 0, p = l; i < num_arguments; i++) {
      while (checkAttribute(p, "tmap:in:numinputs", "0")) {
	p = Getattr(p, "tmap:in:next");
      }

      SwigType *pt = Getattr(p, "type");
      String *pn = Getattr(p, "name");
      String *ln = Getattr(p, "lname");
      bool parse_from_tuple = (i > 0 || !add_self);
      if (SwigType_type(pt) == T_VARARGS) {
	parse_from_tuple = false;
	num_fixed_arguments -= atoi(Char(Getattr(p, "tmap:in:numinputs")));
      }
      if (!parse_from_tuple)
	sprintf(source, "self");
      else if (funpack)
	sprintf(source, "swig_obj[%d]", add_self && !overname ? i - 1 : i);
      else
	sprintf(source, "obj%d", builtin_ctor ? i + 1 : i);

      if (parse_from_tuple) {
	Putc(',', arglist);
	if (i == num_required)
	  Putc('|', parse_args);	/* Optional argument separator */
      }

      /* Keyword argument handling */
      if (allow_kwargs && parse_from_tuple) {
	if (Len(pn)) {
	  String *tmp = 0;
	  String *name = pn;
	  if (!Getattr(p, "hidden")) {
	    name = tmp = Swig_name_make(p, 0, pn, 0, 0); // rename parameter if a keyword
	  }
	  Printf(kwargs, "(char *) \"%s\",", name);
	  if (tmp)
	    Delete(tmp);
	} else {
	  Printf(kwargs, "(char *)\"arg%d\",", i + 1);
	}
      }

      /* Look for an input typemap */
      if ((tm = Getattr(p, "tmap:in"))) {
	String *parse = Getattr(p, "tmap:in:parse");
	if (!parse) {
	  if (builtin_self) {
	    Replaceall(tm, "$self", "self");
	  } else if (funpack) {
	    Replaceall(tm, "$self", "swig_obj[0]");
	  } else {
	    Replaceall(tm, "$self", "obj0");
	  }
	  Replaceall(tm, "$source", source);
	  Replaceall(tm, "$target", ln);
	  Replaceall(tm, "$input", source);
	  Setattr(p, "emit:input", source);	/* Save the location of the object */

	  if (Getattr(p, "wrap:disown") || (Getattr(p, "tmap:in:disown"))) {
	    Replaceall(tm, "$disown", "SWIG_POINTER_DISOWN");
	  } else {
	    Replaceall(tm, "$disown", "0");
	  }

	  if (Getattr(p, "tmap:in:implicitconv")) {
	    const char *convflag = "0";
	    if (!Getattr(p, "hidden")) {
	      SwigType *ptype = Getattr(p, "type");
	      convflag = get_implicitconv_flag(classLookup(ptype));
	    }
	    Replaceall(tm, "$implicitconv", convflag);
	    Setattr(p, "implicitconv", convflag);
	  }

	  if (parse_from_tuple)
	    Putc('O', parse_args);
	  if (!funpack && parse_from_tuple) {
	    Wrapper_add_localv(f, source, "PyObject *", source, "= 0", NIL);
	    Printf(arglist, "&%s", source);
	  }
	  if (i >= num_required)
	    Printv(get_pointers, "if (", source, ") {\n", NIL);
	  Printv(get_pointers, tm, "\n", NIL);
	  if (i >= num_required)
	    Printv(get_pointers, "}\n", NIL);

	} else {
	  use_parse = 1;
	  Append(parse_args, parse);
	  if (parse_from_tuple)
	    Printf(arglist, "&%s", ln);
	}
	p = Getattr(p, "tmap:in:next");
	continue;
      } else {
	Swig_warning(WARN_TYPEMAP_IN_UNDEF, input_file, line_number, "Unable to use type %s as a function argument.\n", SwigType_str(pt, 0));
	break;
      }
    }

    /* finish argument marshalling */
    Append(kwargs, " NULL }");
    if (allow_kwargs) {
      Printv(f->locals, "  char *  kwnames[] = ", kwargs, ";\n", NIL);
    }

    if (use_parse || allow_kwargs || !modernargs) {
      if (builtin && in_class && tuple_arguments == 0) {
	Printf(parse_args, "    if (args && PyTuple_Check(args) && PyTuple_GET_SIZE(args) > 0) SWIG_fail;\n");
      } else {
	Printf(parse_args, ":%s\"", iname);
	Printv(parse_args, arglist, ")) SWIG_fail;\n", NIL);
	funpack = 0;
      }
    } else {
      Clear(parse_args);
      if (funpack) {
	Clear(f->def);
	if (overname) {
	  if (noargs) {
	    Printv(f->def, linkage, wrap_return, wname, "(PyObject *", self_param, ", int nobjs, PyObject **SWIGUNUSEDPARM(swig_obj)) {", NIL);
	  } else {
	    Printv(f->def, linkage, wrap_return, wname, "(PyObject *", self_param, ", int nobjs, PyObject **swig_obj) {", NIL);
	  }
	  Printf(parse_args, "if ((nobjs < %d) || (nobjs > %d)) SWIG_fail;\n", num_required, num_arguments);
	} else {
	  if (noargs) {
	    Printv(f->def, linkage, wrap_return, wname, "(PyObject *", self_param, ", PyObject *args) {", NIL);
	  } else {
	    Printv(f->def, linkage, wrap_return, wname, "(PyObject *", self_param, ", PyObject *args) {", NIL);
	  }
	  if (onearg && !builtin_ctor) {
	    Printf(parse_args, "if (!args) SWIG_fail;\n");
	    Append(parse_args, "swig_obj[0] = args;\n");
	  } else if (!noargs) {
	    Printf(parse_args, "if (!SWIG_Python_UnpackTuple(args,\"%s\",%d,%d,swig_obj)) SWIG_fail;\n", iname, num_fixed_arguments, tuple_arguments);
	  } else if (noargs) {
	    Printf(parse_args, "if (!SWIG_Python_UnpackTuple(args,\"%s\",%d,%d,0)) SWIG_fail;\n", iname, num_fixed_arguments, tuple_arguments);
	  }
	}
      } else if (tuple_arguments > 0) {
	Printf(parse_args, "if(!PyArg_UnpackTuple(args,(char *)\"%s\",%d,%d", iname, num_fixed_arguments, tuple_arguments);
	Printv(parse_args, arglist, ")) SWIG_fail;\n", NIL);
      }
    }

    /* Now piece together the first part of the wrapper function */
    Printv(f->code, self_parse, parse_args, get_pointers, NIL);

    /* Check for trailing varargs */
    if (varargs) {
      if (p && (tm = Getattr(p, "tmap:in"))) {
	Replaceall(tm, "$input", "varargs");
	Printv(f->code, tm, "\n", NIL);
      }
    }

    /* Insert constraint checking code */
    for (p = l; p;) {
      if ((tm = Getattr(p, "tmap:check"))) {
	Replaceall(tm, "$target", Getattr(p, "lname"));
	Printv(f->code, tm, "\n", NIL);
	p = Getattr(p, "tmap:check:next");
      } else {
	p = nextSibling(p);
      }
    }

    /* Insert cleanup code */
    for (p = l; p;) {
      //      if (!checkAttribute(p,"tmap:in:numinputs","0") && !Getattr(p,"tmap:in:parse")) {
      if (!Getattr(p, "tmap:in:parse") && (tm = Getattr(p, "tmap:freearg"))) {
	if (Getattr(p, "tmap:freearg:implicitconv")) {
	  const char *convflag = "0";
	  if (!Getattr(p, "hidden")) {
	    SwigType *ptype = Getattr(p, "type");
	    convflag = get_implicitconv_flag(classLookup(ptype));
	  }
	  if (strcmp(convflag, "0") == 0) {
	    tm = 0;
	  }
	}
	if (tm && (Len(tm) != 0)) {
	  Replaceall(tm, "$source", Getattr(p, "lname"));
	  Printv(cleanup, tm, "\n", NIL);
	}
	p = Getattr(p, "tmap:freearg:next");
      } else {
	p = nextSibling(p);
      }
    }

    /* Insert argument output code */
    for (p = l; p;) {
      if ((tm = Getattr(p, "tmap:argout"))) {
	Replaceall(tm, "$source", Getattr(p, "lname"));
	Replaceall(tm, "$target", "resultobj");
	Replaceall(tm, "$arg", Getattr(p, "emit:input"));
	Replaceall(tm, "$input", Getattr(p, "emit:input"));
	Printv(outarg, tm, "\n", NIL);
	p = Getattr(p, "tmap:argout:next");
      } else {
	p = nextSibling(p);
      }
    }

    /* if the object is a director, and the method call originated from its
     * underlying python object, resolve the call by going up the c++ 
     * inheritance chain.  otherwise try to resolve the method in python.  
     * without this check an infinite loop is set up between the director and 
     * shadow class method calls.
     */

    // NOTE: this code should only be inserted if this class is the
    // base class of a director class.  however, in general we haven't
    // yet analyzed all classes derived from this one to see if they are
    // directors.  furthermore, this class may be used as the base of
    // a director class defined in a completely different module at a
    // later time, so this test must be included whether or not directorbase
    // is true.  we do skip this code if directors have not been enabled
    // at the command line to preserve source-level compatibility with
    // non-polymorphic swig.  also, if this wrapper is for a smart-pointer
    // method, there is no need to perform the test since the calling object
    // (the smart-pointer) and the director object (the "pointee") are
    // distinct.

    director_method = is_member_director(n) && !is_smart_pointer() && !destructor;
    if (director_method) {
      Wrapper_add_local(f, "director", "Swig::Director *director = 0");
      Append(f->code, "director = SWIG_DIRECTOR_CAST(arg1);\n");
      if (dirprot_mode() && !is_public(n)) {
	Printf(f->code, "if (!director || !(director->swig_get_inner(\"%s\"))) {\n", name);
	Printf(f->code, "SWIG_SetErrorMsg(PyExc_RuntimeError,\"accessing protected member %s\");\n", name);
	Append(f->code, "SWIG_fail;\n");
	Append(f->code, "}\n");
      }
      Wrapper_add_local(f, "upcall", "bool upcall = false");
      if (funpack) {
	const char *self_parm = builtin_self ? "self" : "swig_obj[0]";
	Printf(f->code, "upcall = (director && (director->swig_get_self()==%s));\n", self_parm);
      } else {
	const char *self_parm = builtin_self ? "self" : "obj0";
	Printf(f->code, "upcall = (director && (director->swig_get_self()==%s));\n", self_parm);
      }
    }

    /* Emit the function call */
    if (director_method) {
      Append(f->code, "try {\n");
    } else {
      if (allow_thread) {
	String *preaction = NewString("");
	thread_begin_allow(n, preaction);
	Setattr(n, "wrap:preaction", preaction);

	String *postaction = NewString("");
	thread_end_allow(n, postaction);
	Setattr(n, "wrap:postaction", postaction);
      }
    }

    Setattr(n, "wrap:name", wname);

    Swig_director_emit_dynamic_cast(n, f);
    String *actioncode = emit_action(n);

    if (director_method) {
      Append(actioncode, "} catch (Swig::DirectorException&) {\n");
      Append(actioncode, "  SWIG_fail;\n");
      Append(actioncode, "}\n");
    }

    /* This part below still needs cleanup */

    /* Return the function value */
    tm = Swig_typemap_lookup_out("out", n, Swig_cresult_name(), f, actioncode);

    if (tm) {
      if (builtin_self) {
	Replaceall(tm, "$self", "self");
      } else if (funpack) {
	Replaceall(tm, "$self", "swig_obj[0]");
      } else {
	Replaceall(tm, "$self", "obj0");
      }
      Replaceall(tm, "$source", Swig_cresult_name());
      Replaceall(tm, "$target", "resultobj");
      Replaceall(tm, "$result", "resultobj");
      if (builtin_ctor) {
	Replaceall(tm, "$owner", "SWIG_BUILTIN_INIT");
      } else if (handled_as_init) {
	Replaceall(tm, "$owner", "SWIG_POINTER_NEW");
      } else {
	if (GetFlag(n, "feature:new")) {
	  Replaceall(tm, "$owner", "SWIG_POINTER_OWN");
	} else {
	  Replaceall(tm, "$owner", "0");
	}
      }
      // FIXME: this will not try to unwrap directors returned as non-director
      //        base class pointers!

      /* New addition to unwrap director return values so that the original
       * python object is returned instead. 
       */
#if 1
      int unwrap = 0;
      String *decl = Getattr(n, "decl");
      int is_pointer = SwigType_ispointer_return(decl);
      int is_reference = SwigType_isreference_return(decl);
      if (is_pointer || is_reference) {
	String *type = Getattr(n, "type");
	//Node *classNode = Swig_methodclass(n);
	//Node *module = Getattr(classNode, "module");
	Node *module = Getattr(parent, "module");
	Node *target = Swig_directormap(module, type);
	if (target)
	  unwrap = 1;
      }
      if (unwrap) {
	Wrapper_add_local(f, "director", "Swig::Director *director = 0");
	Printf(f->code, "director = SWIG_DIRECTOR_CAST(%s);\n", Swig_cresult_name());
	Append(f->code, "if (director) {\n");
	Append(f->code, "  resultobj = director->swig_get_self();\n");
	Append(f->code, "  Py_INCREF(resultobj);\n");
	Append(f->code, "} else {\n");
	Printf(f->code, "%s\n", tm);
	Append(f->code, "}\n");
      } else {
	Printf(f->code, "%s\n", tm);
      }
#else
      Printf(f->code, "%s\n", tm);
#endif
      Delete(tm);
    } else {
      Swig_warning(WARN_TYPEMAP_OUT_UNDEF, input_file, line_number, "Unable to use return type %s in function %s.\n", SwigType_str(d, 0), name);
    }
    emit_return_variable(n, d, f);

    /* Output argument output code */
    Printv(f->code, outarg, NIL);

    /* Output cleanup code */
    int need_cleanup = Len(cleanup) != 0;
    if (need_cleanup) {
      Printv(f->code, cleanup, NIL);
    }

    /* Look to see if there is any newfree cleanup code */
    if (GetFlag(n, "feature:new")) {
      if ((tm = Swig_typemap_lookup("newfree", n, Swig_cresult_name(), 0))) {
	Replaceall(tm, "$source", Swig_cresult_name());
	Printf(f->code, "%s\n", tm);
	Delete(tm);
      }
    }

    /* See if there is any return cleanup code */
    if ((tm = Swig_typemap_lookup("ret", n, Swig_cresult_name(), 0))) {
      Replaceall(tm, "$source", Swig_cresult_name());
      Printf(f->code, "%s\n", tm);
      Delete(tm);
    }

    if (director_method) {
      if ((tm = Swig_typemap_lookup("directorfree", n, Swig_cresult_name(), 0))) {
	Replaceall(tm, "$input", Swig_cresult_name());
	Replaceall(tm, "$result", "resultobj");
	Printf(f->code, "%s\n", tm);
	Delete(tm);
      }
    }

    if (builtin_ctor)
      Append(f->code, "    return resultobj == Py_None ? -1 : 0;\n");
    else
      Append(f->code, "    return resultobj;\n");

    /* Error handling code */

    Append(f->code, "fail:\n");
    if (need_cleanup) {
      Printv(f->code, cleanup, NIL);
    }
    if (builtin_ctor)
      Printv(f->code, "  return -1;\n", NIL);
    else
      Printv(f->code, "  return NULL;\n", NIL);


    if (funpack) {
      if (aliasobj0) {
	Append(f->code, "#if defined(obj0)\n");
	Append(f->code, "#undef obj0\n");
	Append(f->code, "#endif\n");
      }
    }


    Append(f->code, "}\n");

    /* Substitute the cleanup code */
    Replaceall(f->code, "$cleanup", cleanup);

    /* Substitute the function name */
    Replaceall(f->code, "$symname", iname);
    Replaceall(f->code, "$result", "resultobj");

    if (builtin_self) {
      Replaceall(f->code, "$self", "self");
    } else if (funpack) {
      Replaceall(f->code, "$self", "swig_obj[0]");
    } else {
      Replaceall(f->code, "$self", "obj0");
    }

    /* Dump the function out */
    Wrapper_print(f, f_wrappers);

    /* If varargs.  Need to emit a varargs stub */
    if (varargs) {
      DelWrapper(f);
      f = NewWrapper();
      if (funpack) {
	Printv(f->def, linkage, wrap_return, wname, "(PyObject *", self_param, ", int nobjs, PyObject **swig_obj) {", NIL);
      } else {
	Printv(f->def, linkage, wrap_return, wname, "(PyObject *", self_param, ", PyObject *args) {", NIL);
      }
      Wrapper_add_local(f, "resultobj", builtin_ctor ? "int resultobj" : "PyObject *resultobj");
      Wrapper_add_local(f, "varargs", "PyObject *varargs");
      Wrapper_add_local(f, "newargs", "PyObject *newargs");
      if (funpack) {
	Wrapper_add_local(f, "i", "int i");
	Printf(f->code, "newargs = PyTuple_New(%d);\n", num_fixed_arguments);
	Printf(f->code, "for (i = 0; i < %d; ++i) {\n", num_fixed_arguments);
	Printf(f->code, "  PyTuple_SET_ITEM(newargs, i, swig_obj[i]);\n");
	Printf(f->code, "  Py_XINCREF(swig_obj[i]);\n");
	Printf(f->code, "}\n");
	Printf(f->code, "varargs = PyTuple_New(nobjs > %d ? nobjs - %d : 0);\n", num_fixed_arguments, num_fixed_arguments);
	Printf(f->code, "for (i = 0; i < nobjs - %d; ++i) {\n", num_fixed_arguments);
	Printf(f->code, "  PyTuple_SET_ITEM(newargs, i, swig_obj[i + %d]);\n", num_fixed_arguments);
	Printf(f->code, "  Py_XINCREF(swig_obj[i + %d]);\n", num_fixed_arguments);
	Printf(f->code, "}\n");
      } else {
	Printf(f->code, "newargs = PyTuple_GetSlice(args,0,%d);\n", num_fixed_arguments);
	Printf(f->code, "varargs = PyTuple_GetSlice(args,%d,PyTuple_Size(args)+1);\n", num_fixed_arguments);
      }
      Printf(f->code, "resultobj = %s__varargs__(%s,newargs,varargs);\n", wname, builtin ? "self" : "NULL");
      Append(f->code, "Py_XDECREF(newargs);\n");
      Append(f->code, "Py_XDECREF(varargs);\n");
      Append(f->code, "return resultobj;\n");
      Append(f->code, "}\n");
      Wrapper_print(f, f_wrappers);
    }

    /* Now register the function with the interpreter.   */
    if (!Getattr(n, "sym:overloaded")) {
      if (!builtin_self)
	add_method(iname, wname, allow_kwargs, n, funpack, num_required, num_arguments);

      /* Create a shadow for this function (if enabled and not in a member function) */
      if (!builtin && (shadow) && (!(shadow & PYSHADOW_MEMBER))) {
	emitFunctionShadowHelper(n, in_class ? f_shadow_stubs : f_shadow, iname, allow_kwargs);
      }
    } else {
      if (!Getattr(n, "sym:nextSibling")) {
	dispatchFunction(n, linkage, funpack, builtin_self, builtin_ctor, director_class);
      }
    }

    // Put this in tp_init of the PyTypeObject
    if (builtin_ctor) {
      if ((director_method || !is_private(n)) && !Getattr(class_members, iname)) {
	Setattr(class_members, iname, n);
	if (!builtin_tp_init)
	  builtin_tp_init = Swig_name_wrapper(iname);
      }
    }

    /* If this is a builtin type, create a PyGetSetDef entry for this member variable. */
    if (builtin_getter) {
      String *memname = Getattr(n, "membervariableHandler:sym:name");
      if (!memname)
	memname = iname;
      Hash *h = Getattr(builtin_getset, memname);
      if (!h) {
	h = NewHash();
	Setattr(builtin_getset, memname, h);
	Delete(h);
      }
      Setattr(h, "getter", wrapper_name);
      Delattr(n, "memberget");
    }
    if (builtin_setter) {
      String *memname = Getattr(n, "membervariableHandler:sym:name");
      if (!memname)
	memname = iname;
      Hash *h = Getattr(builtin_getset, memname);
      if (!h) {
	h = NewHash();
	Setattr(builtin_getset, memname, h);
	Delete(h);
      }
      Setattr(h, "setter", wrapper_name);
      Delattr(n, "memberset");
    }

    if (in_class && builtin) {
      /* Handle operator overloads overloads for builtin types */
      String *slot = Getattr(n, "feature:python:slot");
      if (slot) {
	String *func_type = Getattr(n, "feature:python:slot:functype");
	String *closure_decl = getClosure(func_type, wrapper_name, overname ? 0 : funpack);
	String *feature_name = NewStringf("feature:python:%s", slot);
	String *closure_name = Copy(wrapper_name);
	if (closure_decl) {
	  if (!Getattr(n, "sym:overloaded") || !Getattr(n, "sym:nextSibling"))
	    Printv(f_wrappers, closure_decl, "\n\n", NIL);
	  Append(closure_name, "_closure");
	  Delete(closure_decl);
	}
	if (func_type) {
	  String *s = NewStringf("(%s) %s", func_type, closure_name);
	  Delete(closure_name);
	  closure_name = s;
	}
	Setattr(parent, feature_name, closure_name);
	Delete(feature_name);
	Delete(closure_name);
      }

      /* Handle comparison operators for builtin types */
      String *compare = Getattr(n, "feature:python:compare");
      if (compare) {
	Hash *richcompare = Getattr(parent, "python:richcompare");
	assert(richcompare);
	Setattr(richcompare, compare, wrapper_name);
      }
    }

    Delete(self_parse);
    Delete(parse_args);
    Delete(linkage);
    Delete(arglist);
    Delete(get_pointers);
    Delete(cleanup);
    Delete(outarg);
    Delete(kwargs);
    Delete(wname);
    DelWrapper(f);
    Delete(wrapper_name);
    return SWIG_OK;
  }



  /* ------------------------------------------------------------
   * variableWrapper()
   * ------------------------------------------------------------ */

  virtual int variableWrapper(Node *n) {
    String *name = Getattr(n, "name");
    String *iname = Getattr(n, "sym:name");
    SwigType *t = Getattr(n, "type");

    static int have_globals = 0;
    String *tm;
    Wrapper *getf, *setf;

    if (!addSymbol(iname, n))
      return SWIG_ERROR;

    getf = NewWrapper();
    setf = NewWrapper();

    /* If this is our first call, add the globals variable to the
       Python dictionary. */

    if (!have_globals) {
      Printf(f_init, "\t PyDict_SetItemString(md,(char*)\"%s\", SWIG_globals());\n", global_name);
      if (builtin)
	Printf(f_init, "\t SwigPyBuiltin_AddPublicSymbol(public_interface, \"%s\");\n", global_name);
      have_globals = 1;
      if (!builtin && (shadow) && (!(shadow & PYSHADOW_MEMBER))) {
	Printf(f_shadow_stubs, "%s = %s.%s\n", global_name, module, global_name);
      }
    }
    int assignable = is_assignable(n);

    if (!builtin && shadow && !assignable && !in_class)
      Printf(f_shadow_stubs, "%s = %s.%s\n", iname, global_name, iname);

    String *getname = Swig_name_get(NSPACE_TODO, iname);
    String *setname = Swig_name_set(NSPACE_TODO, iname);
    String *vargetname = NewStringf("Swig_var_%s", getname);
    String *varsetname = NewStringf("Swig_var_%s", setname);

    /* Create a function for setting the value of the variable */
    if (assignable) {
      Setattr(n, "wrap:name", varsetname);
      if (builtin && in_class) {
	String *set_wrapper = Swig_name_wrapper(setname);
	Setattr(n, "pybuiltin:setter", set_wrapper);
	Delete(set_wrapper);
      }
      Printf(setf->def, "SWIGINTERN int %s(PyObject *_val) {", varsetname);
      if ((tm = Swig_typemap_lookup("varin", n, name, 0))) {
	Replaceall(tm, "$source", "_val");
	Replaceall(tm, "$target", name);
	Replaceall(tm, "$input", "_val");
	if (Getattr(n, "tmap:varin:implicitconv")) {
	  Replaceall(tm, "$implicitconv", get_implicitconv_flag(n));
	}
	emit_action_code(n, setf->code, tm);
	Delete(tm);
      } else {
	Swig_warning(WARN_TYPEMAP_VARIN_UNDEF, input_file, line_number, "Unable to set variable of type %s.\n", SwigType_str(t, 0));
      }
      Printv(setf->code, "  return 0;\n", NULL);
      Append(setf->code, "fail:\n");
      Printv(setf->code, "  return 1;\n", NULL);
    } else {
      /* Is a readonly variable.  Issue an error */
      if (CPlusPlus) {
	Printf(setf->def, "SWIGINTERN int %s(PyObject *) {", varsetname);
      } else {
	Printf(setf->def, "SWIGINTERN int %s(PyObject *_val SWIGUNUSED) {", varsetname);
      }
      Printv(setf->code, "  SWIG_Error(SWIG_AttributeError,\"Variable ", iname, " is read-only.\");\n", "  return 1;\n", NIL);
    }

    Append(setf->code, "}\n");
    Wrapper_print(setf, f_wrappers);

    /* Create a function for getting the value of a variable */
    Setattr(n, "wrap:name", vargetname);
    if (builtin && in_class) {
      String *get_wrapper = Swig_name_wrapper(getname);
      Setattr(n, "pybuiltin:getter", get_wrapper);
      Delete(get_wrapper);
    }
    int addfail = 0;
    Printf(getf->def, "SWIGINTERN PyObject *%s(void) {", vargetname);
    Wrapper_add_local(getf, "pyobj", "PyObject *pyobj = 0");
    if (builtin) {
      Wrapper_add_local(getf, "self", "PyObject *self = 0");
      Append(getf->code, "  (void)self;\n");
    }
    if ((tm = Swig_typemap_lookup("varout", n, name, 0))) {
      Replaceall(tm, "$source", name);
      Replaceall(tm, "$target", "pyobj");
      Replaceall(tm, "$result", "pyobj");
      addfail = emit_action_code(n, getf->code, tm);
      Delete(tm);
    } else {
      Swig_warning(WARN_TYPEMAP_VAROUT_UNDEF, input_file, line_number, "Unable to read variable of type %s\n", SwigType_str(t, 0));
    }
    Append(getf->code, "  return pyobj;\n");
    if (addfail) {
      Append(getf->code, "fail:\n");
      Append(getf->code, "  return NULL;\n");
    }
    Append(getf->code, "}\n");

    Wrapper_print(getf, f_wrappers);

    /* Now add this to the variable linking mechanism */
    Printf(f_init, "\t SWIG_addvarlink(SWIG_globals(),(char*)\"%s\",%s, %s);\n", iname, vargetname, varsetname);
    if (builtin && shadow && !assignable && !in_class) {
      Printf(f_init, "\t PyDict_SetItemString(md, (char*)\"%s\", PyObject_GetAttrString(SWIG_globals(), \"%s\"));\n", iname, iname);
      Printf(f_init, "\t SwigPyBuiltin_AddPublicSymbol(public_interface, \"%s\");\n", iname);
    }
    Delete(vargetname);
    Delete(varsetname);
    Delete(getname);
    Delete(setname);
    DelWrapper(setf);
    DelWrapper(getf);
    return SWIG_OK;
  }

  /* ------------------------------------------------------------
   * constantWrapper()
   * ------------------------------------------------------------ */

  virtual int constantWrapper(Node *n) {
    String *name = Getattr(n, "name");
    String *iname = Getattr(n, "sym:name");
    SwigType *type = Getattr(n, "type");
    String *rawval = Getattr(n, "rawval");
    String *value = rawval ? rawval : Getattr(n, "value");
    String *tm;
    int have_tm = 0;
    int have_builtin_symname = 0;

    if (!addSymbol(iname, n))
      return SWIG_ERROR;

    /* Special hook for member pointer */
    if (SwigType_type(type) == T_MPOINTER) {
      String *wname = Swig_name_wrapper(iname);
      String *str = SwigType_str(type, wname);
      Printf(f_header, "static %s = %s;\n", str, value);
      Delete(str);
      value = wname;
    }

    if ((tm = Swig_typemap_lookup("consttab", n, name, 0))) {
      Replaceall(tm, "$source", value);
      Replaceall(tm, "$target", name);
      Replaceall(tm, "$value", value);
      Printf(const_code, "%s,\n", tm);
      Delete(tm);
      have_tm = 1;
    }


    if (builtin && in_class && Getattr(n, "pybuiltin:symname")) {
      have_builtin_symname = 1;
      Swig_require("builtin_constantWrapper", n, "*sym:name", "pybuiltin:symname", NIL);
      Setattr(n, "sym:name", Getattr(n, "pybuiltin:symname"));
    }

    if ((tm = Swig_typemap_lookup("constcode", n, name, 0))) {
      Replaceall(tm, "$source", value);
      Replaceall(tm, "$target", name);
      Replaceall(tm, "$value", value);
      Printf(f_init, "%s\n", tm);
      Delete(tm);
      have_tm = 1;
    }

    if (have_builtin_symname)
      Swig_restore(n);

    if (!have_tm) {
      Swig_warning(WARN_TYPEMAP_CONST_UNDEF, input_file, line_number, "Unsupported constant value.\n");
      return SWIG_NOWRAP;
    }

    if (!builtin && (shadow) && (!(shadow & PYSHADOW_MEMBER))) {
      if (!in_class) {
	Printv(f_shadow, iname, " = ", module, ".", iname, "\n", NIL);
      } else {
	if (!(Getattr(n, "feature:python:callback"))) {
	  Printv(f_shadow_stubs, iname, " = ", module, ".", iname, "\n", NIL);
	}
      }
    }
    return SWIG_OK;
  }


  /* ------------------------------------------------------------ 
   * nativeWrapper()
   * ------------------------------------------------------------ */

  virtual int nativeWrapper(Node *n) {
    String *name = Getattr(n, "sym:name");
    String *wrapname = Getattr(n, "wrap:name");

    if (!addSymbol(wrapname, n))
      return SWIG_ERROR;

    add_method(name, wrapname, 0);
    if (!builtin && shadow) {
      Printv(f_shadow_stubs, name, " = ", module, ".", name, "\n", NIL);
    }
    return SWIG_OK;
  }



  /* ----------------------------------------------------------------------------
   * BEGIN C++ Director Class modifications
   * ------------------------------------------------------------------------- */

  /* C++/Python polymorphism demo code, copyright (C) 2002 Mark Rose <mrose@stm.lbl.gov>
   *
   * TODO
   *
   * Move some boilerplate code generation to Swig_...() functions.
   *
   */

  /* ---------------------------------------------------------------
   * classDirectorMethod()
   *
   * Emit a virtual director method to pass a method call on to the 
   * underlying Python object.
   * ** Moved down due to gcc-2.96 internal error **
   * --------------------------------------------------------------- */

  int classDirectorMethods(Node *n);

  int classDirectorMethod(Node *n, Node *parent, String *super);

  /* ------------------------------------------------------------
   * classDirectorConstructor()
   * ------------------------------------------------------------ */

  int classDirectorConstructor(Node *n) {
    Node *parent = Getattr(n, "parentNode");
    String *sub = NewString("");
    String *decl = Getattr(n, "decl");
    String *supername = Swig_class_name(parent);
    String *classname = NewString("");
    Printf(classname, "SwigDirector_%s", supername);

    /* insert self parameter */
    Parm *p;
    ParmList *superparms = Getattr(n, "parms");
    ParmList *parms = CopyParmList(superparms);
    String *type = NewString("PyObject");
    SwigType_add_pointer(type);
    p = NewParm(type, NewString("self"), n);
    set_nextSibling(p, parms);
    parms = p;

    if (!Getattr(n, "defaultargs")) {
      /* constructor */
      {
	Wrapper *w = NewWrapper();
	String *call;
	String *basetype = Getattr(parent, "classtype");
	String *target = Swig_method_decl(0, decl, classname, parms, 0, 0);
	call = Swig_csuperclass_call(0, basetype, superparms);
	Printf(w->def, "%s::%s: %s, Swig::Director(self) { \n", classname, target, call);
	Printf(w->def, "   SWIG_DIRECTOR_RGTR((%s *)this, this); \n", basetype);
	Append(w->def, "}\n");
	Delete(target);
	Wrapper_print(w, f_directors);
	Delete(call);
	DelWrapper(w);
      }

      /* constructor header */
      {
	String *target = Swig_method_decl(0, decl, classname, parms, 0, 1);
	Printf(f_directors_h, "    %s;\n", target);
	Delete(target);
      }
    }

    Delete(sub);
    Delete(classname);
    Delete(supername);
    Delete(parms);
    return Language::classDirectorConstructor(n);
  }

  /* ------------------------------------------------------------
   * classDirectorDefaultConstructor()
   * ------------------------------------------------------------ */

  int classDirectorDefaultConstructor(Node *n) {
    String *classname = Swig_class_name(n);
    {
      Node *parent = Swig_methodclass(n);
      String *basetype = Getattr(parent, "classtype");
      Wrapper *w = NewWrapper();
      Printf(w->def, "SwigDirector_%s::SwigDirector_%s(PyObject* self) : Swig::Director(self) { \n", classname, classname);
      Printf(w->def, "   SWIG_DIRECTOR_RGTR((%s *)this, this); \n", basetype);
      Append(w->def, "}\n");
      Wrapper_print(w, f_directors);
      DelWrapper(w);
    }
    Printf(f_directors_h, "    SwigDirector_%s(PyObject* self);\n", classname);
    Delete(classname);
    return Language::classDirectorDefaultConstructor(n);
  }


  /* ------------------------------------------------------------
   * classDirectorInit()
   * ------------------------------------------------------------ */

  int classDirectorInit(Node *n) {
    String *declaration = Swig_director_declaration(n);
    Printf(f_directors_h, "\n");
    Printf(f_directors_h, "%s\n", declaration);
    Printf(f_directors_h, "public:\n");
    Delete(declaration);
    return Language::classDirectorInit(n);
  }

  /* ------------------------------------------------------------
   * classDirectorEnd()
   * ------------------------------------------------------------ */

  int classDirectorEnd(Node *n) {
    String *classname = Swig_class_name(n);

    if (dirprot_mode()) {
      /*
         This implementation uses a std::map<std::string,int>.

         It should be possible to rewrite it using a more elegant way,
         like copying the Java approach for the 'override' array.

         But for now, this seems to be the least intrusive way.
       */
      Printf(f_directors_h, "\n\n");
      Printf(f_directors_h, "/* Internal Director utilities */\n");
      Printf(f_directors_h, "public:\n");
      Printf(f_directors_h, "    bool swig_get_inner(const char* swig_protected_method_name) const {\n");
      Printf(f_directors_h, "      std::map<std::string, bool>::const_iterator iv = swig_inner.find(swig_protected_method_name);\n");
      Printf(f_directors_h, "      return (iv != swig_inner.end() ? iv->second : false);\n");
      Printf(f_directors_h, "    }\n\n");

      Printf(f_directors_h, "    void swig_set_inner(const char* swig_protected_method_name, bool val) const\n");
      Printf(f_directors_h, "    { swig_inner[swig_protected_method_name] = val;}\n\n");
      Printf(f_directors_h, "private:\n");
      Printf(f_directors_h, "    mutable std::map<std::string, bool> swig_inner;\n");

    }
    if (director_method_index) {
      Printf(f_directors_h, "\n\n");
      Printf(f_directors_h, "#if defined(SWIG_PYTHON_DIRECTOR_VTABLE)\n");
      Printf(f_directors_h, "/* VTable implementation */\n");
      Printf(f_directors_h, "    PyObject *swig_get_method(size_t method_index, const char *method_name) const {\n");
      Printf(f_directors_h, "      PyObject *method = vtable[method_index];\n");
      Printf(f_directors_h, "      if (!method) {\n");
<<<<<<< HEAD
      Printf(f_directors_h, "        swig::PyObject_var name = SWIG_Python_str_FromChar(method_name);\n");
=======
      Printf(f_directors_h, "        swig::SwigVar_PyObject name = SWIG_Python_str_FromChar(method_name);\n");
>>>>>>> e464aa02
      Printf(f_directors_h, "        method = PyObject_GetAttr(swig_get_self(), name);\n");
      Printf(f_directors_h, "        if (!method) {\n");
      Printf(f_directors_h, "          std::string msg = \"Method in class %s doesn't exist, undefined \";\n", classname);
      Printf(f_directors_h, "          msg += method_name;\n");
      Printf(f_directors_h, "          Swig::DirectorMethodException::raise(msg.c_str());\n");
      Printf(f_directors_h, "        }\n");
      Printf(f_directors_h, "        vtable[method_index] = method;\n");
      Printf(f_directors_h, "      }\n");
      Printf(f_directors_h, "      return method;\n");
      Printf(f_directors_h, "    }\n");
      Printf(f_directors_h, "private:\n");
      Printf(f_directors_h, "    mutable swig::SwigVar_PyObject vtable[%d];\n", director_method_index);
      Printf(f_directors_h, "#endif\n\n");
    }

    Printf(f_directors_h, "};\n\n");
    return Language::classDirectorEnd(n);
  }


  /* ------------------------------------------------------------
   * classDirectorDisown()
   * ------------------------------------------------------------ */

  int classDirectorDisown(Node *n) {
    int result;
    int oldshadow = shadow;
    /* disable shadowing */
    if (shadow)
      shadow = shadow | PYSHADOW_MEMBER;
    result = Language::classDirectorDisown(n);
    shadow = oldshadow;
    if (shadow) {
      if (builtin) {
	String *rname = SwigType_namestr(real_classname);
	Printf(builtin_methods, "  { \"__disown__\", (PyCFunction) Swig::Director::swig_pyobj_disown< %s >, METH_NOARGS, \"\" },\n", rname);
	Delete(rname);
      } else {
	String *symname = Getattr(n, "sym:name");
	String *mrename = Swig_name_disown(NSPACE_TODO, symname);	//Getattr(n, "name"));
	Printv(f_shadow, tab4, "def __disown__(self):\n", NIL);
#ifdef USE_THISOWN
	Printv(f_shadow, tab8, "self.thisown = 0\n", NIL);
#else
	Printv(f_shadow, tab8, "self.this.disown()\n", NIL);
#endif
	Printv(f_shadow, tab8, module, ".", mrename, "(self)\n", NIL);
	Printv(f_shadow, tab8, "return weakref_proxy(self)\n", NIL);
	Delete(mrename);
      }
    }
    return result;
  }

  /* ----------------------------------------------------------------------------
   * END of C++ Director Class modifications
   * ------------------------------------------------------------------------- */


  /* ------------------------------------------------------------
   * classDeclaration()
   * ------------------------------------------------------------ */

  virtual int classDeclaration(Node *n) {
    if (shadow && !Getattr(n, "feature:onlychildren")) {
      Node *mod = Getattr(n, "module");
      if (mod) {
	String *importname = NewString("");
	String *modname = Getattr(mod, "name");
	if (Strcmp(modname, mainmodule) != 0) {
	  // check if the module has a package option
	  Node *options = Getattr(mod, "options");
	  String *pkg = options ? Getattr(options, "package") : 0;
	  if (pkg && (!package || Strcmp(pkg, package) != 0)) {
	    Printf(importname, "%s.", pkg);
	  }
	  Printf(importname, "%s.", modname);
	}
	Append(importname, Getattr(n, "sym:name"));
	Setattr(n, "python:proxy", importname);
      }
    }
    int result = Language::classDeclaration(n);
    return result;
  }

  /* ------------------------------------------------------------
   * classHandler()
   * ------------------------------------------------------------ */

  String *add_explicit_scope(String *s) {
    if (!Strstr(s, "::")) {
      String *ss = NewStringf("::%s", s);
      Delete(s);
      s = ss;
    }
    return s;
  }

  void builtin_pre_decl(Node *n) {
    String *name = Getattr(n, "name");
    String *rname = add_explicit_scope(SwigType_namestr(name));
    String *mname = SwigType_manglestr(rname);

    Printf(f_init, "\n/* type '%s' */\n", rname);
    Printf(f_init, "    builtin_pytype = (PyTypeObject *)&SwigPyBuiltin_%s_type;\n", mname);
    Printf(f_init, "    builtin_pytype->tp_dict = d = PyDict_New();\n");

    Delete(rname);
    Delete(mname);
  }

  void builtin_post_decl(File *f, Node *n) {
    String *name = Getattr(n, "name");
    String *pname = Copy(name);
    SwigType_add_pointer(pname);
    String *symname = Getattr(n, "sym:name");
    String *rname = add_explicit_scope(SwigType_namestr(name));
    String *mname = SwigType_manglestr(rname);
    String *pmname = SwigType_manglestr(pname);
    String *templ = NewStringf("SwigPyBuiltin_%s", mname);
    int funpack = modernargs && fastunpack;

    Printv(f_init, "  SwigPyBuiltin_SetMetaType(builtin_pytype, metatype);\n", NIL);
    Printf(f_init, "  builtin_pytype->tp_new = PyType_GenericNew;\n");
    Printv(f_init, "  builtin_base_count = 0;\n", NIL);
    List *baselist = Getattr(n, "bases");
    if (baselist) {
      int base_count = 0;
      for (Iterator b = First(baselist); b.item; b = Next(b)) {
	String *bname = Getattr(b.item, "name");
	if (!bname || GetFlag(b.item, "feature:ignore"))
	  continue;
	base_count++;
	String *base_name = Copy(bname);
	SwigType_add_pointer(base_name);
	String *base_mname = SwigType_manglestr(base_name);
	Printf(f_init, "  builtin_basetype = SWIG_MangledTypeQuery(\"%s\");\n", base_mname);
	Printv(f_init, "  if (builtin_basetype && builtin_basetype->clientdata && ((SwigPyClientData*) builtin_basetype->clientdata)->pytype) {\n", NIL);
	Printv(f_init, "    builtin_bases[builtin_base_count++] = ((SwigPyClientData*) builtin_basetype->clientdata)->pytype;\n", NIL);
	Printv(f_init, "  } else {\n", NIL);
	Printf(f_init, "    PyErr_SetString(PyExc_TypeError, \"Could not create type '%s' as base '%s' has not been initialized.\\n\");\n", symname, bname);
	Printv(f_init, "#if PY_VERSION_HEX >= 0x03000000\n", NIL);
	Printv(f_init, "      return NULL;\n", NIL);
	Printv(f_init, "#else\n", NIL);
	Printv(f_init, "      return;\n", NIL);
	Printv(f_init, "#endif\n", NIL);
	Printv(f_init, "  }\n", NIL);
	Delete(base_name);
	Delete(base_mname);
      }
      if (base_count > max_bases)
	max_bases = base_count;
    }
    Printv(f_init, "  builtin_bases[builtin_base_count] = NULL;\n", NIL);
    Printv(f_init, "  SwigPyBuiltin_InitBases(builtin_pytype, builtin_bases);\n", NIL);
    builtin_bases_needed = 1;

    // Check for non-public destructor, in which case tp_dealloc will issue
    // a warning and allow the memory to leak.  Any class that doesn't explicitly
    // have a private/protected destructor has an implicit public destructor.
    String *tp_dealloc = Getattr(n, "feature:python:tp_dealloc");
    if (tp_dealloc) {
      Printf(f, "SWIGPY_DESTRUCTOR_CLOSURE(%s)\n", tp_dealloc);
      tp_dealloc = NewStringf("%s_closure", tp_dealloc);
    } else {
      tp_dealloc = NewString("SwigPyBuiltin_BadDealloc");
    }

    String *getset_name = NewStringf("%s_getset", templ);
    String *methods_name = NewStringf("%s_methods", templ);
    String *getset_def = NewString("");
    Printf(getset_def, "SWIGINTERN PyGetSetDef %s[] = {\n", getset_name);

    // All objects have 'this' and 'thisown' attributes
    Printv(f_init, "PyDict_SetItemString(d, \"this\", this_descr);\n", NIL);
    Printv(f_init, "PyDict_SetItemString(d, \"thisown\", thisown_descr);\n", NIL);

    // Now, the rest of the attributes
    for (Iterator member_iter = First(builtin_getset); member_iter.item; member_iter = Next(member_iter)) {
      String *memname = member_iter.key;
      Hash *mgetset = member_iter.item;
      String *getter = Getattr(mgetset, "getter");
      String *setter = Getattr(mgetset, "setter");
      const char *getter_closure = getter ? funpack ? "SwigPyBuiltin_FunpackGetterClosure" : "SwigPyBuiltin_GetterClosure" : "0";
      const char *setter_closure = setter ? funpack ? "SwigPyBuiltin_FunpackSetterClosure" : "SwigPyBuiltin_SetterClosure" : "0";
      String *gspair = NewStringf("%s_%s_getset", symname, memname);
      Printf(f, "static SwigPyGetSet %s = { %s, %s };\n", gspair, getter ? getter : "0", setter ? setter : "0");
      String *entry =
	  NewStringf("{ (char*) \"%s\", (getter) %s, (setter) %s, (char*)\"%s.%s\", (void*) &%s }\n", memname, getter_closure,
		     setter_closure, name, memname, gspair);
      if (GetFlag(mgetset, "static")) {
	Printf(f, "static PyGetSetDef %s_def = %s;\n", gspair, entry);
	Printf(f_init, "static_getset = SwigPyStaticVar_new_getset(metatype, &%s_def);\n", gspair);
	Printf(f_init, "PyDict_SetItemString(d, static_getset->d_getset->name, (PyObject*) static_getset);\n", memname);
	Printf(f_init, "Py_DECREF(static_getset);\n");
      } else {
	Printf(getset_def, "    %s,\n", entry);
      }
      Delete(gspair);
      Delete(entry);
    }
    Printv(f, getset_def, "    {NULL, NULL, NULL, NULL, NULL} /* Sentinel */\n", "};\n\n", NIL);

    // Rich compare function
    Hash *richcompare = Getattr(n, "python:richcompare");
    String *richcompare_func = NewStringf("%s_richcompare", templ);
    assert(richcompare);
    Printf(f, "SWIGINTERN PyObject *\n");
    Printf(f, "%s(PyObject *self, PyObject *other, int op) {\n", richcompare_func);
    Printf(f, "  PyObject *result = NULL;\n");
    if (!funpack) {
      Printf(f, "  PyObject *tuple = PyTuple_New(1);\n");
      Printf(f, "  assert(tuple);\n");
      Printf(f, "  PyTuple_SET_ITEM(tuple, 0, other);\n");
      Printf(f, "  Py_XINCREF(other);\n");
    }
    Iterator rich_iter = First(richcompare);
    if (rich_iter.item) {
      Printf(f, "  switch (op) {\n");
      for (; rich_iter.item; rich_iter = Next(rich_iter))
	Printf(f, "    case %s : result = %s(self, %s); break;\n", rich_iter.key, rich_iter.item, funpack ? "other" : "tuple");
      Printv(f, "    default : break;\n", NIL);
      Printf(f, "  }\n");
    }
    Printv(f, "  if (!result) {\n", NIL);
    Printv(f, "    if (SwigPyObject_Check(self) && SwigPyObject_Check(other)) {\n", NIL);
    Printv(f, "      result = SwigPyObject_richcompare((SwigPyObject *)self, (SwigPyObject *)other, op);\n", NIL);
    Printv(f, "    } else {\n", NIL);
    Printv(f, "      result = Py_NotImplemented;\n", NIL);
    Printv(f, "      Py_INCREF(result);\n", NIL);
    Printv(f, "    }\n", NIL);
    Printv(f, "  }\n", NIL);
    if (!funpack)
      Printf(f, "  Py_DECREF(tuple);\n");
    Printf(f, "  return result;\n");
    Printf(f, "}\n\n");

    // Methods
    Printf(f, "SWIGINTERN PyMethodDef %s_methods[] = {\n", templ);
    Dump(builtin_methods, f);
    Printf(f, "  { NULL, NULL, 0, NULL } /* Sentinel */\n};\n\n");

    // No instance dict for nondynamic objects
    if (GetFlag(n, "feature:python:nondynamic"))
      Setattr(n, "feature:python:tp_setattro", "SWIG_Python_NonDynamicSetAttr");

    String *quoted_symname = NewStringf("\"%s\"", symname);
    String *quoted_rname = NewStringf("\"%s\"", rname);
    char const *tp_init = builtin_tp_init ? Char(builtin_tp_init) : Swig_directorclass(n) ? "0" : "SwigPyBuiltin_BadInit";
    String *tp_flags = NewString("Py_TPFLAGS_DEFAULT|Py_TPFLAGS_BASETYPE|Py_TPFLAGS_CHECKTYPES");
    String *py3_tp_flags = NewString("Py_TPFLAGS_DEFAULT|Py_TPFLAGS_BASETYPE");


    Printf(f, "static PyHeapTypeObject %s_type = {\n", templ);

    // PyTypeObject ht_type
    Printf(f, "  {\n");
    Printv(f, "#if PY_VERSION_HEX >= 0x03000000\n", NIL);
    Printv(f, "    PyVarObject_HEAD_INIT(NULL, 0)\n", NIL);
    Printv(f, "#else\n", NIL);
    Printf(f, "    PyObject_HEAD_INIT(NULL)\n");
    printSlot(f, getSlot(), "ob_size");
    Printv(f, "#endif\n", NIL);
    printSlot(f, quoted_symname, "tp_name");
    printSlot(f, "sizeof(SwigPyObject)", "tp_basicsize");
    printSlot(f, getSlot(n, "feature:python:tp_itemsize"), "tp_itemsize");
    printSlot(f, tp_dealloc, "tp_dealloc", "destructor");
    printSlot(f, getSlot(n, "feature:python:tp_print"), "tp_print", "printfunc");
    printSlot(f, getSlot(n, "feature:python:tp_getattr"), "tp_getattr", "getattrfunc");
    printSlot(f, getSlot(n, "feature:python:tp_setattr"), "tp_setattr", "setattrfunc");
    Printv(f, "#if PY_VERSION_HEX >= 0x03000000\n", NIL);
    printSlot(f, getSlot(n, "feature:python:tp_compare"), "tp_compare");
    Printv(f, "#else\n", NIL);
    printSlot(f, getSlot(n, "feature:python:tp_compare"), "tp_compare", "cmpfunc");
    Printv(f, "#endif\n", NIL);
    printSlot(f, getSlot(n, "feature:python:tp_repr"), "tp_repr", "reprfunc");
    Printf(f, "    &%s_type.as_number,      /* tp_as_number */\n", templ);
    Printf(f, "    &%s_type.as_sequence,    /* tp_as_sequence */\n", templ);
    Printf(f, "    &%s_type.as_mapping,     /* tp_as_mapping */\n", templ);
    printSlot(f, getSlot(n, "feature:python:tp_hash"), "tp_hash", "hashfunc");
    printSlot(f, getSlot(n, "feature:python:tp_call"), "tp_call", "ternaryfunc");
    printSlot(f, getSlot(n, "feature:python:tp_str"), "tp_str", "reprfunc");
    printSlot(f, getSlot(n, "feature:python:tp_getattro"), "tp_getattro", "getattrofunc");
    printSlot(f, getSlot(n, "feature:python:tp_setattro"), "tp_setattro", "setattrofunc");
    Printf(f, "    &%s_type.as_buffer,      /* tp_as_buffer */\n", templ);
    Printv(f, "#if PY_VERSION_HEX >= 0x03000000\n", NIL);
    printSlot(f, py3_tp_flags, "tp_flags");
    Printv(f, "#else\n", NIL);
    printSlot(f, tp_flags, "tp_flags");
    Printv(f, "#endif\n", NIL);
    printSlot(f, quoted_rname, "tp_doc");
    printSlot(f, getSlot(n, "feature:python:tp_traverse"), "tp_traverse", "traverseproc");
    printSlot(f, getSlot(n, "feature:python:tp_clear"), "tp_clear", "inquiry");
    printSlot(f, richcompare_func, "feature:python:tp_richcompare", "richcmpfunc");
    printSlot(f, getSlot(n, "feature:python:tp_weaklistoffset"), "tp_weaklistoffset");
    printSlot(f, getSlot(n, "feature:python:tp_iter"), "tp_iter", "getiterfunc");
    printSlot(f, getSlot(n, "feature:python:tp_iternext"), "tp_iternext", "iternextfunc");
    printSlot(f, methods_name, "tp_methods");
    printSlot(f, getSlot(n, "feature:python:tp_members"), "tp_members");
    printSlot(f, getset_name, "tp_getset");
    printSlot(f, getSlot(n, "feature:python:tp_base"), "tp_base");
    printSlot(f, getSlot(n, "feature:python:tp_dict"), "tp_dict");
    printSlot(f, getSlot(n, "feature:python:tp_descr_get"), "tp_descr_get", "descrgetfunc");
    printSlot(f, getSlot(n, "feature:python:tp_descr_set"), "tp_descr_set", "descrsetfunc");
    Printf(f, "    (size_t)(((char*)&((SwigPyObject *) 64L)->dict) - (char*) 64L), /* tp_dictoffset */\n");
    printSlot(f, tp_init, "tp_init", "initproc");
    printSlot(f, getSlot(n, "feature:python:tp_alloc"), "tp_alloc", "allocfunc");
    printSlot(f, "0", "tp_new", "newfunc");
    printSlot(f, getSlot(n, "feature:python:tp_free"), "tp_free", "freefunc");
    printSlot(f, getSlot(), "tp_is_gc", "inquiry");
    printSlot(f, getSlot(), "tp_bases", "PyObject*");
    printSlot(f, getSlot(), "tp_mro", "PyObject*");
    printSlot(f, getSlot(), "tp_cache", "PyObject*");
    printSlot(f, getSlot(), "tp_subclasses", "PyObject*");
    printSlot(f, getSlot(), "tp_weaklist", "PyObject*");
    printSlot(f, getSlot(), "tp_del", "destructor");
    Printv(f, "#if PY_VERSION_HEX >= 0x02060000\n", NIL);
    printSlot(f, getSlot(n, "feature:python:tp_version_tag"), "tp_version_tag", "int");
    Printv(f, "#endif\n", NIL);
    Printf(f, "  },\n");

    // PyNumberMethods as_number
    Printf(f, "  {\n");
    printSlot(f, getSlot(n, "feature:python:nb_add"), "nb_add", "binaryfunc");
    printSlot(f, getSlot(n, "feature:python:nb_subtract"), "nb_subtract", "binaryfunc");
    printSlot(f, getSlot(n, "feature:python:nb_multiply"), "nb_multiply", "binaryfunc");
    Printv(f, "#if PY_VERSION_HEX < 0x03000000\n", NIL);
    printSlot(f, getSlot(n, "feature:python:nb_divide"), "nb_divide", "binaryfunc");
    Printv(f, "#endif\n", NIL);
    printSlot(f, getSlot(n, "feature:python:nb_remainder"), "nb_remainder", "binaryfunc");
    printSlot(f, getSlot(n, "feature:python:nb_divmod"), "nb_divmod", "binaryfunc");
    printSlot(f, getSlot(n, "feature:python:nb_power"), "nb_power", "ternaryfunc");
    printSlot(f, getSlot(n, "feature:python:nb_negative"), "nb_negative", "unaryfunc");
    printSlot(f, getSlot(n, "feature:python:nb_positive"), "nb_positive", "unaryfunc");
    printSlot(f, getSlot(n, "feature:python:nb_absolute"), "nb_absolute", "unaryfunc");
    printSlot(f, getSlot(n, "feature:python:nb_nonzero"), "nb_nonzero", "inquiry");
    printSlot(f, getSlot(n, "feature:python:nb_invert"), "nb_invert", "unaryfunc");
    printSlot(f, getSlot(n, "feature:python:nb_lshift"), "nb_lshift", "binaryfunc");
    printSlot(f, getSlot(n, "feature:python:nb_rshift"), "nb_rshift", "binaryfunc");
    printSlot(f, getSlot(n, "feature:python:nb_and"), "nb_and", "binaryfunc");
    printSlot(f, getSlot(n, "feature:python:nb_xor"), "nb_xor", "binaryfunc");
    printSlot(f, getSlot(n, "feature:python:nb_or"), "nb_or", "binaryfunc");
    Printv(f, "#if PY_VERSION_HEX < 0x03000000\n", NIL);
    printSlot(f, getSlot(n, "feature:python:nb_coerce"), "nb_coerce", "coercion");
    Printv(f, "#endif\n", NIL);
    printSlot(f, getSlot(n, "feature:python:nb_int"), "nb_int", "unaryfunc");
    Printv(f, "#if PY_VERSION_HEX >= 0x03000000\n", NIL);
    printSlot(f, getSlot(n, "feature:python:nb_reserved"), "nb_reserved", "void*");
    Printv(f, "#else\n", NIL);
    printSlot(f, getSlot(n, "feature:python:nb_long"), "nb_long", "unaryfunc");
    Printv(f, "#endif\n", NIL);
    printSlot(f, getSlot(n, "feature:python:nb_float"), "nb_float", "unaryfunc");
    Printv(f, "#if PY_VERSION_HEX < 0x03000000\n", NIL);
    printSlot(f, getSlot(n, "feature:python:nb_oct"), "nb_oct", "unaryfunc");
    printSlot(f, getSlot(n, "feature:python:nb_hex"), "nb_hex", "unaryfunc");
    Printv(f, "#endif\n", NIL);
    printSlot(f, getSlot(n, "feature:python:nb_inplace_add"), "nb_inplace_add", "binaryfunc");
    printSlot(f, getSlot(n, "feature:python:nb_inplace_subtract"), "nb_inplace_subtract", "binaryfunc");
    printSlot(f, getSlot(n, "feature:python:nb_inplace_multiply"), "nb_inplace_multiply", "binaryfunc");
    Printv(f, "#if PY_VERSION_HEX < 0x03000000\n", NIL);
    printSlot(f, getSlot(n, "feature:python:nb_inplace_divide"), "nb_inplace_divide", "binaryfunc");
    Printv(f, "#endif\n", NIL);
    printSlot(f, getSlot(n, "feature:python:nb_inplace_remainder"), "nb_inplace_remainder", "binaryfunc");
    printSlot(f, getSlot(n, "feature:python:nb_inplace_power"), "nb_inplace_power", "ternaryfunc");
    printSlot(f, getSlot(n, "feature:python:nb_inplace_lshift"), "nb_inplace_lshift", "binaryfunc");
    printSlot(f, getSlot(n, "feature:python:nb_inplace_rshift"), "nb_inplace_rshift", "binaryfunc");
    printSlot(f, getSlot(n, "feature:python:nb_inplace_and"), "nb_inplace_and", "binaryfunc");
    printSlot(f, getSlot(n, "feature:python:nb_inplace_xor"), "nb_inplace_xor", "binaryfunc");
    printSlot(f, getSlot(n, "feature:python:nb_inplace_or"), "nb_inplace_or", "binaryfunc");
    printSlot(f, getSlot(n, "feature:python:nb_floor_divide"), "nb_floor_divide", "binaryfunc");
    printSlot(f, getSlot(n, "feature:python:nb_true_divide"), "nb_true_divide", "binaryfunc");
    printSlot(f, getSlot(n, "feature:python:nb_inplace_floor_divide"), "nb_inplace_floor_divide", "binaryfunc");
    printSlot(f, getSlot(n, "feature:python:nb_inplace_true_divide"), "nb_inplace_true_divide", "binaryfunc");
    Printv(f, "#if PY_VERSION_HEX >= 0x02050000\n", NIL);
    printSlot(f, getSlot(n, "feature:python:nb_index"), "nb_index", "unaryfunc");
    Printv(f, "#endif\n", NIL);
    Printf(f, "  },\n");

    // PyMappingMethods as_mapping;
    Printf(f, "  {\n");
    printSlot(f, getSlot(n, "feature:python:mp_length"), "mp_length", "lenfunc");
    printSlot(f, getSlot(n, "feature:python:mp_subscript"), "mp_subscript", "binaryfunc");
    printSlot(f, getSlot(n, "feature:python:mp_ass_subscript"), "mp_ass_subscript", "objobjargproc");
    Printf(f, "  },\n");

    // PySequenceMethods as_sequence;
    Printf(f, "  {\n");
    printSlot(f, getSlot(n, "feature:python:sq_length"), "sq_length", "lenfunc");
    printSlot(f, getSlot(n, "feature:python:sq_concat"), "sq_concat", "binaryfunc");
    printSlot(f, getSlot(n, "feature:python:sq_repeat"), "sq_repeat", "ssizeargfunc");
    printSlot(f, getSlot(n, "feature:python:sq_item"), "sq_item", "ssizeargfunc");
    Printv(f, "#if PY_VERSION_HEX >= 0x03000000\n", NIL);
    printSlot(f, getSlot(n, "feature:was_sq_slice"), "was_sq_slice", "void*");
    Printv(f, "#else\n", NIL);
    printSlot(f, getSlot(n, "feature:python:sq_slice"), "sq_slice", "ssizessizeargfunc");
    Printv(f, "#endif\n", NIL);
    printSlot(f, getSlot(n, "feature:python:sq_ass_item"), "sq_ass_item", "ssizeobjargproc");
    Printv(f, "#if PY_VERSION_HEX >= 0x03000000\n", NIL);
    printSlot(f, getSlot(n, "feature:was_sq_ass_slice"), "was_sq_ass_slice", "void*");
    Printv(f, "#else\n", NIL);
    printSlot(f, getSlot(n, "feature:python:sq_ass_slice"), "sq_ass_slice", "ssizessizeobjargproc");
    Printv(f, "#endif\n", NIL);
    printSlot(f, getSlot(n, "feature:python:sq_contains"), "sq_contains", "objobjproc");
    printSlot(f, getSlot(n, "feature:python:sq_inplace_concat"), "sq_inplace_concat", "binaryfunc");
    printSlot(f, getSlot(n, "feature:python:sq_inplace_repeat"), "sq_inplace_repeat", "ssizeargfunc");
    Printf(f, "  },\n");

    // PyBufferProcs as_buffer;
    Printf(f, "  {\n");
    Printv(f, "#if PY_VERSION_HEX < 0x03000000\n", NIL);
    printSlot(f, getSlot(n, "feature:python:bf_getreadbuffer"), "bf_getreadbuffer", "readbufferproc");
    printSlot(f, getSlot(n, "feature:python:bf_getwritebuffer"), "bf_getwritebuffer", "writebufferproc");
    printSlot(f, getSlot(n, "feature:python:bf_getsegcount"), "bf_getsegcount", "segcountproc");
    printSlot(f, getSlot(n, "feature:python:bf_getcharbuffer"), "bf_getcharbuffer", "charbufferproc");
    Printv(f, "#endif\n", NIL);
    Printv(f, "#if PY_VERSION_HEX >= 0x02060000\n", NIL);
    printSlot(f, getSlot(n, "feature:python:bf_getbuffer"), "bf_getbuffer", "getbufferproc");
    printSlot(f, getSlot(n, "feature:python:bf_releasebuffer"), "bf_releasebuffer", "releasebufferproc");
    Printv(f, "#endif\n", NIL);
    Printf(f, "  },\n");

    // PyObject *ht_name, *ht_slots
    printSlot(f, getSlot(n, "feature:python:ht_name"), "ht_name", "PyObject*");
    printSlot(f, getSlot(n, "feature:python:ht_slots"), "ht_slots", "PyObject*");
    Printf(f, "};\n\n");

    String *clientdata = NewString("");
    Printf(clientdata, "&%s_clientdata", templ);
    SwigType_remember_mangleddata(pmname, clientdata);

    String *smartptr = Getattr(n, "feature:smartptr");
    if (smartptr) {
      SwigType *spt = Swig_cparse_type(smartptr);
      SwigType *smart = SwigType_typedef_resolve_all(spt);
      SwigType_add_pointer(smart);
      String *smart_pmname = SwigType_manglestr(smart);
      SwigType_remember_mangleddata(smart_pmname, clientdata);
      Delete(spt);
      Delete(smart);
      Delete(smart_pmname);
    }

    String *clientdata_klass = NewString("0");
    if (GetFlag(n, "feature:implicitconv")) {
      Clear(clientdata_klass);
      Printf(clientdata_klass, "(PyObject*) &%s_type", templ);
    }

    Printf(f, "SWIGINTERN SwigPyClientData %s_clientdata = {%s, 0, 0, 0, 0, 0, (PyTypeObject *)&%s_type};\n\n", templ, clientdata_klass, templ);

    Printv(f_init, "    if (PyType_Ready(builtin_pytype) < 0) {\n", NIL);
    Printf(f_init, "      PyErr_SetString(PyExc_TypeError, \"Could not create type '%s'.\");\n", symname);
    Printv(f_init, "#if PY_VERSION_HEX >= 0x03000000\n", NIL);
    Printv(f_init, "      return NULL;\n", NIL);
    Printv(f_init, "#else\n", NIL);
    Printv(f_init, "      return;\n", NIL);
    Printv(f_init, "#endif\n", NIL);
    Printv(f_init, "    }\n", NIL);
    Printv(f_init, "    Py_INCREF(builtin_pytype);\n", NIL);
    Printf(f_init, "    PyModule_AddObject(m, \"%s\", (PyObject*) builtin_pytype);\n", symname);
    Printf(f_init, "    SwigPyBuiltin_AddPublicSymbol(public_interface, \"%s\");\n", symname);
    Printv(f_init, "    d = md;\n", NIL);

    Delete(clientdata);
    Delete(rname);
    Delete(pname);
    Delete(mname);
    Delete(pmname);
    Delete(templ);
    Delete(tp_dealloc);
    Delete(tp_flags);
    Delete(py3_tp_flags);
    Delete(quoted_symname);
    Delete(quoted_rname);
    Delete(clientdata_klass);
    Delete(richcompare_func);
    Delete(getset_name);
    Delete(methods_name);
  }

  virtual int classHandler(Node *n) {
    int oldclassic = classic;
    int oldmodern = modern;
    File *f_shadow_file = f_shadow;
    Node *base_node = NULL;

    if (shadow) {

      /* Create new strings for building up a wrapper function */
      have_constructor = 0;
      have_repr = 0;

      if (GetFlag(n, "feature:classic")) {
	classic = 1;
	modern = 0;
      }
      if (GetFlag(n, "feature:modern")) {
	classic = 0;
	modern = 1;
      }
      if (GetFlag(n, "feature:exceptionclass")) {
	classic = 1;
	modern = 0;
      }

      class_name = Getattr(n, "sym:name");
      real_classname = Getattr(n, "name");

      if (!addSymbol(class_name, n))
	return SWIG_ERROR;

      if (builtin) {
	List *baselist = Getattr(n, "bases");
	if (baselist && Len(baselist) > 0) {
	  Iterator b = First(baselist);
	  base_node = b.item;
	}
      }

      shadow_indent = (String *) tab4;

      /* Handle inheritance */
      String *base_class = NewString("");
      List *baselist = Getattr(n, "bases");
      if (baselist && Len(baselist)) {
	Iterator b;
	b = First(baselist);
	while (b.item) {
	  String *bname = Getattr(b.item, "python:proxy");
	  bool ignore = GetFlag(b.item, "feature:ignore") ? true : false;
	  if (!bname || ignore) {
	    if (!bname && !ignore) {
	      Swig_warning(WARN_TYPE_UNDEFINED_CLASS, Getfile(n), Getline(n),
			   "Base class '%s' ignored - unknown module name for base. Either import the appropriate module interface file or specify the name of the module in the %%import directive.\n",
			   SwigType_namestr(Getattr(b.item, "name")));
	    }
	    b = Next(b);
	    continue;
	  }
	  Printv(base_class, bname, NIL);
	  b = Next(b);
	  if (b.item) {
	    Putc(',', base_class);
	  }
	}
      }
<<<<<<< HEAD

      /* dealing with abstract base class */
      String *abcs = Getattr(n, "feature:python:abc");
      if (py3 && abcs) {
        if (Len(base_class)) {
          Putc(',', base_class);
        }
        Printv(base_class, abcs, NIL);
      }
      
      Printv(f_shadow, "class ", class_name, NIL);

      if (Len(base_class)) {
	Printf(f_shadow, "(%s)", base_class);
      } else {
	if (!classic) {
	  Printf(f_shadow, modern ? "(object)" : "(_object)");
	}
        if (GetFlag(n, "feature:exceptionclass") ) {
          Printf(f_shadow, "(Exception)");
        }
      }
      Printf(f_shadow, ":\n");
      
      // translate and write pydoc comment if flagged
      if (doxygen){
	String *doxygen_comments;
	if(DoxygenTranslator::getDocumentation(n, PyDoc, doxygen_comments)){
	  Printf(f_shadow, Char(pythoncode(doxygen_comments, shadow_indent))); 
	  Delete(doxygen_comments);
	}
      }
	
      // otherwise use default docstrings if requested
      else if (have_docstring(n)) {
	String *str = docstring(n, AUTODOC_CLASS, tab4);
	if (str != NULL && Len(str))
	  Printv(f_shadow, tab4, str, "\n", NIL);
      }
		
      if (!modern) {
	Printv(f_shadow, tab4, "__swig_setmethods__ = {}\n", NIL);
=======

      if (builtin) {
	Hash *base_richcompare = NULL;
	Hash *richcompare = NULL;
	if (base_node)
	  base_richcompare = Getattr(base_node, "python:richcompare");
	if (base_richcompare)
	  richcompare = Copy(base_richcompare);
	else
	  richcompare = NewHash();
	Setattr(n, "python:richcompare", richcompare);
      }

      /* dealing with abstract base class */
      String *abcs = Getattr(n, "feature:python:abc");
      if (py3 && abcs) {
>>>>>>> e464aa02
	if (Len(base_class)) {
	  Putc(',', base_class);
	}
	Printv(base_class, abcs, NIL);
      }

      if (builtin) {
	if (have_docstring(n)) {
	  String *str = cdocstring(n, AUTODOC_CLASS);
	  Setattr(n, "feature:python:tp_doc", str);
	  Delete(str);
	}
      } else {
	Printv(f_shadow, "class ", class_name, NIL);

	if (Len(base_class)) {
	  Printf(f_shadow, "(%s)", base_class);
	} else {
	  if (!classic) {
	    Printf(f_shadow, modern ? "(object)" : "(_object)");
	  }
	  if (GetFlag(n, "feature:exceptionclass")) {
	    Printf(f_shadow, "(Exception)");
	  }
	}

	Printf(f_shadow, ":\n");
	if (have_docstring(n)) {
	  String *str = docstring(n, AUTODOC_CLASS, tab4);
	  if (str && Len(str))
	    Printv(f_shadow, tab4, str, "\n", NIL);
	}

	if (!modern) {
	  Printv(f_shadow, tab4, "__swig_setmethods__ = {}\n", NIL);
	  if (Len(base_class)) {
	    Printf(f_shadow, "%sfor _s in [%s]: __swig_setmethods__.update(getattr(_s,'__swig_setmethods__',{}))\n", tab4, base_class);
	  }

	  if (!GetFlag(n, "feature:python:nondynamic")) {
	    Printv(f_shadow, tab4, "__setattr__ = lambda self, name, value: _swig_setattr(self, ", class_name, ", name, value)\n", NIL);
	  } else {
	    Printv(f_shadow, tab4, "__setattr__ = lambda self, name, value: _swig_setattr_nondynamic(self, ", class_name, ", name, value)\n", NIL);
	  }

	  Printv(f_shadow, tab4, "__swig_getmethods__ = {}\n", NIL);
	  if (Len(base_class)) {
	    Printf(f_shadow, "%sfor _s in [%s]: __swig_getmethods__.update(getattr(_s,'__swig_getmethods__',{}))\n", tab4, base_class);
	  }

	  Printv(f_shadow, tab4, "__getattr__ = lambda self, name: _swig_getattr(self, ", class_name, ", name)\n", NIL);
	} else {
	  Printv(f_shadow, tab4, "thisown = _swig_property(lambda x: x.this.own(), ", "lambda x, v: x.this.own(v), doc='The membership flag')\n", NIL);
	  /* Add static attribute */
	  if (GetFlag(n, "feature:python:nondynamic")) {
	    Printv(f_shadow_file,
		   tab4, "__setattr__ = _swig_setattr_nondynamic_method(object.__setattr__)\n",
		   tab4, "class __metaclass__(type):\n", tab4, tab4, "__setattr__ = _swig_setattr_nondynamic_method(type.__setattr__)\n", NIL);
	  }
	}
      }
    }

    /* Emit all of the members */

    in_class = 1;
    if (builtin)
      builtin_pre_decl(n);

    /* Overide the shadow file so we can capture its methods */
    f_shadow = NewString("");

    // Set up type check for director class constructor
    Clear(none_comparison);
    if (builtin && Swig_directorclass(n)) {
      String *p_real_classname = Copy(real_classname);
      SwigType_add_pointer(p_real_classname);
      String *mangle = SwigType_manglestr(p_real_classname);
      String *descriptor = NewStringf("SWIGTYPE%s", mangle);
      Printv(none_comparison, "self->ob_type != ((SwigPyClientData*) (", descriptor, ")->clientdata)->pytype", NIL);
      Delete(descriptor);
      Delete(mangle);
      Delete(p_real_classname);
    } else {
      Printv(none_comparison, "$arg != Py_None", NIL);
    }

    Language::classHandler(n);

    in_class = 0;

    /* Complete the class */
    if (shadow) {
      /* Generate a class registration function */
      String *smartptr = Getattr(n, "feature:smartptr");	// Replace storing a pointer to underlying class with a smart pointer (intended for use with non-intrusive smart pointers)
      SwigType *smart = 0;
      if (smartptr) {
	SwigType *cpt = Swig_cparse_type(smartptr);
	if (cpt) {
	  smart = SwigType_typedef_resolve_all(cpt);
	  Delete(cpt);
	} else {
	  // TODO: report line number of where the feature comes from
	  Swig_error(Getfile(n), Getline(n), "Invalid type (%s) in 'smartptr' feature for class %s.\n", smartptr, real_classname);
	}
      }
      SwigType *ct = Copy(smart ? smart : real_classname);
      SwigType_add_pointer(ct);
      SwigType *realct = Copy(real_classname);
      SwigType_add_pointer(realct);
      SwigType_remember(realct);
      if (!builtin) {
	Printv(f_wrappers, "SWIGINTERN PyObject *", class_name, "_swigregister(PyObject *SWIGUNUSEDPARM(self), PyObject *args) {\n", NIL);
	Printv(f_wrappers, "  PyObject *obj;\n", NIL);
	if (modernargs) {
	  if (fastunpack) {
	    Printv(f_wrappers, "  if (!SWIG_Python_UnpackTuple(args,(char*)\"swigregister\", 1, 1,&obj)) return NULL;\n", NIL);
	  } else {
	    Printv(f_wrappers, "  if (!PyArg_UnpackTuple(args,(char*)\"swigregister\", 1, 1,&obj)) return NULL;\n", NIL);
	  }
	} else {
	  Printv(f_wrappers, "  if (!PyArg_ParseTuple(args,(char*)\"O:swigregister\", &obj)) return NULL;\n", NIL);
	}

	Printv(f_wrappers,
	       "  SWIG_TypeNewClientData(SWIGTYPE", SwigType_manglestr(ct), ", SWIG_NewClientData(obj));\n", "  return SWIG_Py_Void();\n", "}\n\n", NIL);
	String *cname = NewStringf("%s_swigregister", class_name);
	add_method(cname, cname, 0);
	Delete(cname);
      }
      Delete(smart);
      Delete(ct);
      Delete(realct);
      if (!have_constructor) {
<<<<<<< HEAD
	Printv(f_shadow_file, tab4, "def __init__(self, *args, **kwargs): raise AttributeError(\"No constructor defined\")\n", NIL);
      } else if (fastinit) {
=======
	if (!builtin)
	  Printv(f_shadow_file, tab4, "def __init__(self, *args, **kwargs): raise AttributeError(\"", "No constructor defined",
		 (Getattr(n, "abstract") ? " - class is abstract" : ""), "\")\n", NIL);
      } else if (fastinit && !builtin) {
>>>>>>> e464aa02

	Printv(f_wrappers, "SWIGINTERN PyObject *", class_name, "_swiginit(PyObject *SWIGUNUSEDPARM(self), PyObject *args) {\n", NIL);
	Printv(f_wrappers, "  return SWIG_Python_InitShadowInstance(args);\n", "}\n\n", NIL);
	String *cname = NewStringf("%s_swiginit", class_name);
	add_method(cname, cname, 0);
	Delete(cname);
      }
      if (!have_repr && !builtin) {
	/* Supply a repr method for this class  */
	String *rname = SwigType_namestr(real_classname);
	if (new_repr) {
	  Printv(f_shadow_file, tab4, "__repr__ = _swig_repr\n", NIL);
	} else {
	  Printv(f_shadow_file, tab4, "def __repr__(self):\n", tab8, "return \"<C ", rname, " instance at 0x%x>\" % (self.this,)\n", NIL);
	}
	Delete(rname);
      }

      if (builtin)
	builtin_post_decl(f_builtins, n);

      if (builtin_tp_init) {
	Delete(builtin_tp_init);
	builtin_tp_init = 0;
      }

      /* Now emit methods */
      if (!builtin)
	Printv(f_shadow_file, f_shadow, NIL);

      /* Now the Ptr class */
      if (classptr && !builtin) {
	Printv(f_shadow_file, "\nclass ", class_name, "Ptr(", class_name, "):\n", tab4, "def __init__(self, this):\n", NIL);
	if (!modern) {
	  Printv(f_shadow_file,
		 tab8, "try: self.this.append(this)\n",
		 tab8, "except: self.this = this\n", tab8, "self.this.own(0)\n", tab8, "self.__class__ = ", class_name, "\n\n", NIL);
	} else {
	  Printv(f_shadow_file,
		 tab8, "try: self.this.append(this)\n",
		 tab8, "except: self.this = this\n", tab8, "self.this.own(0)\n", tab8, "self.__class__ = ", class_name, "\n\n", NIL);
	}
      }

      if (!builtin) {
	if (fastproxy) {
	  List *shadow_list = Getattr(n, "shadow_methods");
	  for (int i = 0; i < Len(shadow_list); ++i) {
	    String *symname = Getitem(shadow_list, i);
	    Printf(f_shadow_file, "%s.%s = new_instancemethod(%s.%s,None,%s)\n", class_name, symname, module, Swig_name_member(NSPACE_TODO, class_name, symname),
		   class_name);
	  }
	}
	Printf(f_shadow_file, "%s_swigregister = %s.%s_swigregister\n", class_name, module, class_name);
	Printf(f_shadow_file, "%s_swigregister(%s)\n", class_name, class_name);
      }

      shadow_indent = 0;
      Printf(f_shadow_file, "%s\n", f_shadow_stubs);
      Clear(f_shadow_stubs);
    }

    if (builtin) {
      Clear(class_members);
      Clear(builtin_getset);
      Clear(builtin_methods);
    }

    classic = oldclassic;
    modern = oldmodern;

    /* Restore shadow file back to original version */
    Delete(f_shadow);
    f_shadow = f_shadow_file;

    return SWIG_OK;
  }

  /* ------------------------------------------------------------
   * functionHandler()  -  Mainly overloaded for callback handling
   * ------------------------------------------------------------ */

  virtual int functionHandler(Node *n) {
    String *pcb = GetFlagAttr(n, "feature:python:callback");
    if (pcb) {
      if (Strcmp(pcb, "1") == 0) {
	SetFlagAttr(n, "feature:callback", "%s_cb_ptr");
      } else {
	SetFlagAttr(n, "feature:callback", pcb);
      }
      autodoc_l dlevel = autodoc_level(Getattr(n, "feature:autodoc"));
      if (dlevel != NO_AUTODOC && dlevel > TYPES_AUTODOC) {
	Setattr(n, "feature:autodoc", "1");
      }
    }
    return Language::functionHandler(n);
  }

  /* ------------------------------------------------------------
   * memberfunctionHandler()
   * ------------------------------------------------------------ */

  virtual int memberfunctionHandler(Node *n) {
    String *symname = Getattr(n, "sym:name");
    int oldshadow;

    if (builtin)
      Swig_save("builtin_memberfunc", n, "python:argcount", NIL);

    /* Create the default member function */
    oldshadow = shadow;		/* Disable shadowing when wrapping member functions */
    if (shadow)
      shadow = shadow | PYSHADOW_MEMBER;
    Language::memberfunctionHandler(n);
    shadow = oldshadow;

    if (builtin && in_class) {
      // Can't use checkAttribute(n, "access", "public") because
      // "access" attr isn't set on %extend methods
      if (!checkAttribute(n, "access", "private") && strncmp(Char(symname), "operator ", 9) && !Getattr(class_members, symname)) {
	String *fullname = Swig_name_member(NSPACE_TODO, class_name, symname);
	String *wname = Swig_name_wrapper(fullname);
	Setattr(class_members, symname, n);
	int argcount = Getattr(n, "python:argcount") ? atoi(Char(Getattr(n, "python:argcount"))) : 2;
	String *ds = have_docstring(n) ? cdocstring(n, AUTODOC_FUNC) : NewString("");
	if (check_kwargs(n)) {
	  Printf(builtin_methods, "  { \"%s\", (PyCFunction) %s, METH_VARARGS|METH_KEYWORDS, (char*) \"%s\" },\n", symname, wname, ds);
	} else if (argcount == 0) {
	  Printf(builtin_methods, "  { \"%s\", (PyCFunction) %s, METH_NOARGS, (char*) \"%s\" },\n", symname, wname, ds);
	} else if (argcount == 1) {
	  Printf(builtin_methods, "  { \"%s\", (PyCFunction) %s, METH_O, (char*) \"%s\" },\n", symname, wname, ds);
	} else {
	  Printf(builtin_methods, "  { \"%s\", (PyCFunction) %s, METH_VARARGS, (char*) \"%s\" },\n", symname, wname, ds);
	}
	Delete(fullname);
	Delete(wname);
	Delete(ds);
      }
    }

    if (builtin)
      Swig_restore(n);

    if (!Getattr(n, "sym:nextSibling")) {
      if (shadow && !builtin) {
	int fproxy = fastproxy;
	String *fullname = Swig_name_member(NSPACE_TODO, class_name, symname);
	if (Strcmp(symname, "__repr__") == 0) {
	  have_repr = 1;
	}
	if (Getattr(n, "feature:shadow")) {
	  String *pycode = pythoncode(Getattr(n, "feature:shadow"), tab4);
	  String *pyaction = NewStringf("%s.%s", module, fullname);
	  Replaceall(pycode, "$action", pyaction);
	  Delete(pyaction);
	  Printv(f_shadow, pycode, "\n", NIL);
	  Delete(pycode);
	  fproxy = 0;
	} else {
<<<<<<< HEAD
          String *parms = make_pyParmList(n, true, false, allow_kwargs);
          String *callParms = make_pyParmList(n, true, true, allow_kwargs);
	  if (!have_addtofunc(n)) {
	    if (!fastproxy || olddefs) {
	      Printv(f_shadow, tab4, "def ", symname, "(", parms, ")", returnTypeAnnotation(n), ":", NIL);
	      Printv(f_shadow, " return ", funcCall(Swig_name_member(class_name, symname), callParms), "\n", NIL);
	      if (doxygen) {
		String *doxygen_comments;
		if (DoxygenTranslator::getDocumentation(n, PyDoc, doxygen_comments)) {
		  Printf(f_shadow, Char(pythoncode(doxygen_comments, tab8))); 
		  Delete(doxygen_comments);
		}
	      }
	    }
	  } else {
	    Printv(f_shadow, tab4, "def ", symname, "(",parms , ")", returnTypeAnnotation(n), ":", NIL);
=======
	  int allow_kwargs = (check_kwargs(n) && !Getattr(n, "sym:overloaded")) ? 1 : 0;
	  String *parms = make_pyParmList(n, true, false, allow_kwargs);
	  String *callParms = make_pyParmList(n, true, true, allow_kwargs);
	  if (!have_addtofunc(n)) {
	    if (!fastproxy || olddefs) {
	      Printv(f_shadow, tab4, "def ", symname, "(", parms, ")", returnTypeAnnotation(n), ":", NIL);
	      Printv(f_shadow, " return ", funcCall(fullname, callParms), "\n", NIL);
	    }
	  } else {
	    Printv(f_shadow, tab4, "def ", symname, "(", parms, ")", returnTypeAnnotation(n), ":", NIL);
>>>>>>> e464aa02
	    Printv(f_shadow, "\n", NIL);
	    if (doxygen) {
	      String *doxygen_comments;
	      if(DoxygenTranslator::getDocumentation(n, PyDoc, doxygen_comments)){
		Printf(f_shadow, Char(pythoncode(doxygen_comments, tab8))); 
		Delete(doxygen_comments);
	      }
	    }
	    else if (have_docstring(n))
	      Printv(f_shadow, tab8, docstring(n, AUTODOC_METHOD, tab8), "\n", NIL);
	    if (have_pythonprepend(n)) {
	      fproxy = 0;
	      Printv(f_shadow, pythoncode(pythonprepend(n), tab8), "\n", NIL);
	    }
	    if (have_pythonappend(n)) {
	      fproxy = 0;
<<<<<<< HEAD
	      Printv(f_shadow, tab8, "val = ", funcCall(Swig_name_member(class_name, symname), callParms), "\n", NIL);
	      Printv(f_shadow, tab8, pythonappend(n), "\n", NIL);
	      Printv(f_shadow, tab8, "return val\n\n", NIL);
	    } else {
	      Printv(f_shadow, tab8, "return ", funcCall(Swig_name_member(class_name, symname), callParms), "\n\n", NIL);
=======
	      Printv(f_shadow, tab8, "val = ", funcCall(fullname, callParms), "\n", NIL);
	      Printv(f_shadow, pythoncode(pythonappend(n), tab8), "\n", NIL);
	      Printv(f_shadow, tab8, "return val\n\n", NIL);
	    } else {
	      Printv(f_shadow, tab8, "return ", funcCall(fullname, callParms), "\n\n", NIL);
>>>>>>> e464aa02
	    }
	  }
	}
	if (fproxy) {
	  List *shadow_list = Getattr(getCurrentClass(), "shadow_methods");
	  if (!shadow_list) {
	    shadow_list = NewList();
	    Setattr(getCurrentClass(), "shadow_methods", shadow_list);
	    Delete(shadow_list);
	  }
	  Append(shadow_list, symname);
	}
	Delete(fullname);
      }
    }
    return SWIG_OK;
  }


  /* ------------------------------------------------------------
   * staticmemberfunctionHandler()
   * ------------------------------------------------------------ */

  virtual int staticmemberfunctionHandler(Node *n) {
    String *symname = Getattr(n, "sym:name");
    if (builtin && in_class) {
      Swig_save("builtin_memberconstantHandler", n, "pybuiltin:symname", NIL);
      Setattr(n, "pybuiltin:symname", symname);
    }
    Language::staticmemberfunctionHandler(n);
    if (builtin && in_class) {
      Swig_restore(n);
    }

    if (builtin && in_class) {
      if ((GetFlagAttr(n, "feature:extend") || checkAttribute(n, "access", "public"))
	  && !Getattr(class_members, symname)) {
	String *fullname = Swig_name_member(NSPACE_TODO, class_name, symname);
	String *wname = Swig_name_wrapper(fullname);
	Setattr(class_members, symname, n);
	int funpack = modernargs && fastunpack && !Getattr(n, "sym:overloaded");
	String *pyflags = NewString("METH_STATIC|");
	int argcount = Getattr(n, "python:argcount") ? atoi(Char(Getattr(n, "python:argcount"))) : 2;
	if (funpack && argcount == 0)
	  Append(pyflags, "METH_NOARGS");
	else if (funpack && argcount == 1)
	  Append(pyflags, "METH_O");
	else
	  Append(pyflags, "METH_VARARGS");
	if (have_docstring(n)) {
	  String *ds = cdocstring(n, AUTODOC_STATICFUNC);
	  Printf(builtin_methods, "  { \"%s\", (PyCFunction) %s, %s, (char*) \"%s\" },\n", symname, wname, pyflags, ds);
	  Delete(ds);
	} else {
	  Printf(builtin_methods, "  { \"%s\", (PyCFunction) %s, %s, \"\" },\n", symname, wname, pyflags);
	}
	Delete(fullname);
	Delete(wname);
	Delete(pyflags);
      }
      return SWIG_OK;
    }

    if (Getattr(n, "sym:nextSibling")) {
      return SWIG_OK;
    }

    if (shadow) {
      if (!classic && !Getattr(n, "feature:python:callback") && have_addtofunc(n)) {
	int kw = (check_kwargs(n) && !Getattr(n, "sym:overloaded")) ? 1 : 0;
<<<<<<< HEAD
        String *parms = make_pyParmList(n, true, false, kw);
        String *callParms = make_pyParmList(n, true, true, kw);
=======
	String *parms = make_pyParmList(n, false, false, kw);
	String *callParms = make_pyParmList(n, false, true, kw);
>>>>>>> e464aa02
	Printv(f_shadow, tab4, "def ", symname, "(", parms, ")", returnTypeAnnotation(n), ":\n", NIL);
	if (have_docstring(n))
	  Printv(f_shadow, tab8, docstring(n, AUTODOC_STATICFUNC, tab8), "\n", NIL);
	if (have_pythonprepend(n))
	  Printv(f_shadow, pythoncode(pythonprepend(n), tab8), "\n", NIL);
	if (have_pythonappend(n)) {
<<<<<<< HEAD
	  Printv(f_shadow, tab8, "val = ", funcCall(Swig_name_member(class_name, symname), callParms), "\n", NIL);
	  Printv(f_shadow, tab8, pythonappend(n), "\n", NIL);
	  Printv(f_shadow, tab8, "return val\n\n", NIL);
	} else {
	  Printv(f_shadow, tab8, "return ", funcCall(Swig_name_member(class_name, symname), callParms), "\n\n", NIL);
=======
	  Printv(f_shadow, tab8, "val = ", funcCall(Swig_name_member(NSPACE_TODO, class_name, symname), callParms), "\n", NIL);
	  Printv(f_shadow, pythoncode(pythonappend(n), tab8), "\n", NIL);
	  Printv(f_shadow, tab8, "return val\n\n", NIL);
	} else {
	  Printv(f_shadow, tab8, "return ", funcCall(Swig_name_member(NSPACE_TODO, class_name, symname), callParms), "\n\n", NIL);
>>>>>>> e464aa02
	}
	Printv(f_shadow, tab4, modern ? "" : "if _newclass:", symname, " = staticmethod(", symname, ")\n", NIL);

	if (!modern) {
	  Printv(f_shadow, tab4, "__swig_getmethods__[\"", symname, "\"] = lambda x: ", symname, "\n", NIL);
	}

      } else {
	if (!modern) {
	  Printv(f_shadow, tab4, "__swig_getmethods__[\"", symname, "\"] = lambda x: ", module, ".", Swig_name_member(NSPACE_TODO, class_name, symname), "\n",
		 NIL);
	}
	if (!classic) {
	  Printv(f_shadow, tab4, modern ? "" : "if _newclass:", symname, " = staticmethod(", module, ".", Swig_name_member(NSPACE_TODO, class_name, symname),
		 ")\n", NIL);
	}
      }
    }
    return SWIG_OK;
  }

  /* ------------------------------------------------------------
   * constructorDeclaration()
   * ------------------------------------------------------------ */

  virtual int constructorHandler(Node *n) {
    String *symname = Getattr(n, "sym:name");
    int oldshadow = shadow;
    int use_director = Swig_directorclass(n);

    /* 
     * If we're wrapping the constructor of a C++ director class, prepend a new parameter
     * to receive the scripting language object (e.g. 'self')
     *
     */
    Swig_save("python:constructorHandler", n, "parms", NIL);
    if (use_director) {
      Parm *parms = Getattr(n, "parms");
      Parm *self;
      String *name = NewString("self");
      String *type = NewString("PyObject");
      SwigType_add_pointer(type);
      self = NewParm(type, name, n);
      Delete(type);
      Delete(name);
      Setattr(self, "lname", "O");
      if (parms)
	set_nextSibling(self, parms);
      Setattr(n, "parms", self);
      Setattr(n, "wrap:self", "1");
      Setattr(n, "hidden", "1");
      Delete(self);
    }

    if (shadow)
      shadow = shadow | PYSHADOW_MEMBER;
    Language::constructorHandler(n);
    shadow = oldshadow;

    Delattr(n, "wrap:self");
    Swig_restore(n);

    if (!Getattr(n, "sym:nextSibling")) {
      if (shadow) {
	int allow_kwargs = (check_kwargs(n) && (!Getattr(n, "sym:overloaded"))) ? 1 : 0;
	int handled_as_init = 0;
	if (!have_constructor) {
	  String *nname = Getattr(n, "sym:name");
	  String *sname = Getattr(getCurrentClass(), "sym:name");
	  String *cname = Swig_name_construct(NSPACE_TODO, sname);
	  handled_as_init = (Strcmp(nname, sname) == 0) || (Strcmp(nname, cname) == 0);
	  Delete(cname);
	}
<<<<<<< HEAD
        
          if (!have_constructor && handled_as_init) {
	  if (Getattr(n, "feature:shadow")) {
	    String *pycode = pythoncode(Getattr(n, "feature:shadow"), tab4);
	    String *pyaction = NewStringf("%s.%s", module, Swig_name_construct(symname));
	    Replaceall(pycode, "$action", pyaction);
	    Delete(pyaction);
	    Printv(f_shadow, pycode, "\n", NIL);
	    Delete(pycode);
	  } else {
	    String *pass_self = NewString("");
	    Node *parent = Swig_methodclass(n);
	    String *classname = Swig_class_name(parent);
	    String *rclassname = Swig_class_name(getCurrentClass());
	    assert(rclassname);

            String *parms = make_pyParmList(n, true, false, allow_kwargs);
            /* Pass 'self' only if using director */
            String *callParms = make_pyParmList(n, false, true, allow_kwargs);

            if (use_director) {
              Insert(callParms, 0, "_self, ");
	      Printv(pass_self, tab8, NIL);
	      Printf(pass_self, "if self.__class__ == %s:\n", classname);
              //Printv(pass_self, tab8, tab4, "args = (None,) + args\n", tab8, "else:\n", tab8, tab4, "args = (self,) + args\n", NIL);
              Printv(pass_self, tab8, tab4, "_self = None\n", tab8, "else:\n", tab8, tab4, "_self = self\n", NIL);
	    }

	    Printv(f_shadow, tab4, "def __init__(", parms, ")", returnTypeAnnotation(n), ": \n", NIL);
	    if (have_docstring(n))
	      Printv(f_shadow, tab8, docstring(n, AUTODOC_CTOR, tab8), "\n", NIL);
	    if (have_pythonprepend(n))
	      Printv(f_shadow, tab8, pythonprepend(n), "\n", NIL);
	    Printv(f_shadow, pass_self, NIL);
	    if (fastinit) {
	      Printv(f_shadow, tab8, module, ".", class_name, "_swiginit(self,", funcCall(Swig_name_construct(symname), callParms), ")\n", NIL);
	    } else {
	      Printv(f_shadow,
		     tab8, "this = ", funcCall(Swig_name_construct(symname), callParms), "\n",
		     tab8, "try: self.this.append(this)\n", tab8, "except: self.this = this\n", NIL);
=======

	if (!have_constructor && handled_as_init) {
	  if (!builtin) {
	    if (Getattr(n, "feature:shadow")) {
	      String *pycode = pythoncode(Getattr(n, "feature:shadow"), tab4);
	      String *pyaction = NewStringf("%s.%s", module, Swig_name_construct(NSPACE_TODO, symname));
	      Replaceall(pycode, "$action", pyaction);
	      Delete(pyaction);
	      Printv(f_shadow, pycode, "\n", NIL);
	      Delete(pycode);
	    } else {
	      String *pass_self = NewString("");
	      Node *parent = Swig_methodclass(n);
	      String *classname = Swig_class_name(parent);
	      String *rclassname = Swig_class_name(getCurrentClass());
	      assert(rclassname);

	      String *parms = make_pyParmList(n, true, false, allow_kwargs);
	      /* Pass 'self' only if using director */
	      String *callParms = make_pyParmList(n, false, true, allow_kwargs);

	      if (use_director) {
		Insert(callParms, 0, "_self, ");
		Printv(pass_self, tab8, NIL);
		Printf(pass_self, "if self.__class__ == %s:\n", classname);
		//Printv(pass_self, tab8, tab4, "args = (None,) + args\n", tab8, "else:\n", tab8, tab4, "args = (self,) + args\n", NIL);
		Printv(pass_self, tab8, tab4, "_self = None\n", tab8, "else:\n", tab8, tab4, "_self = self\n", NIL);
	      }

	      Printv(f_shadow, tab4, "def __init__(", parms, ")", returnTypeAnnotation(n), ": \n", NIL);
	      if (have_docstring(n))
		Printv(f_shadow, tab8, docstring(n, AUTODOC_CTOR, tab8), "\n", NIL);
	      if (have_pythonprepend(n))
		Printv(f_shadow, pythoncode(pythonprepend(n), tab8), "\n", NIL);
	      Printv(f_shadow, pass_self, NIL);
	      if (fastinit) {
		Printv(f_shadow, tab8, module, ".", class_name, "_swiginit(self,", funcCall(Swig_name_construct(NSPACE_TODO, symname), callParms), ")\n", NIL);
	      } else {
		Printv(f_shadow,
		       tab8, "this = ", funcCall(Swig_name_construct(NSPACE_TODO, symname), callParms), "\n",
		       tab8, "try: self.this.append(this)\n", tab8, "except: self.this = this\n", NIL);
	      }
	      if (have_pythonappend(n))
		Printv(f_shadow, pythoncode(pythonappend(n), tab8), "\n\n", NIL);
	      Delete(pass_self);
>>>>>>> e464aa02
	    }
	    have_constructor = 1;
	  }
	} else {
	  /* Hmmm. We seem to be creating a different constructor.  We're just going to create a
	     function for it. */
	  if (Getattr(n, "feature:shadow")) {
	    String *pycode = pythoncode(Getattr(n, "feature:shadow"), "");
	    String *pyaction = NewStringf("%s.%s", module, Swig_name_construct(NSPACE_TODO, symname));
	    Replaceall(pycode, "$action", pyaction);
	    Delete(pyaction);
	    Printv(f_shadow_stubs, pycode, "\n", NIL);
	    Delete(pycode);
	  } else {
<<<<<<< HEAD
            String *parms = make_pyParmList(n, true, false, allow_kwargs);
            String *callParms = make_pyParmList(n, true, true, allow_kwargs);
=======
	    String *parms = make_pyParmList(n, false, false, allow_kwargs);
	    String *callParms = make_pyParmList(n, false, true, allow_kwargs);
>>>>>>> e464aa02

	    Printv(f_shadow_stubs, "\ndef ", symname, "(", parms, ")", returnTypeAnnotation(n), ":\n", NIL);
	    if (have_docstring(n))
	      Printv(f_shadow_stubs, tab4, docstring(n, AUTODOC_CTOR, tab4), "\n", NIL);
	    if (have_pythonprepend(n))
<<<<<<< HEAD
	      Printv(f_shadow_stubs, tab4, pythonprepend(n), "\n", NIL);
	    Printv(f_shadow_stubs, tab4, "val = ", funcCall(Swig_name_construct(symname), callParms), "\n", NIL);
=======
	      Printv(f_shadow_stubs, pythoncode(pythonprepend(n), tab4), "\n", NIL);
	    String *subfunc = NULL;
	    /*
	       if (builtin)
	       subfunc = Copy(Getattr(getCurrentClass(), "sym:name"));
	       else
	     */
	    subfunc = Swig_name_construct(NSPACE_TODO, symname);
	    Printv(f_shadow_stubs, tab4, "val = ", funcCall(subfunc, callParms), "\n", NIL);
>>>>>>> e464aa02
#ifdef USE_THISOWN
	    Printv(f_shadow_stubs, tab4, "val.thisown = 1\n", NIL);
#endif
	    if (have_pythonappend(n))
	      Printv(f_shadow_stubs, pythoncode(pythonappend(n), tab4), "\n", NIL);
	    Printv(f_shadow_stubs, tab4, "return val\n", NIL);
	    Delete(subfunc);
	  }
	}
      }
    }
    return SWIG_OK;
  }

  /* ------------------------------------------------------------
   * destructorHandler()
   * ------------------------------------------------------------ */

  virtual int destructorHandler(Node *n) {
    String *symname = Getattr(n, "sym:name");
    int oldshadow = shadow;

    if (builtin && in_class) {
      Node *cls = Swig_methodclass(n);
      if (!Getattr(cls, "feature:python:tp_dealloc")) {
	String *dealloc = Swig_name_destroy(NSPACE_TODO, symname);
	String *wdealloc = Swig_name_wrapper(dealloc);
	Setattr(cls, "feature:python:tp_dealloc", wdealloc);
	Delete(wdealloc);
	Delete(dealloc);
      }
    }

    if (shadow)
      shadow = shadow | PYSHADOW_MEMBER;
    //Setattr(n,"emit:dealloc","1");
    Language::destructorHandler(n);
    shadow = oldshadow;

    if (shadow) {
      if (Getattr(n, "feature:shadow")) {
	String *pycode = pythoncode(Getattr(n, "feature:shadow"), tab4);
	String *pyaction = NewStringf("%s.%s", module, Swig_name_destroy(NSPACE_TODO, symname));
	Replaceall(pycode, "$action", pyaction);
	Delete(pyaction);
	Printv(f_shadow, pycode, "\n", NIL);
	Delete(pycode);
      } else {
	Printv(f_shadow, tab4, "__swig_destroy__ = ", module, ".", Swig_name_destroy(NSPACE_TODO, symname), "\n", NIL);
	if (!have_pythonprepend(n) && !have_pythonappend(n)) {
	  if (proxydel) {
	    Printv(f_shadow, tab4, "__del__ = lambda self : None;\n", NIL);
	  }
	  return SWIG_OK;
	}
	Printv(f_shadow, tab4, "def __del__(self):\n", NIL);
	if (have_docstring(n))
	  Printv(f_shadow, tab8, docstring(n, AUTODOC_DTOR, tab8), "\n", NIL);
	if (have_pythonprepend(n))
	  Printv(f_shadow, pythoncode(pythonprepend(n), tab8), "\n", NIL);
#ifdef USE_THISOWN
	Printv(f_shadow, tab8, "try:\n", NIL);
	Printv(f_shadow, tab8, tab4, "if self.thisown: ", module, ".", Swig_name_destroy(NSPACE_TODO, symname), "(self)\n", NIL);
	Printv(f_shadow, tab8, "except: pass\n", NIL);
#else
#endif
	if (have_pythonappend(n))
	  Printv(f_shadow, pythoncode(pythonappend(n), tab8), "\n", NIL);
	Printv(f_shadow, tab8, "pass\n", NIL);
	Printv(f_shadow, "\n", NIL);
      }
    }
    return SWIG_OK;
  }

  /* ------------------------------------------------------------
   * membervariableHandler()
   * ------------------------------------------------------------ */

  virtual int membervariableHandler(Node *n) {
    String *symname = Getattr(n, "sym:name");

    int oldshadow = shadow;
    if (shadow)
      shadow = shadow | PYSHADOW_MEMBER;
    Language::membervariableHandler(n);
    shadow = oldshadow;

    if (shadow && !builtin) {
      String *mname = Swig_name_member(NSPACE_TODO, class_name, symname);
      String *setname = Swig_name_set(NSPACE_TODO, mname);
      String *getname = Swig_name_get(NSPACE_TODO, mname);
      int assignable = is_assignable(n);
      if (!modern) {
	if (assignable) {
	  Printv(f_shadow, tab4, "__swig_setmethods__[\"", symname, "\"] = ", module, ".", setname, "\n", NIL);
	}
	Printv(f_shadow, tab4, "__swig_getmethods__[\"", symname, "\"] = ", module, ".", getname, "\n", NIL);
      }
      if (!classic) {
	if (!assignable) {
	  Printv(f_shadow, tab4, modern ? "" : "if _newclass:", symname, " = _swig_property(", module, ".", getname, ")\n", NIL);
	} else {
	  Printv(f_shadow, tab4, modern ? "" : "if _newclass:", symname, " = _swig_property(", module, ".", getname, ", ", module, ".", setname, ")\n", NIL);
	}
      }
      Delete(mname);
      Delete(setname);
      Delete(getname);
    }

    return SWIG_OK;
  }

  /* ------------------------------------------------------------
   * staticmembervariableHandler()
   * ------------------------------------------------------------ */

  virtual int staticmembervariableHandler(Node *n) {
    Swig_save("builtin_staticmembervariableHandler", n, "builtin_symname", NIL);
    Language::staticmembervariableHandler(n);
    Swig_restore(n);

    if (GetFlag(n, "wrappedasconstant"))
      return SWIG_OK;

    String *symname = Getattr(n, "sym:name");

    if (shadow) {
      if (!builtin && GetFlag(n, "hasconsttype")) {
	String *mname = Swig_name_member(NSPACE_TODO, class_name, symname);
	Printf(f_shadow_stubs, "%s.%s = %s.%s.%s\n", class_name, symname, module, global_name, mname);
	Delete(mname);
      } else {
	String *mname = Swig_name_member(NSPACE_TODO, class_name, symname);
	String *getname = Swig_name_get(NSPACE_TODO, mname);
	String *wrapgetname = Swig_name_wrapper(getname);
	String *vargetname = NewStringf("Swig_var_%s", getname);
	String *setname = Swig_name_set(NSPACE_TODO, mname);
	String *wrapsetname = Swig_name_wrapper(setname);
	String *varsetname = NewStringf("Swig_var_%s", setname);

	Wrapper *f = NewWrapper();
	Printv(f->def, "SWIGINTERN PyObject *", wrapgetname, "(PyObject *SWIGUNUSEDPARM(self), PyObject *SWIGUNUSEDPARM(args)) {", NIL);
	Printv(f->code, "  return ", vargetname, "();\n", NIL);
	Append(f->code, "}\n");
	add_method(getname, wrapgetname, 0);
	Wrapper_print(f, f_wrappers);
	DelWrapper(f);
	int assignable = is_assignable(n);
	if (assignable) {
	  int funpack = modernargs && fastunpack;
	  Wrapper *f = NewWrapper();
	  Printv(f->def, "SWIGINTERN PyObject *", wrapsetname, "(PyObject *SWIGUNUSEDPARM(self), PyObject *args) {", NIL);
	  Wrapper_add_local(f, "res", "int res");
	  if (!funpack) {
	    Wrapper_add_local(f, "value", "PyObject *value");
	    Append(f->code, "if (!PyArg_ParseTuple(args,(char *)\"O:set\",&value)) return NULL;\n");
	  }
	  Printf(f->code, "res = %s(%s);\n", varsetname, funpack ? "args" : "value");
	  Append(f->code, "return !res ? SWIG_Py_Void() : NULL;\n");
	  Append(f->code, "}\n");
	  Wrapper_print(f, f_wrappers);
	  add_method(setname, wrapsetname, 0, 0, funpack, 1, 1);
	  DelWrapper(f);
	}
	if (!modern && !builtin) {
	  if (assignable) {
	    Printv(f_shadow, tab4, "__swig_setmethods__[\"", symname, "\"] = ", module, ".", setname, "\n", NIL);
	  }
	  Printv(f_shadow, tab4, "__swig_getmethods__[\"", symname, "\"] = ", module, ".", getname, "\n", NIL);
	}
	if (!classic && !builtin) {
	  if (!assignable) {
	    Printv(f_shadow, tab4, modern ? "" : "if _newclass:", symname, " = _swig_property(", module, ".", getname, ")\n", NIL);
	  } else {
	    Printv(f_shadow, tab4, modern ? "" : "if _newclass:", symname, " = _swig_property(", module, ".", getname, ", ", module, ".", setname, ")\n", NIL);
	  }
	}
	String *getter = Getattr(n, "pybuiltin:getter");
	String *setter = Getattr(n, "pybuiltin:setter");
	Hash *h = NULL;
	if (getter || setter) {
	  h = Getattr(builtin_getset, symname);
	  if (!h) {
	    h = NewHash();
	    Setattr(h, "static", "1");
	    Setattr(builtin_getset, symname, h);
	  }
	}
	if (getter)
	  Setattr(h, "getter", getter);
	if (setter)
	  Setattr(h, "setter", setter);
	if (h)
	  Delete(h);
	Delete(mname);
	Delete(getname);
	Delete(wrapgetname);
	Delete(vargetname);
	Delete(setname);
	Delete(wrapsetname);
	Delete(varsetname);
      }
    }
    return SWIG_OK;
  }

  /* ------------------------------------------------------------
   * memberconstantHandler()
   * ------------------------------------------------------------ */

  virtual int memberconstantHandler(Node *n) {
    String *symname = Getattr(n, "sym:name");
    if (builtin && in_class) {
      Swig_save("builtin_memberconstantHandler", n, "pybuiltin:symname", NIL);
      Setattr(n, "pybuiltin:symname", symname);
    }
    int oldshadow = shadow;
    if (shadow)
      shadow = shadow | PYSHADOW_MEMBER;
    Language::memberconstantHandler(n);
    shadow = oldshadow;

    if (builtin && in_class) {
      Swig_restore(n);
    } else if (shadow) {
      Printv(f_shadow, tab4, symname, " = ", module, ".", Swig_name_member(NSPACE_TODO, class_name, symname), "\n", NIL);
    }
    return SWIG_OK;
  }

  /* ------------------------------------------------------------
   * insertDirective()
   * 
   * Hook for %insert directive.   We're going to look for special %shadow inserts
   * as a special case so we can do indenting correctly
   * ------------------------------------------------------------ */

  virtual int insertDirective(Node *n) {
    String *code = Getattr(n, "code");
    String *section = Getattr(n, "section");

    if ((!ImportMode) && ((Cmp(section, "python") == 0) || (Cmp(section, "shadow") == 0))) {
      if (shadow) {
	String *pycode = pythoncode(code, shadow_indent);
	Printv(f_shadow, pycode, NIL);
	Delete(pycode);
      }
    } else {
      Language::insertDirective(n);
    }
    return SWIG_OK;
  }

  virtual String *runtimeCode() {
    String *s = NewString("");
    String *shead = Swig_include_sys("pyhead.swg");
    if (!shead) {
      Printf(stderr, "*** Unable to open 'pyhead.swg'\n");
    } else {
      Append(s, shead);
      Delete(shead);
    }
    String *serrors = Swig_include_sys("pyerrors.swg");
    if (!serrors) {
      Printf(stderr, "*** Unable to open 'pyerrors.swg'\n");
    } else {
      Append(s, serrors);
      Delete(serrors);
    }
    String *sthread = Swig_include_sys("pythreads.swg");
    if (!sthread) {
      Printf(stderr, "*** Unable to open 'pythreads.swg'\n");
    } else {
      Append(s, sthread);
      Delete(sthread);
    }
    String *sapi = Swig_include_sys("pyapi.swg");
    if (!sapi) {
      Printf(stderr, "*** Unable to open 'pyapi.swg'\n");
    } else {
      Append(s, sapi);
      Delete(sapi);
    }
    String *srun = Swig_include_sys("pyrun.swg");
    if (!srun) {
      Printf(stderr, "*** Unable to open 'pyrun.swg'\n");
    } else {
      Append(s, srun);
      Delete(srun);
    }
    return s;
  }

  virtual String *defaultExternalRuntimeFilename() {
    return NewString("swigpyrun.h");
  }

};

/* ---------------------------------------------------------------
 * classDirectorMethod()
 *
 * Emit a virtual director method to pass a method call on to the 
 * underlying Python object.
 *
 * ** Moved it here due to internal error on gcc-2.96 **
 * --------------------------------------------------------------- */
int PYTHON::classDirectorMethods(Node *n) {
  director_method_index = 0;
  return Language::classDirectorMethods(n);
}


int PYTHON::classDirectorMethod(Node *n, Node *parent, String *super) {
  int is_void = 0;
  int is_pointer = 0;
  String *decl;
  String *type;
  String *name;
  String *classname;
  String *c_classname = Getattr(parent, "name");
  String *symname = Getattr(n, "sym:name");
  String *declaration;
  ParmList *l;
  Wrapper *w;
  String *tm;
  String *wrap_args = NewString("");
  String *return_type;
  String *value = Getattr(n, "value");
  String *storage = Getattr(n, "storage");
  bool pure_virtual = false;
  int status = SWIG_OK;
  int idx;
  bool ignored_method = GetFlag(n, "feature:ignore") ? true : false;

  if (Cmp(storage, "virtual") == 0) {
    if (Cmp(value, "0") == 0) {
      pure_virtual = true;
    }
  }

  classname = Getattr(parent, "sym:name");
  type = Getattr(n, "type");
  name = Getattr(n, "name");

  w = NewWrapper();
  declaration = NewString("");

  /* determine if the method returns a pointer */
  decl = Getattr(n, "decl");
  is_pointer = SwigType_ispointer_return(decl);
  is_void = (!Cmp(type, "void") && !is_pointer);

  /* form complete return type */
  return_type = Copy(type);
  {
    SwigType *t = Copy(decl);
    SwigType *f = 0;
    f = SwigType_pop_function(t);
    SwigType_push(return_type, t);
    Delete(f);
    Delete(t);
  }

  /* virtual method definition */
  l = Getattr(n, "parms");
  String *target;
  String *pclassname = NewStringf("SwigDirector_%s", classname);
  String *qualified_name = NewStringf("%s::%s", pclassname, name);
  SwigType *rtype = Getattr(n, "conversion_operator") ? 0 : type;
  target = Swig_method_decl(rtype, decl, qualified_name, l, 0, 0);
  Printf(w->def, "%s", target);
  Delete(qualified_name);
  Delete(target);
  /* header declaration */
  target = Swig_method_decl(rtype, decl, name, l, 0, 1);
  Printf(declaration, "    virtual %s", target);
  Delete(target);

  // Get any exception classes in the throws typemap
  ParmList *throw_parm_list = 0;

  if ((throw_parm_list = Getattr(n, "throws")) || Getattr(n, "throw")) {
    Parm *p;
    int gencomma = 0;

    Append(w->def, " throw(");
    Append(declaration, " throw(");

    if (throw_parm_list)
      Swig_typemap_attach_parms("throws", throw_parm_list, 0);
    for (p = throw_parm_list; p; p = nextSibling(p)) {
      if ((tm = Getattr(p, "tmap:throws"))) {
	if (gencomma++) {
	  Append(w->def, ", ");
	  Append(declaration, ", ");
	}
	String *str = SwigType_str(Getattr(p, "type"), 0);
	Append(w->def, str);
	Append(declaration, str);
	Delete(str);
      }
    }

    Append(w->def, ")");
    Append(declaration, ")");
  }

  Append(w->def, " {");
  Append(declaration, ";\n");

  /* declare method return value 
   * if the return value is a reference or const reference, a specialized typemap must
   * handle it, including declaration of c_result ($result).
   */
  if (!is_void) {
    if (!(ignored_method && !pure_virtual)) {
      String *cres = SwigType_lstr(return_type, "c_result");
      Printf(w->code, "%s;\n", cres);
      Delete(cres);
    }
  }

  if (builtin) {
    Printv(w->code, "PyObject *self = NULL;\n", NIL);
    Printv(w->code, "(void)self;\n", NIL);
  }

  if (ignored_method) {
    if (!pure_virtual) {
      if (!is_void)
	Printf(w->code, "return ");
      String *super_call = Swig_method_call(super, l);
      Printf(w->code, "%s;\n", super_call);
      Delete(super_call);
    } else {
      Printf(w->code, "Swig::DirectorPureVirtualException::raise(\"Attempted to invoke pure virtual method %s::%s\");\n", SwigType_namestr(c_classname),
	     SwigType_namestr(name));
    }
  } else {
    /* attach typemaps to arguments (C/C++ -> Python) */
    String *arglist = NewString("");
    String *parse_args = NewString("");

    Swig_director_parms_fixup(l);

    /* remove the wrapper 'w' since it was producing spurious temps */
    Swig_typemap_attach_parms("in", l, 0);
    Swig_typemap_attach_parms("directorin", l, 0);
    Swig_typemap_attach_parms("directorargout", l, w);

    Parm *p;
    char source[256];

    int outputs = 0;
    if (!is_void)
      outputs++;

    /* build argument list and type conversion string */
    idx = 0;
    p = l;
    int use_parse = 0;
    while (p) {
      if (checkAttribute(p, "tmap:in:numinputs", "0")) {
	p = Getattr(p, "tmap:in:next");
	continue;
      }

      /* old style?  caused segfaults without the p!=0 check
         in the for() condition, and seems dangerous in the
         while loop as well.
         while (Getattr(p, "tmap:ignore")) {
         p = Getattr(p, "tmap:ignore:next");
         }
       */

      if (Getattr(p, "tmap:directorargout") != 0)
	outputs++;

      String *pname = Getattr(p, "name");
      String *ptype = Getattr(p, "type");

      Putc(',', arglist);
      if ((tm = Getattr(p, "tmap:directorin")) != 0) {
	String *parse = Getattr(p, "tmap:directorin:parse");
	if (!parse) {
	  sprintf(source, "obj%d", idx++);
	  String *input = NewString(source);
	  Setattr(p, "emit:directorinput", input);
	  Replaceall(tm, "$input", input);
	  Delete(input);
	  Replaceall(tm, "$owner", "0");
	  /* Wrapper_add_localv(w, source, "swig::SwigVar_PyObject", source, "= 0", NIL); */
	  Printv(wrap_args, "swig::SwigVar_PyObject ", source, ";\n", NIL);

	  Printv(wrap_args, tm, "\n", NIL);
	  Printv(arglist, "(PyObject *)", source, NIL);
	  Putc('O', parse_args);
	} else {
	  use_parse = 1;
	  Append(parse_args, parse);
	  Setattr(p, "emit:directorinput", pname);
	  Replaceall(tm, "$input", pname);
	  Replaceall(tm, "$owner", "0");
	  if (Len(tm) == 0)
	    Append(tm, pname);
	  Append(arglist, tm);
	}
	p = Getattr(p, "tmap:directorin:next");
	continue;
      } else if (Cmp(ptype, "void")) {
	/* special handling for pointers to other C++ director classes.
	 * ideally this would be left to a typemap, but there is currently no
	 * way to selectively apply the dynamic_cast<> to classes that have
	 * directors.  in other words, the type "SwigDirector_$1_lname" only exists
	 * for classes with directors.  we avoid the problem here by checking
	 * module.wrap::directormap, but it's not clear how to get a typemap to
	 * do something similar.  perhaps a new default typemap (in addition
	 * to SWIGTYPE) called DIRECTORTYPE?
	 */
	if (SwigType_ispointer(ptype) || SwigType_isreference(ptype)) {
	  Node *module = Getattr(parent, "module");
	  Node *target = Swig_directormap(module, ptype);
	  sprintf(source, "obj%d", idx++);
	  String *nonconst = 0;
	  /* strip pointer/reference --- should move to Swig/stype.c */
	  String *nptype = NewString(Char(ptype) + 2);
	  /* name as pointer */
	  String *ppname = Copy(pname);
	  if (SwigType_isreference(ptype)) {
	    Insert(ppname, 0, "&");
	  }
	  /* if necessary, cast away const since Python doesn't support it! */
	  if (SwigType_isconst(nptype)) {
	    nonconst = NewStringf("nc_tmp_%s", pname);
	    String *nonconst_i = NewStringf("= const_cast<%s>(%s)", SwigType_lstr(ptype, 0), ppname);
	    Wrapper_add_localv(w, nonconst, SwigType_lstr(ptype, 0), nonconst, nonconst_i, NIL);
	    Delete(nonconst_i);
	    Swig_warning(WARN_LANG_DISCARD_CONST, input_file, line_number,
			 "Target language argument '%s' discards const in director method %s::%s.\n",
			 SwigType_str(ptype, pname), SwigType_namestr(c_classname), SwigType_namestr(name));
	  } else {
	    nonconst = Copy(ppname);
	  }
	  Delete(nptype);
	  Delete(ppname);
	  String *mangle = SwigType_manglestr(ptype);
	  if (target) {
	    String *director = NewStringf("director_%s", mangle);
	    Wrapper_add_localv(w, director, "Swig::Director *", director, "= 0", NIL);
	    Wrapper_add_localv(w, source, "swig::SwigVar_PyObject", source, "= 0", NIL);
	    Printf(wrap_args, "%s = SWIG_DIRECTOR_CAST(%s);\n", director, nonconst);
	    Printf(wrap_args, "if (!%s) {\n", director);
	    Printf(wrap_args, "%s = SWIG_InternalNewPointerObj(%s, SWIGTYPE%s, 0);\n", source, nonconst, mangle);
	    Append(wrap_args, "} else {\n");
	    Printf(wrap_args, "%s = %s->swig_get_self();\n", source, director);
	    Printf(wrap_args, "Py_INCREF((PyObject *)%s);\n", source);
	    Append(wrap_args, "}\n");
	    Delete(director);
	    Printv(arglist, source, NIL);
	  } else {
	    Wrapper_add_localv(w, source, "swig::SwigVar_PyObject", source, "= 0", NIL);
	    Printf(wrap_args, "%s = SWIG_InternalNewPointerObj(%s, SWIGTYPE%s, 0);\n", source, nonconst, mangle);
	    //Printf(wrap_args, "%s = SWIG_NewPointerObj(%s, SWIGTYPE_p_%s, 0);\n", 
	    //       source, nonconst, base);
	    Printv(arglist, source, NIL);
	  }
	  Putc('O', parse_args);
	  Delete(mangle);
	  Delete(nonconst);
	} else {
	  Swig_warning(WARN_TYPEMAP_DIRECTORIN_UNDEF, input_file, line_number,
		       "Unable to use type %s as a function argument in director method %s::%s (skipping method).\n", SwigType_str(ptype, 0),
		       SwigType_namestr(c_classname), SwigType_namestr(name));
	  status = SWIG_NOWRAP;
	  break;
	}
      }
      p = nextSibling(p);
    }

    /* add the method name as a PyString */
    String *pyname = Getattr(n, "sym:name");

    int allow_thread = threads_enable(n);

    if (allow_thread) {
      thread_begin_block(n, w->code);
      Append(w->code, "{\n");
    }

    /* wrap complex arguments to PyObjects */
    Printv(w->code, wrap_args, NIL);

    /* pass the method call on to the Python object */
    if (dirprot_mode() && !is_public(n)) {
      Printf(w->code, "swig_set_inner(\"%s\", true);\n", name);
    }


    Append(w->code, "if (!swig_get_self()) {\n");
    Printf(w->code, "  Swig::DirectorException::raise(\"'self' uninitialized, maybe you forgot to call %s.__init__.\");\n", classname);
    Append(w->code, "}\n");
    Append(w->code, "#if defined(SWIG_PYTHON_DIRECTOR_VTABLE)\n");
    Printf(w->code, "const size_t swig_method_index = %d;\n", director_method_index++);
    Printf(w->code, "const char * const swig_method_name = \"%s\";\n", pyname);

    Append(w->code, "PyObject* method = swig_get_method(swig_method_index, swig_method_name);\n");
    if (Len(parse_args) > 0) {
      if (use_parse || !modernargs) {
	Printf(w->code, "swig::SwigVar_PyObject %s = PyObject_CallFunction(method, (char *)\"(%s)\" %s);\n", Swig_cresult_name(), parse_args, arglist);
      } else {
	Printf(w->code, "swig::SwigVar_PyObject %s = PyObject_CallFunctionObjArgs(method %s, NULL);\n", Swig_cresult_name(), arglist);
      }
    } else {
      if (modernargs) {
	Append(w->code, "swig::SwigVar_PyObject args = PyTuple_New(0);\n");
	Printf(w->code, "swig::SwigVar_PyObject %s = PyObject_Call(method, (PyObject*) args, NULL);\n", Swig_cresult_name());
      } else {
	Printf(w->code, "swig::SwigVar_PyObject %s = PyObject_CallFunction(method, NULL, NULL);\n", Swig_cresult_name());
      }
    }
    Append(w->code, "#else\n");
    if (Len(parse_args) > 0) {
      if (use_parse || !modernargs) {
<<<<<<< HEAD
	Printf(w->code, "swig::PyObject_var result = PyObject_CallMethod(swig_get_self(), (char *)\"%s\", (char *)\"(%s)\" %s);\n",
	       pyname, parse_args, arglist);
      } else {        
	Printf(w->code, "swig::PyObject_var swig_method_name = SWIG_Python_str_FromChar((char *)\"%s\");\n", pyname);
	Printf(w->code, "swig::PyObject_var result = PyObject_CallMethodObjArgs(swig_get_self(), (PyObject *) swig_method_name %s, NULL);\n", arglist);
=======
	Printf(w->code, "swig::SwigVar_PyObject %s = PyObject_CallMethod(swig_get_self(), (char *)\"%s\", (char *)\"(%s)\" %s);\n", Swig_cresult_name(), pyname, parse_args, arglist);
      } else {
	Printf(w->code, "swig::SwigVar_PyObject swig_method_name = SWIG_Python_str_FromChar((char *)\"%s\");\n", pyname);
	Printf(w->code, "swig::SwigVar_PyObject %s = PyObject_CallMethodObjArgs(swig_get_self(), (PyObject *) swig_method_name %s, NULL);\n", Swig_cresult_name(), arglist);
>>>>>>> e464aa02
      }
    } else {
      if (!modernargs) {
	Printf(w->code, "swig::SwigVar_PyObject %s = PyObject_CallMethod(swig_get_self(), (char *) \"%s\", NULL);\n", Swig_cresult_name(), pyname);
      } else {
<<<<<<< HEAD
	Printf(w->code, "swig::PyObject_var swig_method_name = SWIG_Python_str_FromChar((char *)\"%s\");\n", pyname);
	Append(w->code, "swig::PyObject_var result = PyObject_CallMethodObjArgs(swig_get_self(), (PyObject *) swig_method_name, NULL);\n");
=======
	Printf(w->code, "swig::SwigVar_PyObject swig_method_name = SWIG_Python_str_FromChar((char *)\"%s\");\n", pyname);
	Printf(w->code, "swig::SwigVar_PyObject %s = PyObject_CallMethodObjArgs(swig_get_self(), (PyObject *) swig_method_name, NULL);\n", Swig_cresult_name());
>>>>>>> e464aa02
      }
    }
    Append(w->code, "#endif\n");

    if (dirprot_mode() && !is_public(n))
      Printf(w->code, "swig_set_inner(\"%s\", false);\n", name);

    /* exception handling */
    tm = Swig_typemap_lookup("director:except", n, Swig_cresult_name(), 0);
    if (!tm) {
      tm = Getattr(n, "feature:director:except");
      if (tm)
	tm = Copy(tm);
    }
    Printf(w->code, "if (!%s) {\n", Swig_cresult_name());
    Append(w->code, "  PyObject *error = PyErr_Occurred();\n");
    if ((tm) && Len(tm) && (Strcmp(tm, "1") != 0)) {
      Replaceall(tm, "$error", "error");
      Printv(w->code, Str(tm), "\n", NIL);
    } else {
      Append(w->code, "  if (error) {\n");
      Printf(w->code, "    Swig::DirectorMethodException::raise(\"Error detected when calling '%s.%s'\");\n", classname, pyname);
      Append(w->code, "  }\n");
    }
    Append(w->code, "}\n");
    Delete(tm);

    /*
     * Python method may return a simple object, or a tuple.
     * for in/out aruments, we have to extract the appropriate PyObjects from the tuple,
     * then marshal everything back to C/C++ (return value and output arguments).
     *
     */

    /* marshal return value and other outputs (if any) from PyObject to C/C++ type */

    String *cleanup = NewString("");
    String *outarg = NewString("");

    if (outputs > 1) {
      Wrapper_add_local(w, "output", "PyObject *output");
      Printf(w->code, "if (!PyTuple_Check(%s)) {\n", Swig_cresult_name());
      Printf(w->code, "  Swig::DirectorTypeMismatchException::raise(\"Python method %s.%sfailed to return a tuple.\");\n", classname, pyname);
      Append(w->code, "}\n");
    }

    idx = 0;

    /* marshal return value */
    if (!is_void) {
      /* this seems really silly.  the node's type excludes
       * qualifier/pointer/reference markers, which have to be retrieved
       * from the decl field to construct return_type.  but the typemap
       * lookup routine uses the node's type, so we have to swap in and
       * out the correct type.  it's not just me, similar silliness also
       * occurs in Language::cDeclaration().
       */
      Setattr(n, "type", return_type);
      tm = Swig_typemap_lookup("directorout", n, Swig_cresult_name(), w);
      Setattr(n, "type", type);
      if (tm != 0) {
	if (outputs > 1) {
	  Printf(w->code, "output = PyTuple_GetItem(%s, %d);\n", Swig_cresult_name(), idx++);
	  Replaceall(tm, "$input", "output");
	} else {
	  Replaceall(tm, "$input", Swig_cresult_name());
	}
	char temp[24];
	sprintf(temp, "%d", idx);
	Replaceall(tm, "$argnum", temp);

	/* TODO check this */
	if (Getattr(n, "wrap:disown")) {
	  Replaceall(tm, "$disown", "SWIG_POINTER_DISOWN");
	} else {
	  Replaceall(tm, "$disown", "0");
	}
	if (Getattr(n, "tmap:directorout:implicitconv")) {
	  Replaceall(tm, "$implicitconv", get_implicitconv_flag(n));
	}
	Replaceall(tm, "$result", "c_result");
	Printv(w->code, tm, "\n", NIL);
	Delete(tm);
      } else {
	Swig_warning(WARN_TYPEMAP_DIRECTOROUT_UNDEF, input_file, line_number,
		     "Unable to use return type %s in director method %s::%s (skipping method).\n", SwigType_str(return_type, 0), SwigType_namestr(c_classname),
		     SwigType_namestr(name));
	status = SWIG_ERROR;
      }
    }

    /* marshal outputs */
    for (p = l; p;) {
      if ((tm = Getattr(p, "tmap:directorargout")) != 0) {
	if (outputs > 1) {
	  Printf(w->code, "output = PyTuple_GetItem(%s, %d);\n", Swig_cresult_name(), idx++);
	  Replaceall(tm, "$result", "output");
	} else {
	  Replaceall(tm, "$result", Swig_cresult_name());
	}
	Replaceall(tm, "$input", Getattr(p, "emit:directorinput"));
	Printv(w->code, tm, "\n", NIL);
	p = Getattr(p, "tmap:directorargout:next");
      } else {
	p = nextSibling(p);
      }
    }

    /* any existing helper functions to handle this? */
    if (allow_thread) {
      Append(w->code, "}\n");
      thread_end_block(n, w->code);
    }

    Delete(parse_args);
    Delete(arglist);
    Delete(cleanup);
    Delete(outarg);
  }

  if (!is_void) {
    if (!(ignored_method && !pure_virtual)) {
      String *rettype = SwigType_str(return_type, 0);
      if (!SwigType_isreference(return_type)) {
	Printf(w->code, "return (%s) c_result;\n", rettype);
      } else {
	Printf(w->code, "return (%s) *c_result;\n", rettype);
      }
      Delete(rettype);
    }
  }

  Append(w->code, "}\n");

  // We expose protected methods via an extra public inline method which makes a straight call to the wrapped class' method
  String *inline_extra_method = NewString("");
  if (dirprot_mode() && !is_public(n) && !pure_virtual) {
    Printv(inline_extra_method, declaration, NIL);
    String *extra_method_name = NewStringf("%sSwigPublic", name);
    Replaceall(inline_extra_method, name, extra_method_name);
    Replaceall(inline_extra_method, ";\n", " {\n      ");
    if (!is_void)
      Printf(inline_extra_method, "return ");
    String *methodcall = Swig_method_call(super, l);
    Printv(inline_extra_method, methodcall, ";\n    }\n", NIL);
    Delete(methodcall);
    Delete(extra_method_name);
  }

  /* emit the director method */
  if (status == SWIG_OK) {
    if (!Getattr(n, "defaultargs")) {
      Replaceall(w->code, "$symname", symname);
      Wrapper_print(w, f_directors);
      Printv(f_directors_h, declaration, NIL);
      Printv(f_directors_h, inline_extra_method, NIL);
    }
  }

  /* clean up */
  Delete(wrap_args);
  Delete(return_type);
  Delete(pclassname);
  DelWrapper(w);
  return status;
}

/* -----------------------------------------------------------------------------
 * swig_python()    - Instantiate module
 * ----------------------------------------------------------------------------- */

static Language *new_swig_python() {
  return new PYTHON();
}
extern "C" Language *swig_python(void) {
  return new_swig_python();
}<|MERGE_RESOLUTION|>--- conflicted
+++ resolved
@@ -66,8 +66,6 @@
 static int no_header_file = 0;
 static int max_bases = 0;
 static int builtin_bases_needed = 0;
-
-static int py3 = 0;
 
 static int py3 = 0;
 
@@ -524,12 +522,6 @@
 	  fputs(usage2, stdout);
 	  fputs(usage3, stdout);
 	} else if (strcmp(argv[i], "-py3") == 0) {
-<<<<<<< HEAD
-      py3 = 1;
-      Swig_mark_arg(i);
-    }
-      
-=======
 	  py3 = 1;
 	  Swig_mark_arg(i);
 	} else if (strcmp(argv[i], "-builtin") == 0) {
@@ -538,13 +530,7 @@
 	  Swig_mark_arg(i);
 	}
 
->>>>>>> e464aa02
-      }
-    } /* for */
-
-    if (py3) {
-        /* force disable features that not compatible with Python 3.x */
-        classic = 0;
+      }
     }
 
     if (py3) {
@@ -819,43 +805,6 @@
 
       Printv(f_shadow, "\nfrom sys import version_info\n", NULL);
 
-<<<<<<< HEAD
-      if(fastproxy)
-      {
-        Printv(f_shadow, "if version_info >= (3,0,0):\n", NULL);
-        Printf(f_shadow, tab4 "new_instancemethod = lambda func, inst, cls: %s.SWIG_PyInstanceMethod_New(func)\n", module);
-        Printv(f_shadow, "else:\n", NULL);
-        Printv(f_shadow, tab4, "from new import instancemethod as new_instancemethod\n", NULL);
-      }
-      /* Import the C-extension module.  This should be a relative import,
-       * since the shadow module may also have been imported by a relative
-       * import, and there is thus no guarantee that the C-extension is on
-       * sys.path.  Relative imports must be explicitly specified from 2.6.0
-       * onwards (implicit relative imports will raise a DeprecationWarning
-       * in 2.6, and fail in 2.7 onwards), but the relative import syntax
-       * isn't available in python 2.4 or earlier, so we have to write some
-       * code conditional on the python version.
-       */
-      Printv(f_shadow, "if version_info >= (2,6,0):\n", NULL);
-      Printv(f_shadow, tab4, "def swig_import_helper():\n", NULL);
-      Printv(f_shadow, tab8, "from os.path import dirname\n", NULL);
-      Printv(f_shadow, tab8, "import imp\n", NULL);
-      Printv(f_shadow, tab8, "try:\n", NULL);
-      Printf(f_shadow, tab4 tab8 "fp, pathname, description = imp.find_module('%s', [dirname(__file__)])\n", module);
-      Printf(f_shadow, tab4 tab8 "_mod = imp.load_module('%s', fp, pathname, description)\n", module);
-      Printv(f_shadow, tab8, "finally:\n", NULL);
-      Printv(f_shadow, tab4 tab8, "if fp is not None: fp.close()\n", NULL);
-      Printv(f_shadow, tab8, "return _mod\n", NULL);
-      Printf(f_shadow, tab4 "%s = swig_import_helper()\n", module);
-      Printv(f_shadow, tab4, "del swig_import_helper\n", NULL);
-      Printv(f_shadow, "else:\n", NULL);
-      Printf(f_shadow, tab4 "import %s\n", module);
-
-      /* Delete the version_info symbol since we don't use it elsewhere in the
-       * module. */
-      Printv(f_shadow, "del version_info\n", NULL);
-
-=======
       if (!builtin && fastproxy) {
 	Printv(f_shadow, "if version_info >= (3,0,0):\n", NULL);
 	Printf(f_shadow, tab4 "new_instancemethod = lambda func, inst, cls: %s.SWIG_PyInstanceMethod_New(func)\n", module);
@@ -901,10 +850,9 @@
       if (builtin) {
 	Printf(f_shadow, "from %s import *\n", module);
       }
->>>>>>> e464aa02
       if (modern || !classic) {
 	Printv(f_shadow, "try:\n", tab4, "_swig_property = property\n", "except NameError:\n", tab4, "pass # Python < 2.2 doesn't have 'property'.\n", NULL);
-      } 
+      }
       /* if (!modern) */
       /* always needed, a class can be forced to be no-modern, such as an exception */
       {
@@ -939,19 +887,6 @@
 	       tab4, "except: strthis = \"\"\n", tab4, "return \"<%s.%s; %s >\" % (self.__class__.__module__, self.__class__.__name__, strthis,)\n\n", NIL);
 
 	if (!classic) {
-<<<<<<< HEAD
-          /* Usage of types.ObjectType is deprecated.
-           * But don't sure wether this would broken old Python?
-           */
-	  Printv(f_shadow,
-//		 "import types\n",
-		 "try:\n",
-//		 "    _object = types.ObjectType\n",
-		 "    _object = object\n",
-		 "    _newclass = 1\n", "except AttributeError:\n", "    class _object : pass\n", "    _newclass = 0\n", 
-//                 "del types\n", 
-                 "\n\n", NIL);
-=======
 	  /* Usage of types.ObjectType is deprecated.
 	   * But don't sure wether this would broken old Python?
 	   */
@@ -962,7 +897,6 @@
 		 "    _object = object\n", "    _newclass = 1\n", "except AttributeError:\n", "    class _object : pass\n", "    _newclass = 0\n",
 //                 "del types\n", 
 		 "\n\n", NIL);
->>>>>>> e464aa02
 	}
       }
       if (modern) {
@@ -1003,8 +937,6 @@
     /* the method exported for replacement of new.instancemethod in Python 3 */
     add_pyinstancemethod_new();
 
-<<<<<<< HEAD
-=======
     if (builtin) {
       SwigType *s = NewString("SwigPyObject");
       SwigType_add_pointer(s);
@@ -1012,7 +944,6 @@
       Delete(s);
     }
 
->>>>>>> e464aa02
     /* emit code */
     Language::top(n);
 
@@ -1048,14 +979,11 @@
     Printf(f_wrappers, "#endif\n");
 
     if (shadow) {
-<<<<<<< HEAD
-=======
       Swig_banner_target_lang(f_shadow_py, "#");
       if (!modern) {
 	Printv(f_shadow, "# This file is compatible with both classic and new-style classes.\n", NIL);
       }
       Printv(f_shadow_py, "\n", f_shadow_builtin_imports, "\n", NIL);
->>>>>>> e464aa02
       Printv(f_shadow_py, f_shadow, "\n", NIL);
       Printv(f_shadow_py, f_shadow_stubs, "\n", NIL);
       Close(f_shadow_py);
@@ -1092,19 +1020,6 @@
     Delete(f_begin);
 
     return SWIG_OK;
-  }
-  
-  /* ------------------------------------------------------------
-   * Emit the wrapper for PyInstanceMethod_New to MethodDef array.
-   * This wrapper is used to implement -fastproxy,
-   * as a replacement of new.instancemethod in Python 3.
-   * ------------------------------------------------------------ */
-  int add_pyinstancemethod_new()
-  {
-    String* name = NewString("SWIG_PyInstanceMethod_New");
-    Printf(methods, "\t { (char *)\"%s\", (PyCFunction)%s, METH_O, NULL},", name, name);
-    Delete(name);
-    return 0;
   }
 
   /* ------------------------------------------------------------
@@ -1171,17 +1086,12 @@
    *    module. Using proper argument and calling style for
    *    given node n.
    * ------------------------------------------------------------ */
-<<<<<<< HEAD
-   String *funcCall(String *name, String *parms) {
-=======
   String *funcCall(String *name, String *parms) {
->>>>>>> e464aa02
     String *str = NewString("");
 
     Printv(str, module, ".", name, "(", parms, ")", NIL);
     return str;
-   }
-
+  }
 
 
   /* ------------------------------------------------------------
@@ -1389,36 +1299,6 @@
     }
   }
 
-   /* -----------------------------------------------------------------------------
-   * makeParameterName()
-   *    Note: the generated name should consist with that in kwnames[]
-   *
-   * Inputs: 
-   *   n - Node
-   *   p - parameter node
-   *   arg_num - parameter argument number
-   * Return:
-   *   arg - a unique parameter name
-   * ----------------------------------------------------------------------------- */
-
-  String *makeParameterName(ParmList *plist, Parm *p, int arg_num) {
-    String *arg = 0;
-    String *pn = Swig_name_make(p, 0, Getattr(p, "name"), 0, 0);
-    // Use C parameter name unless it is a duplicate or an empty parameter name
-    int count = 0;
-    if ( SwigType_isvarargs(Getattr(p, "type")) ) {
-      return NewString("*args");
-    }
-    while (plist) {
-      if ((Cmp(pn, Getattr(plist, "name")) == 0))
-        count++;
-      plist = nextSibling(plist);
-    }
-    arg = (!pn || !Len(pn) || (count > 1)) ? NewStringf("arg%d", arg_num) : Copy(pn);
-    return arg;
-  }
-
-
   /* ------------------------------------------------------------
    * make_autodocParmList()
    *   Generate the documentation for the function parameters
@@ -1426,42 +1306,13 @@
    *    func_annotation: Function annotation support
    * ------------------------------------------------------------ */
 
-<<<<<<< HEAD
-  String *make_autodocParmList(Node *n, bool showTypes, bool calling=false, bool func_annotation=false) {
-
- 
-=======
   String *make_autodocParmList(Node *n, bool showTypes, bool calling = false, bool func_annotation = false) {
 
->>>>>>> e464aa02
     String *doc = NewString("");
     String *pdocs = 0;
     ParmList *plist = CopyParmList(Getattr(n, "parms"));
     Parm *p;
     Parm *pnext;
-<<<<<<< HEAD
-    Node *lookup; 
-
-
-    int lines = 0;
-    int arg_num = 0;
-    const int maxwidth = 50;
-
-    if(calling)
-      func_annotation = false;
-    
-    if (pdocs)
-      Append(pdocs, "\n");
-
-    Swig_typemap_attach_parms("in", plist, 0);
-    Swig_typemap_attach_parms("doc", plist, 0);
-    
-    if (Strcmp(ParmList_protostr(plist), "void")==0) {
-      //No parameters actually
-      return doc;
-    }
-    
-=======
 
 
     int lines = 0;
@@ -1480,21 +1331,14 @@
       return doc;
     }
 
->>>>>>> e464aa02
     for (p = plist; p; p = pnext) {
 
       String *tm = Getattr(p, "tmap:in");
       if (tm) {
 	pnext = Getattr(p, "tmap:in:next");
-<<<<<<< HEAD
-        if (checkAttribute(p, "tmap:in:numinputs", "0")) {
-          continue;
-        }
-=======
 	if (checkAttribute(p, "tmap:in:numinputs", "0")) {
 	  continue;
 	}
->>>>>>> e464aa02
       } else {
 	pnext = nextSibling(p);
       }
@@ -1517,19 +1361,8 @@
       type = type ? type : Getattr(p, "type");
       value = value ? value : Getattr(p, "value");
 
-<<<<<<< HEAD
-      name = makeParameterName(plist, p, arg_num);
-      // Reset it for convinient in further use. (mainly for makeParameterName())
-      // Since the plist is created by CopyParmList,
-      // we can hope that the set would have no side effect
-      Setattr(p, "name", name);
-
-      arg_num++;
-
-=======
       if (SwigType_isvarargs(type))
 	break;
->>>>>>> e464aa02
 
       if (Len(doc)) {
 	// add a comma to the previous one if any
@@ -1541,38 +1374,6 @@
 	  lines += 1;
 	}
       }
-<<<<<<< HEAD
-      
-      type = SwigType_base(type);
-      lookup = Swig_symbol_clookup(type, 0);
-      if (lookup)
-        type = Getattr(lookup, "sym:name");
-      
-      // Do the param type too?
-      if (showTypes)
-        Printf(doc, "%s ", type);
-
-      
-      Append(doc, name);
-      if (pdoc) {
-        if (!pdocs)
-          pdocs = NewString("Parameters:\n");
-        Printf(pdocs, "   %s\n", pdoc);
-      }
-
-      // Write the function annoation
-      if (func_annotation)
-        Printf(doc, " : '%s'", type);
-
-      // Write default value
-      if (value && !calling) {
-        String* pv = pyvalue(value, Getattr(p, "type"));
-        if (pv)
-          value = pv;
-	else {
-	  lookup = Swig_symbol_clookup(value, 0);
-	  if (lookup) {
-=======
 
       // Do the param type too?
       Node *nn = classLookup(Getattr(p, "type"));
@@ -1598,11 +1399,9 @@
 	} else {
 	  Node *lookup = Swig_symbol_clookup(value, 0);
 	  if (lookup)
->>>>>>> e464aa02
 	    value = Getattr(lookup, "sym:name");
-          }
-	}
-	Printf(doc, " = %s", value);        
+	}
+	Printf(doc, "=%s", value);
       }
       Delete(type_str);
       Delete(name);
@@ -1750,132 +1549,6 @@
 
     return doc;
   }
-  
-  /* ------------------------------------------------------------
-   * pyvalue()
-   *    Check if string v can be a Python value literal,
-   *    (eg. number or string), or translate it to a Python literal.
-   * ------------------------------------------------------------ */
-  String* pyvalue(String *v, SwigType *t)
-  {
-    if (v && Len(v)>0) {
-      char fc = (Char(v))[0];
-      if (('0'<=fc && fc<='9') || '\''==fc || '"'==fc) {
-        /* number or string (or maybe NULL pointer)*/
-        if (SwigType_ispointer(t) && Strcmp(v, "0")==0)
-          return NewString("None");
-        else
-          return v;
-      }
-      if (Strcmp(v, "true")==0 || Strcmp(v, "FALSE")==0)
-        return NewString("True");
-      if (Strcmp(v, "false")==0 || Strcmp(v, "FALSE")==0)
-        return NewString("False");
-      if (Strcmp(v, "NULL")==0)
-        return NewString("None");
-    }
-    return 0;
-  }
-  /* ------------------------------------------------------------
-   * is_primitive_defaultargs()
-   *    Check if all the default args have primitive type.
-   *    (So we can generate proper parameter list with default 
-   *    values..)
-   * ------------------------------------------------------------ */
-  bool is_primitive_defaultargs(Node *n)
-  {
-    ParmList *plist = CopyParmList(Getattr(n, "parms"));
-    Parm *p;
-    Parm *pnext;
-
-    Swig_typemap_attach_parms("in", plist, 0);
-    for (p = plist; p; p = pnext) {
-      String *tm = Getattr(p, "tmap:in");
-      if (tm) {
-        pnext = Getattr(p, "tmap:in:next");
-        if (checkAttribute(p, "tmap:in:numinputs", "0")) {
-          continue;
-        }
-      } else {
-        pnext = nextSibling(p);
-      }
-      String *type = Getattr(p, "type");
-      String *value = Getattr(p, "value");
-      if (!pyvalue(value, type))
-        return false;
-    }
-    return true;
-  }
-
-
-  /* ------------------------------------------------------------
-   * is_real_overloaded()
-   *   Check if the function is overloaded, but not just have some
-   *   siblings generated due to the original function have 
-   *   default arguments.
-   * ------------------------------------------------------------ */
-  bool is_real_overloaded(Node *n)
-  {
-    Node *h = Getattr(n, "sym:overloaded");
-    Node *i;
-    if (!h)
-      return false;
-    
-    i = Getattr(h, "sym:nextSibling");
-    while (i) {
-      Node *nn = Getattr(i, "defaultargs");
-      if (nn != h) {
-        /* Check if overloaded function has defaultargs and 
-         * pointed to the first overloaded. */
-        return true;
-      }
-      i = Getattr(i, "sym:nextSibling");
-    }
-
-    return false;
-  }
-
-  /* ------------------------------------------------------------
-   * make_pyParmList()
-   *    Generate parameter list for Python functions or methods,
-   *    reuse make_autodocParmList() to do so.
-   * ------------------------------------------------------------ */
-  String* make_pyParmList(Node *n, bool in_class, bool is_calling, int kw)
-  {
-    /* Get the original function for a defaultargs copy, 
-     * see default_arguments() in parser.y. */
-    Node *nn = Getattr(n, "defaultargs");
-    if (nn) n = nn;
-
-    /* For overloaded function, just use *args */
-    if (is_real_overloaded(n) ||
-        GetFlag(n, "feature:compactdefaultargs") ||
-        !is_primitive_defaultargs(n))
-    {
-      String *parms = NewString("");
-      if(in_class)
-        Printf(parms, "self, ");
-      Printf(parms, "*args");
-      if (kw)
-        Printf(parms, ", **kwargs");
-      return parms;
-    }
-
-    bool funcanno = py3 ? true : false;
-    String *params = NewString("");
-    String *_params = make_autodocParmList(n, false, is_calling, funcanno);
-
-    if (in_class)
-    {      
-      Printf(params, "self");
-      if(Len(_params) > 0)
-        Printf(params, ", ");
-    }
-
-    Printv(params, _params, NULL);
-
-    return params;
-  }
 
   /* ------------------------------------------------------------
    * convertValue()
@@ -2060,40 +1733,6 @@
     return have_pythonappend(n) || have_pythonprepend(n) || have_docstring(n);
   }
 
-  
-  /* ------------------------------------------------------------
-   * returnTypeAnnotation()
-   *    Helper function for constructing the function annotation
-   *    of the returning type, return a empty string for Python 2.x
-   * ------------------------------------------------------------ */
-  String* returnTypeAnnotation(Node *n)
-  {
-    String *ret=0; 
-    Parm *p = Getattr(n, "parms");
-    String *tm;
-    /* Try to guess the returning type by argout typemap,
-     * however the result may not accurate. */
-    while (p) {
-      if ((tm=Getattr(p, "tmap:argout:match_type"))) {
-        tm = SwigType_str(tm, 0);
-	if (ret)
-          Printv(ret, ", ", tm, NULL);
-        else
-          ret = tm;
-        p = Getattr(p, "tmap:argout:next");
-      } else {
-	p = nextSibling(p);
-      }
-    }
-    /* If no argout typemap, then get the returning type from
-     * the function prototype. */
-    if (!ret) {
-      ret = Getattr(n, "type");
-      if (ret) ret = SwigType_str(ret, 0);
-    }
-    return (ret && py3) ? NewStringf(" -> \"%s\" ", ret)
-                        : NewString("");
-  }
 
   /* ------------------------------------------------------------
    * returnTypeAnnotation()
@@ -2142,17 +1781,6 @@
     /* Make a wrapper function to insert the code into */
     Printv(f_dest, "\ndef ", name, "(", parms, ")", returnTypeAnnotation(n), ":\n", NIL);
     if (have_docstring(n))
-<<<<<<< HEAD
-      Printv(f_dest, ctab4, docstring(n, AUTODOC_FUNC, tab4), "\n", NIL);
-    if (have_pythonprepend(n))
-      Printv(f_dest, ctab4, pythonprepend(n), "\n", NIL);
-    if (have_pythonappend(n)) {
-      Printv(f_dest, ctab4, "val = ", funcCall(name, callParms), "\n", NIL);
-      Printv(f_dest, ctab4, pythonappend(n), "\n", NIL);
-      Printv(f_dest, ctab4, "return val\n", NIL);
-    } else {
-	Printv(f_dest, ctab4, "return ", funcCall(name, callParms), "\n", NIL);
-=======
       Printv(f_dest, "  ", docstring(n, AUTODOC_FUNC, tab4), "\n", NIL);
     if (have_pythonprepend(n))
       Printv(f_dest, pythoncode(pythonprepend(n), "  "), "\n", NIL);
@@ -2167,13 +1795,7 @@
     if (Getattr(n, "feature:python:callback") || !have_addtofunc(n)) {
       /* If there is no addtofunc directive then just assign from the extension module (for speed up) */
       Printv(f_dest, name, " = ", module, ".", name, "\n", NIL);
->>>>>>> e464aa02
-    }
-
-    if (Getattr(n, "feature:python:callback") || !have_addtofunc(n)) {
-      /* If there is no addtofunc directive then just assign from the extension module (for speed up) */
-      Printv(f_dest, name, " = ", module, ".", name, "\n", NIL);
-    } 
+    }
   }
 
 
@@ -3479,11 +3101,7 @@
       Printf(f_directors_h, "    PyObject *swig_get_method(size_t method_index, const char *method_name) const {\n");
       Printf(f_directors_h, "      PyObject *method = vtable[method_index];\n");
       Printf(f_directors_h, "      if (!method) {\n");
-<<<<<<< HEAD
-      Printf(f_directors_h, "        swig::PyObject_var name = SWIG_Python_str_FromChar(method_name);\n");
-=======
       Printf(f_directors_h, "        swig::SwigVar_PyObject name = SWIG_Python_str_FromChar(method_name);\n");
->>>>>>> e464aa02
       Printf(f_directors_h, "        method = PyObject_GetAttr(swig_get_self(), name);\n");
       Printf(f_directors_h, "        if (!method) {\n");
       Printf(f_directors_h, "          std::string msg = \"Method in class %s doesn't exist, undefined \";\n", classname);
@@ -4031,50 +3649,6 @@
 	  }
 	}
       }
-<<<<<<< HEAD
-
-      /* dealing with abstract base class */
-      String *abcs = Getattr(n, "feature:python:abc");
-      if (py3 && abcs) {
-        if (Len(base_class)) {
-          Putc(',', base_class);
-        }
-        Printv(base_class, abcs, NIL);
-      }
-      
-      Printv(f_shadow, "class ", class_name, NIL);
-
-      if (Len(base_class)) {
-	Printf(f_shadow, "(%s)", base_class);
-      } else {
-	if (!classic) {
-	  Printf(f_shadow, modern ? "(object)" : "(_object)");
-	}
-        if (GetFlag(n, "feature:exceptionclass") ) {
-          Printf(f_shadow, "(Exception)");
-        }
-      }
-      Printf(f_shadow, ":\n");
-      
-      // translate and write pydoc comment if flagged
-      if (doxygen){
-	String *doxygen_comments;
-	if(DoxygenTranslator::getDocumentation(n, PyDoc, doxygen_comments)){
-	  Printf(f_shadow, Char(pythoncode(doxygen_comments, shadow_indent))); 
-	  Delete(doxygen_comments);
-	}
-      }
-	
-      // otherwise use default docstrings if requested
-      else if (have_docstring(n)) {
-	String *str = docstring(n, AUTODOC_CLASS, tab4);
-	if (str != NULL && Len(str))
-	  Printv(f_shadow, tab4, str, "\n", NIL);
-      }
-		
-      if (!modern) {
-	Printv(f_shadow, tab4, "__swig_setmethods__ = {}\n", NIL);
-=======
 
       if (builtin) {
 	Hash *base_richcompare = NULL;
@@ -4091,7 +3665,6 @@
       /* dealing with abstract base class */
       String *abcs = Getattr(n, "feature:python:abc");
       if (py3 && abcs) {
->>>>>>> e464aa02
 	if (Len(base_class)) {
 	  Putc(',', base_class);
 	}
@@ -4119,6 +3692,17 @@
 	}
 
 	Printf(f_shadow, ":\n");
+
+	// translate and write pydoc comment if flagged
+	if (doxygen){
+	  String *doxygen_comments;
+	  if(DoxygenTranslator::getDocumentation(n, PyDoc, doxygen_comments)){
+	    Printf(f_shadow, Char(pythoncode(doxygen_comments, shadow_indent))); 
+	    Delete(doxygen_comments);
+	  }
+	}
+
+	// otherwise use default docstrings if requested
 	if (have_docstring(n)) {
 	  String *str = docstring(n, AUTODOC_CLASS, tab4);
 	  if (str && Len(str))
@@ -4226,15 +3810,10 @@
       Delete(ct);
       Delete(realct);
       if (!have_constructor) {
-<<<<<<< HEAD
-	Printv(f_shadow_file, tab4, "def __init__(self, *args, **kwargs): raise AttributeError(\"No constructor defined\")\n", NIL);
-      } else if (fastinit) {
-=======
 	if (!builtin)
 	  Printv(f_shadow_file, tab4, "def __init__(self, *args, **kwargs): raise AttributeError(\"", "No constructor defined",
 		 (Getattr(n, "abstract") ? " - class is abstract" : ""), "\")\n", NIL);
       } else if (fastinit && !builtin) {
->>>>>>> e464aa02
 
 	Printv(f_wrappers, "SWIGINTERN PyObject *", class_name, "_swiginit(PyObject *SWIGUNUSEDPARM(self), PyObject *args) {\n", NIL);
 	Printv(f_wrappers, "  return SWIG_Python_InitShadowInstance(args);\n", "}\n\n", NIL);
@@ -4394,13 +3973,13 @@
 	  Delete(pycode);
 	  fproxy = 0;
 	} else {
-<<<<<<< HEAD
-          String *parms = make_pyParmList(n, true, false, allow_kwargs);
-          String *callParms = make_pyParmList(n, true, true, allow_kwargs);
+	  int allow_kwargs = (check_kwargs(n) && !Getattr(n, "sym:overloaded")) ? 1 : 0;
+	  String *parms = make_pyParmList(n, true, false, allow_kwargs);
+	  String *callParms = make_pyParmList(n, true, true, allow_kwargs);
 	  if (!have_addtofunc(n)) {
 	    if (!fastproxy || olddefs) {
 	      Printv(f_shadow, tab4, "def ", symname, "(", parms, ")", returnTypeAnnotation(n), ":", NIL);
-	      Printv(f_shadow, " return ", funcCall(Swig_name_member(class_name, symname), callParms), "\n", NIL);
+	      Printv(f_shadow, " return ", funcCall(fullname, callParms), "\n", NIL);
 	      if (doxygen) {
 		String *doxygen_comments;
 		if (DoxygenTranslator::getDocumentation(n, PyDoc, doxygen_comments)) {
@@ -4410,19 +3989,7 @@
 	      }
 	    }
 	  } else {
-	    Printv(f_shadow, tab4, "def ", symname, "(",parms , ")", returnTypeAnnotation(n), ":", NIL);
-=======
-	  int allow_kwargs = (check_kwargs(n) && !Getattr(n, "sym:overloaded")) ? 1 : 0;
-	  String *parms = make_pyParmList(n, true, false, allow_kwargs);
-	  String *callParms = make_pyParmList(n, true, true, allow_kwargs);
-	  if (!have_addtofunc(n)) {
-	    if (!fastproxy || olddefs) {
-	      Printv(f_shadow, tab4, "def ", symname, "(", parms, ")", returnTypeAnnotation(n), ":", NIL);
-	      Printv(f_shadow, " return ", funcCall(fullname, callParms), "\n", NIL);
-	    }
-	  } else {
 	    Printv(f_shadow, tab4, "def ", symname, "(", parms, ")", returnTypeAnnotation(n), ":", NIL);
->>>>>>> e464aa02
 	    Printv(f_shadow, "\n", NIL);
 	    if (doxygen) {
 	      String *doxygen_comments;
@@ -4439,19 +4006,11 @@
 	    }
 	    if (have_pythonappend(n)) {
 	      fproxy = 0;
-<<<<<<< HEAD
-	      Printv(f_shadow, tab8, "val = ", funcCall(Swig_name_member(class_name, symname), callParms), "\n", NIL);
-	      Printv(f_shadow, tab8, pythonappend(n), "\n", NIL);
-	      Printv(f_shadow, tab8, "return val\n\n", NIL);
-	    } else {
-	      Printv(f_shadow, tab8, "return ", funcCall(Swig_name_member(class_name, symname), callParms), "\n\n", NIL);
-=======
 	      Printv(f_shadow, tab8, "val = ", funcCall(fullname, callParms), "\n", NIL);
 	      Printv(f_shadow, pythoncode(pythonappend(n), tab8), "\n", NIL);
 	      Printv(f_shadow, tab8, "return val\n\n", NIL);
 	    } else {
 	      Printv(f_shadow, tab8, "return ", funcCall(fullname, callParms), "\n\n", NIL);
->>>>>>> e464aa02
 	    }
 	  }
 	}
@@ -4522,32 +4081,19 @@
     if (shadow) {
       if (!classic && !Getattr(n, "feature:python:callback") && have_addtofunc(n)) {
 	int kw = (check_kwargs(n) && !Getattr(n, "sym:overloaded")) ? 1 : 0;
-<<<<<<< HEAD
-        String *parms = make_pyParmList(n, true, false, kw);
-        String *callParms = make_pyParmList(n, true, true, kw);
-=======
 	String *parms = make_pyParmList(n, false, false, kw);
 	String *callParms = make_pyParmList(n, false, true, kw);
->>>>>>> e464aa02
 	Printv(f_shadow, tab4, "def ", symname, "(", parms, ")", returnTypeAnnotation(n), ":\n", NIL);
 	if (have_docstring(n))
 	  Printv(f_shadow, tab8, docstring(n, AUTODOC_STATICFUNC, tab8), "\n", NIL);
 	if (have_pythonprepend(n))
 	  Printv(f_shadow, pythoncode(pythonprepend(n), tab8), "\n", NIL);
 	if (have_pythonappend(n)) {
-<<<<<<< HEAD
-	  Printv(f_shadow, tab8, "val = ", funcCall(Swig_name_member(class_name, symname), callParms), "\n", NIL);
-	  Printv(f_shadow, tab8, pythonappend(n), "\n", NIL);
-	  Printv(f_shadow, tab8, "return val\n\n", NIL);
-	} else {
-	  Printv(f_shadow, tab8, "return ", funcCall(Swig_name_member(class_name, symname), callParms), "\n\n", NIL);
-=======
 	  Printv(f_shadow, tab8, "val = ", funcCall(Swig_name_member(NSPACE_TODO, class_name, symname), callParms), "\n", NIL);
 	  Printv(f_shadow, pythoncode(pythonappend(n), tab8), "\n", NIL);
 	  Printv(f_shadow, tab8, "return val\n\n", NIL);
 	} else {
 	  Printv(f_shadow, tab8, "return ", funcCall(Swig_name_member(NSPACE_TODO, class_name, symname), callParms), "\n\n", NIL);
->>>>>>> e464aa02
 	}
 	Printv(f_shadow, tab4, modern ? "" : "if _newclass:", symname, " = staticmethod(", symname, ")\n", NIL);
 
@@ -4621,48 +4167,6 @@
 	  handled_as_init = (Strcmp(nname, sname) == 0) || (Strcmp(nname, cname) == 0);
 	  Delete(cname);
 	}
-<<<<<<< HEAD
-        
-          if (!have_constructor && handled_as_init) {
-	  if (Getattr(n, "feature:shadow")) {
-	    String *pycode = pythoncode(Getattr(n, "feature:shadow"), tab4);
-	    String *pyaction = NewStringf("%s.%s", module, Swig_name_construct(symname));
-	    Replaceall(pycode, "$action", pyaction);
-	    Delete(pyaction);
-	    Printv(f_shadow, pycode, "\n", NIL);
-	    Delete(pycode);
-	  } else {
-	    String *pass_self = NewString("");
-	    Node *parent = Swig_methodclass(n);
-	    String *classname = Swig_class_name(parent);
-	    String *rclassname = Swig_class_name(getCurrentClass());
-	    assert(rclassname);
-
-            String *parms = make_pyParmList(n, true, false, allow_kwargs);
-            /* Pass 'self' only if using director */
-            String *callParms = make_pyParmList(n, false, true, allow_kwargs);
-
-            if (use_director) {
-              Insert(callParms, 0, "_self, ");
-	      Printv(pass_self, tab8, NIL);
-	      Printf(pass_self, "if self.__class__ == %s:\n", classname);
-              //Printv(pass_self, tab8, tab4, "args = (None,) + args\n", tab8, "else:\n", tab8, tab4, "args = (self,) + args\n", NIL);
-              Printv(pass_self, tab8, tab4, "_self = None\n", tab8, "else:\n", tab8, tab4, "_self = self\n", NIL);
-	    }
-
-	    Printv(f_shadow, tab4, "def __init__(", parms, ")", returnTypeAnnotation(n), ": \n", NIL);
-	    if (have_docstring(n))
-	      Printv(f_shadow, tab8, docstring(n, AUTODOC_CTOR, tab8), "\n", NIL);
-	    if (have_pythonprepend(n))
-	      Printv(f_shadow, tab8, pythonprepend(n), "\n", NIL);
-	    Printv(f_shadow, pass_self, NIL);
-	    if (fastinit) {
-	      Printv(f_shadow, tab8, module, ".", class_name, "_swiginit(self,", funcCall(Swig_name_construct(symname), callParms), ")\n", NIL);
-	    } else {
-	      Printv(f_shadow,
-		     tab8, "this = ", funcCall(Swig_name_construct(symname), callParms), "\n",
-		     tab8, "try: self.this.append(this)\n", tab8, "except: self.this = this\n", NIL);
-=======
 
 	if (!have_constructor && handled_as_init) {
 	  if (!builtin) {
@@ -4708,7 +4212,6 @@
 	      if (have_pythonappend(n))
 		Printv(f_shadow, pythoncode(pythonappend(n), tab8), "\n\n", NIL);
 	      Delete(pass_self);
->>>>>>> e464aa02
 	    }
 	    have_constructor = 1;
 	  }
@@ -4723,22 +4226,13 @@
 	    Printv(f_shadow_stubs, pycode, "\n", NIL);
 	    Delete(pycode);
 	  } else {
-<<<<<<< HEAD
-            String *parms = make_pyParmList(n, true, false, allow_kwargs);
-            String *callParms = make_pyParmList(n, true, true, allow_kwargs);
-=======
 	    String *parms = make_pyParmList(n, false, false, allow_kwargs);
 	    String *callParms = make_pyParmList(n, false, true, allow_kwargs);
->>>>>>> e464aa02
 
 	    Printv(f_shadow_stubs, "\ndef ", symname, "(", parms, ")", returnTypeAnnotation(n), ":\n", NIL);
 	    if (have_docstring(n))
 	      Printv(f_shadow_stubs, tab4, docstring(n, AUTODOC_CTOR, tab4), "\n", NIL);
 	    if (have_pythonprepend(n))
-<<<<<<< HEAD
-	      Printv(f_shadow_stubs, tab4, pythonprepend(n), "\n", NIL);
-	    Printv(f_shadow_stubs, tab4, "val = ", funcCall(Swig_name_construct(symname), callParms), "\n", NIL);
-=======
 	      Printv(f_shadow_stubs, pythoncode(pythonprepend(n), tab4), "\n", NIL);
 	    String *subfunc = NULL;
 	    /*
@@ -4748,7 +4242,6 @@
 	     */
 	    subfunc = Swig_name_construct(NSPACE_TODO, symname);
 	    Printv(f_shadow_stubs, tab4, "val = ", funcCall(subfunc, callParms), "\n", NIL);
->>>>>>> e464aa02
 #ifdef USE_THISOWN
 	    Printv(f_shadow_stubs, tab4, "val.thisown = 1\n", NIL);
 #endif
@@ -5376,30 +4869,17 @@
     Append(w->code, "#else\n");
     if (Len(parse_args) > 0) {
       if (use_parse || !modernargs) {
-<<<<<<< HEAD
-	Printf(w->code, "swig::PyObject_var result = PyObject_CallMethod(swig_get_self(), (char *)\"%s\", (char *)\"(%s)\" %s);\n",
-	       pyname, parse_args, arglist);
-      } else {        
-	Printf(w->code, "swig::PyObject_var swig_method_name = SWIG_Python_str_FromChar((char *)\"%s\");\n", pyname);
-	Printf(w->code, "swig::PyObject_var result = PyObject_CallMethodObjArgs(swig_get_self(), (PyObject *) swig_method_name %s, NULL);\n", arglist);
-=======
 	Printf(w->code, "swig::SwigVar_PyObject %s = PyObject_CallMethod(swig_get_self(), (char *)\"%s\", (char *)\"(%s)\" %s);\n", Swig_cresult_name(), pyname, parse_args, arglist);
       } else {
 	Printf(w->code, "swig::SwigVar_PyObject swig_method_name = SWIG_Python_str_FromChar((char *)\"%s\");\n", pyname);
 	Printf(w->code, "swig::SwigVar_PyObject %s = PyObject_CallMethodObjArgs(swig_get_self(), (PyObject *) swig_method_name %s, NULL);\n", Swig_cresult_name(), arglist);
->>>>>>> e464aa02
       }
     } else {
       if (!modernargs) {
 	Printf(w->code, "swig::SwigVar_PyObject %s = PyObject_CallMethod(swig_get_self(), (char *) \"%s\", NULL);\n", Swig_cresult_name(), pyname);
       } else {
-<<<<<<< HEAD
-	Printf(w->code, "swig::PyObject_var swig_method_name = SWIG_Python_str_FromChar((char *)\"%s\");\n", pyname);
-	Append(w->code, "swig::PyObject_var result = PyObject_CallMethodObjArgs(swig_get_self(), (PyObject *) swig_method_name, NULL);\n");
-=======
 	Printf(w->code, "swig::SwigVar_PyObject swig_method_name = SWIG_Python_str_FromChar((char *)\"%s\");\n", pyname);
 	Printf(w->code, "swig::SwigVar_PyObject %s = PyObject_CallMethodObjArgs(swig_get_self(), (PyObject *) swig_method_name, NULL);\n", Swig_cresult_name());
->>>>>>> e464aa02
       }
     }
     Append(w->code, "#endif\n");
