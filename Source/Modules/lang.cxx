/* -----------------------------------------------------------------------------
 * This file is part of SWIG, which is licensed as a whole under version 3 
 * (or any later version) of the GNU General Public License. Some additional
 * terms also apply to certain portions of SWIG. The full details of the SWIG
 * license and copyrights can be found in the LICENSE and COPYRIGHT files
 * included with the SWIG source code as distributed by the SWIG developers
 * and at http://www.swig.org/legal.html.
 *
 * lang.cxx
 *
 * Language base class functions.  Default C++ handling is also implemented here.
 * ----------------------------------------------------------------------------- */

#include "swigmod.h"
#include "cparse.h"
#include <ctype.h>

/* default mode settings */
static int director_mode = 0;
static int director_protected_mode = 1;
static int all_protected_mode = 0;
static int naturalvar_mode = 0;
Language *Language::this_ = 0;

/* Set director_protected_mode */
void Wrapper_director_mode_set(int flag) {
  director_mode = flag;
}

void Wrapper_director_protected_mode_set(int flag) {
  director_protected_mode = flag;
}

void Wrapper_all_protected_mode_set(int flag) {
  all_protected_mode = flag;
}

void Wrapper_naturalvar_mode_set(int flag) {
  naturalvar_mode = flag;
}

extern "C" {
  int Swig_director_mode() {
    return director_mode;
  }
  int Swig_director_protected_mode() {
    return director_protected_mode;
  }
  int Swig_all_protected_mode() {
    return all_protected_mode;
  }
  void Language_replace_special_variables(String *method, String *tm, Parm *parm) {
    Language::instance()->replaceSpecialVariables(method, tm, parm);
  }
}

/* Some status variables used during parsing */
static int InClass = 0; /* Parsing C++ or not */
static String *ClassName = 0;	/* This is the real name of the current class */
static String *ClassPrefix = 0;	/* Class prefix */
static String *NSpace = 0;	/* Namespace for the nspace feature */
static String *ClassType = 0;	/* Fully qualified type name to use */
static String *DirectorClassName = 0;	/* Director name of the current class */
int Abstract = 0;
int ImportMode = 0;
int IsVirtual = 0;
static String *AttributeFunctionGet = 0;
static String *AttributeFunctionSet = 0;
static Node *CurrentClass = 0;
int line_number = 0;
String *input_file = 0;
int SmartPointer = 0;
static Hash *classhash;

extern int GenerateDefault;
extern int ForceExtern;
extern int AddExtern;

/* import modes */

#define  IMPORT_MODE     1
#define  IMPORT_MODULE   2

/* ----------------------------------------------------------------------
 * Dispatcher::emit_one()
 *
 * Dispatch a single node
 * ---------------------------------------------------------------------- */

int Dispatcher::emit_one(Node *n) {
  int ret = SWIG_OK;

  char *tag = Char(nodeType(n));
  if (!tag) {
    /* Printf(stderr,"SWIG: Fatal internal error. Malformed parse tree
       node!\n"); */
    return SWIG_OK;
  }

  /* Do not proceed if marked with an error */

  if (Getattr(n, "error"))
    return SWIG_OK;

  /* Look for warnings */
  String *wrn = Getattr(n, "feature:warnfilter");
  if (wrn)
    Swig_warnfilter(wrn, 1);

  /* ============================================================
   * C/C++ parsing
   * ============================================================ */

  if (strcmp(tag, "extern") == 0) {
    ret = externDeclaration(n);
  } else if (strcmp(tag, "cdecl") == 0) {
    ret = cDeclaration(n);
  } else if (strcmp(tag, "enum") == 0) {
    ret = enumDeclaration(n);
  } else if (strcmp(tag, "enumitem") == 0) {
    ret = enumvalueDeclaration(n);
  } else if (strcmp(tag, "enumforward") == 0) {
    ret = enumforwardDeclaration(n);
  } else if (strcmp(tag, "class") == 0) {
    ret = classDeclaration(n);
  } else if (strcmp(tag, "classforward") == 0) {
    ret = classforwardDeclaration(n);
  } else if (strcmp(tag, "constructor") == 0) {
    ret = constructorDeclaration(n);
  } else if (strcmp(tag, "destructor") == 0) {
    ret = destructorDeclaration(n);
  } else if (strcmp(tag, "access") == 0) {
    ret = accessDeclaration(n);
  } else if (strcmp(tag, "using") == 0) {
    ret = usingDeclaration(n);
  } else if (strcmp(tag, "namespace") == 0) {
    ret = namespaceDeclaration(n);
  } else if (strcmp(tag, "template") == 0) {
    ret = templateDeclaration(n);
  } else if (strcmp(tag, "lambda") == 0) {
    ret = lambdaDeclaration(n);
  }

  /* ===============================================================
   *  SWIG directives
   * =============================================================== */

  else if (strcmp(tag, "top") == 0) {
    ret = top(n);
  } else if (strcmp(tag, "extend") == 0) {
    ret = extendDirective(n);
  } else if (strcmp(tag, "apply") == 0) {
    ret = applyDirective(n);
  } else if (strcmp(tag, "clear") == 0) {
    ret = clearDirective(n);
  } else if (strcmp(tag, "constant") == 0) {
    ret = constantDirective(n);
  } else if (strcmp(tag, "fragment") == 0) {
    ret = fragmentDirective(n);
  } else if (strcmp(tag, "import") == 0) {
    ret = importDirective(n);
  } else if (strcmp(tag, "include") == 0) {
    ret = includeDirective(n);
  } else if (strcmp(tag, "insert") == 0) {
    ret = insertDirective(n);
  } else if (strcmp(tag, "module") == 0) {
    ret = moduleDirective(n);
  } else if (strcmp(tag, "native") == 0) {
    ret = nativeDirective(n);
  } else if (strcmp(tag, "pragma") == 0) {
    ret = pragmaDirective(n);
  } else if (strcmp(tag, "typemap") == 0) {
    ret = typemapDirective(n);
  } else if (strcmp(tag, "typemapcopy") == 0) {
    ret = typemapcopyDirective(n);
  } else if (strcmp(tag, "typemapitem") == 0) {
    ret = typemapitemDirective(n);
  } else if (strcmp(tag, "types") == 0) {
    ret = typesDirective(n);
  } else {
    Swig_error(input_file, line_number, "Unrecognized parse tree node type '%s'\n", tag);
    ret = SWIG_ERROR;
  }
  if (wrn)
    Swig_warnfilter(wrn, 0);
  return ret;
}

/* ----------------------------------------------------------------------
 * Dispatcher::emit_children()
 *
 * Emit all children that match the given type. type = 0 means all types.
 * ---------------------------------------------------------------------- */

int Dispatcher::emit_children(Node *n) {
  Node *c;
  char *eo = Char(Getattr(n, "feature:emitonlychildren"));
  for (c = firstChild(n); c; c = nextSibling(c)) {
    if (eo) {
      const char *tag = Char(nodeType(c));
      if (strcmp(tag, "cdecl") == 0) {
	if (checkAttribute(c, "storage", "typedef"))
	  tag = "typedef";
      }
      if (strstr(eo, tag) == 0) {
	continue;
      }
    }
    emit_one(c);
  }
  return SWIG_OK;
}


/* Stubs for dispatcher class.  We don't do anything by default---up to derived class
   to fill in traversal code */

int Dispatcher::defaultHandler(Node *) {
  return SWIG_OK;
}
int Dispatcher::extendDirective(Node *n) {
  return defaultHandler(n);
}
int Dispatcher::applyDirective(Node *n) {
  return defaultHandler(n);
}
int Dispatcher::clearDirective(Node *n) {
  return defaultHandler(n);
}
int Dispatcher::constantDirective(Node *n) {
  return defaultHandler(n);
}
int Dispatcher::fragmentDirective(Node *n) {
  return defaultHandler(n);
}
int Dispatcher::importDirective(Node *n) {
  return defaultHandler(n);
}
int Dispatcher::includeDirective(Node *n) {
  return defaultHandler(n);
}
int Dispatcher::insertDirective(Node *n) {
  return defaultHandler(n);
}
int Dispatcher::moduleDirective(Node *n) {
  return defaultHandler(n);
}
int Dispatcher::nativeDirective(Node *n) {
  return defaultHandler(n);
}
int Dispatcher::pragmaDirective(Node *n) {
  return defaultHandler(n);
}
int Dispatcher::typemapDirective(Node *n) {
  return defaultHandler(n);
}
int Dispatcher::typemapitemDirective(Node *n) {
  return defaultHandler(n);
}
int Dispatcher::typemapcopyDirective(Node *n) {
  return defaultHandler(n);
}
int Dispatcher::typesDirective(Node *n) {
  return defaultHandler(n);
}
int Dispatcher::cDeclaration(Node *n) {
  return defaultHandler(n);
}
int Dispatcher::externDeclaration(Node *n) {
  return defaultHandler(n);
}
int Dispatcher::enumDeclaration(Node *n) {
  return defaultHandler(n);
}
int Dispatcher::enumvalueDeclaration(Node *n) {
  return defaultHandler(n);
}
int Dispatcher::enumforwardDeclaration(Node *n) {
  return defaultHandler(n);
}
int Dispatcher::classDeclaration(Node *n) {
  return defaultHandler(n);
}
int Dispatcher::templateDeclaration(Node *n) {
  return defaultHandler(n);
}
int Dispatcher::lambdaDeclaration(Node *n) {
  return defaultHandler(n);
}
int Dispatcher::classforwardDeclaration(Node *n) {
  return defaultHandler(n);
}
int Dispatcher::constructorDeclaration(Node *n) {
  return defaultHandler(n);
}
int Dispatcher::destructorDeclaration(Node *n) {
  return defaultHandler(n);
}
int Dispatcher::accessDeclaration(Node *n) {
  return defaultHandler(n);
}
int Dispatcher::usingDeclaration(Node *n) {
  return defaultHandler(n);
}
int Dispatcher::namespaceDeclaration(Node *n) {
  return defaultHandler(n);
}


/* Allocators */
Language::Language():
none_comparison(NewString("$arg != 0")),
director_ctor_code(NewString("")),
director_prot_ctor_code(0),
symtabs(NewHash()),
classtypes(NewHash()),
enumtypes(NewHash()),
overloading(0),
multiinput(0),
cplus_runtime(0),
directors(0) {
  symbolAddScope(""); // create top level/global symbol table scope
  argc_template_string = NewString("argc");
  argv_template_string = NewString("argv[%d]");

  /* Default director constructor code, passed to Swig_ConstructorToFunction */
  Printv(director_ctor_code, "if ( $comparison ) { /* subclassed */\n", "  $director_new \n", "} else {\n", "  $nondirector_new \n", "}\n", NIL);

  /*
     Default director 'protected' constructor code, disabled by
     default. Each language that needs it, has to define it.
   */
  director_prot_ctor_code = 0;
  director_multiple_inheritance = 1;
  director_language = 0;
  assert(!this_);
  this_ = this;
}

Language::~Language() {
  Delete(symtabs);
  Delete(classtypes);
  Delete(enumtypes);
  Delete(director_ctor_code);
  Delete(none_comparison);
  this_ = 0;
}

  /* -----------------------------------------------------------------------------
   * directorClassName()
   * ----------------------------------------------------------------------------- */

  String *Language::directorClassName(Node *n) {
    String *dirclassname;
    String *nspace = NewString(Getattr(n, "sym:nspace"));
    const char *attrib = "director:classname";
    String *classname = getClassPrefix();

    Replace(nspace, NSPACE_SEPARATOR, "_", DOH_REPLACE_ANY);
    if (Len(nspace) > 0)
      dirclassname = NewStringf("SwigDirector_%s_%s", nspace, classname);
    else
      dirclassname = NewStringf("SwigDirector_%s", classname);
    Setattr(n, attrib, dirclassname);

    Delete(nspace);
    return dirclassname;
  }

/* ----------------------------------------------------------------------
   emit_one()
   ---------------------------------------------------------------------- */

int Language::emit_one(Node *n) {
  int ret;
  int oldext;
  if (!n)
    return SWIG_OK;

  if (GetFlag(n, "feature:ignore")
      && !Getattr(n, "feature:onlychildren"))
    return SWIG_OK;

  oldext = Extend;
  if (Getattr(n, "feature:extend"))
    Extend = 1;

  line_number = Getline(n);
  input_file = Getfile(n);

  /*
     symtab = Getattr(n,"symtab");
     if (symtab) {
     symtab = Swig_symbol_setscope(symtab);
     }
   */
  ret = Dispatcher::emit_one(n);
  /*
     if (symtab) {
     Swig_symbol_setscope(symtab);
     }
   */
  Extend = oldext;
  return ret;
}


static Parm *nonvoid_parms(Parm *p) {
  if (p) {
    SwigType *t = Getattr(p, "type");
    if (SwigType_type(t) == T_VOID)
      return 0;
  }
  return p;
}

/* -----------------------------------------------------------------------------
 * cplus_value_type()
 *
 * Returns the alternative value type needed in C++ for class value
 * types. When swig is not sure about using a plain $ltype value,
 * since the class doesn't have a default constructor, or it can't be
 * assigned, you will get back 'SwigValueWrapper<type >'.
 *
 * ----------------------------------------------------------------------------- */

SwigType *cplus_value_type(SwigType *t) {
  return SwigType_alttype(t, 0);
}

static Node *first_nontemplate(Node *n) {
  while (n) {
    if (Strcmp(nodeType(n), "template") != 0)
      return n;
    n = Getattr(n, "sym:nextSibling");
  }
  return n;
}



/* --------------------------------------------------------------------------
 * swig_pragma()
 *
 * Handle swig pragma directives.  
 * -------------------------------------------------------------------------- */

void swig_pragma(char *lang, char *name, char *value) {
  if (strcmp(lang, "swig") == 0) {
    if ((strcmp(name, "make_default") == 0) || ((strcmp(name, "makedefault") == 0))) {
      GenerateDefault = 1;
    } else if ((strcmp(name, "no_default") == 0) || ((strcmp(name, "nodefault") == 0))) {
      Swig_warning(WARN_DEPRECATED_NODEFAULT, "SWIG", 1, "dangerous, use %%nodefaultctor, %%nodefaultdtor instead.\n");
      GenerateDefault = 0;
    } else if (strcmp(name, "attributefunction") == 0) {
      String *nvalue = NewString(value);
      char *s = strchr(Char(nvalue), ':');
      if (!s) {
	Swig_error(input_file, line_number, "Bad value for attributefunction. Expected \"fmtget:fmtset\".\n");
      } else {
	*s = 0;
	AttributeFunctionGet = NewString(Char(nvalue));
	AttributeFunctionSet = NewString(s + 1);
      }
      Delete(nvalue);
    } else if (strcmp(name, "noattributefunction") == 0) {
      AttributeFunctionGet = 0;
      AttributeFunctionSet = 0;
    }
  }
}

/* --------------------------------------------------------------------------
 * Language::use_naturalvar_mode()
 *
 * Determine whether to use const ref typemaps instead of pointer typemaps
 * for variable access.
 * -------------------------------------------------------------------------- */
int Language::use_naturalvar_mode(Node *n) const {
  if (Getattr(n, "unnamed"))
    return 0;

  // The naturalvar feature can be attached to either the variable name or the variable's type
  // naturalvar on the variable name is more specific and overrides naturalvar on the variable's type
  String *naturalvar = Getattr(n, "feature:naturalvar");
  bool explicitly_off = naturalvar && Strcmp(naturalvar, "0") == 0;
  int nvar = GetFlag(n, "feature:naturalvar");

  if (!explicitly_off && !nvar) {
    /* look for feature in the class */
    SwigType *ty = Getattr(n, "type");
    SwigType *fullty = SwigType_typedef_resolve_all(ty);
    if (SwigType_isclass(fullty)) {
      SwigType *tys = SwigType_strip_qualifiers(fullty);
      if (!CPlusPlus) {
	Replaceall(tys, "struct ", "");
	Replaceall(tys, "union ", "");
	Replaceall(tys, "class ", "");
      }
      Node *typenode = Swig_symbol_clookup(tys, 0);
      if (typenode) {
	naturalvar = Getattr(typenode, "feature:naturalvar");
	explicitly_off = naturalvar && Strcmp(naturalvar, "0") == 0;
	nvar = nvar || GetFlag(typenode, "feature:naturalvar");
      }
      Delete(tys);
    }
    Delete(fullty);
  }
  nvar = nvar || naturalvar_mode;
  return explicitly_off ? 0 : nvar ? CWRAP_NATURAL_VAR : 0;
}

/* ----------------------------------------------------------------------
 * Language::top()   - Top of parsing tree 
 * ---------------------------------------------------------------------- */

int Language::top(Node *n) {
  Node *mod = Getattr(n, "module");
  if (mod) {
    Node *options = Getattr(mod, "options");
    if (options) {
      if (Getattr(options, "naturalvar")) {
	naturalvar_mode = 1;
      }
    }
  }
  classhash = Getattr(n, "classes");
  return emit_children(n);
}

/* ----------------------------------------------------------------------
 * Language::extendDirective()
 * ---------------------------------------------------------------------- */

int Language::extendDirective(Node *n) {
  save_value<int> oldam(Extend, CWRAP_EXTEND);
  save_value<AccessMode> oldmode(cplus_mode, PUBLIC);
  emit_children(n);
  return SWIG_OK;
}

/* ----------------------------------------------------------------------
 * Language::applyDirective()
 * ---------------------------------------------------------------------- */

int Language::applyDirective(Node *n) {

  Parm *pattern = Getattr(n, "pattern");
  Node *c = firstChild(n);
  while (c) {
    Parm *apattern = Getattr(c, "pattern");
    if (ParmList_len(pattern) != ParmList_len(apattern)) {
      Swig_error(input_file, line_number, "Can't apply (%s) to (%s).  Number of arguments don't match.\n", ParmList_str(pattern), ParmList_str(apattern));
    } else {
      if (!Swig_typemap_apply(pattern, apattern)) {
	Swig_warning(WARN_TYPEMAP_APPLY_UNDEF, input_file, line_number, "Can't apply (%s). No typemaps are defined.\n", ParmList_str(pattern));
      }
    }
    c = nextSibling(c);
  }
  return SWIG_OK;
}

/* ----------------------------------------------------------------------
 * Language::clearDirective()
 * ---------------------------------------------------------------------- */

int Language::clearDirective(Node *n) {
  Node *p;
  for (p = firstChild(n); p; p = nextSibling(p)) {
    ParmList *pattern = Getattr(p, "pattern");
    Swig_typemap_clear_apply(pattern);
  }
  return SWIG_OK;
}

/* ----------------------------------------------------------------------
 * Language::constantDirective()
 * ---------------------------------------------------------------------- */

int Language::constantDirective(Node *n) {

  if (CurrentClass && (cplus_mode != PUBLIC))
    return SWIG_NOWRAP;

  if (!GetFlag(n, "feature:allowexcept")) {
    UnsetFlag(n, "feature:except");
  }
  if (Getattr(n, "feature:exceptvar")) {
    Setattr(n, "feature:except", Getattr(n, "feature:exceptvar"));
  }

  if (!ImportMode) {
    Swig_require("constantDirective", n, "name", "?value", NIL);
    String *name = Getattr(n, "name");
    String *value = Getattr(n, "value");
    if (!value) {
      value = Copy(name);
    } else {
      /*      if (checkAttribute(n,"type","char")) {
         value = NewString(value);
         } else {
         value = NewStringf("%(escape)s", value);
         }
       */
      Setattr(n, "rawvalue", value);
      value = NewStringf("%(escape)s", value);
      if (!Len(value))
	Append(value, "\\0");
      /*      Printf(stdout,"'%s' = '%s'\n", name, value); */
    }
    Setattr(n, "value", value);
    this->constantWrapper(n);
    Swig_restore(n);
    return SWIG_OK;
  }
  return SWIG_NOWRAP;
}

/* ----------------------------------------------------------------------
 * Language::fragmentDirective()
 * ---------------------------------------------------------------------- */

int Language::fragmentDirective(Node *n) {
  Swig_fragment_register(n);
  return SWIG_OK;
}

/* ----------------------------------------------------------------------
 * Language::importDirective()
 * ---------------------------------------------------------------------- */

int Language::importDirective(Node *n) {
  int oldim = ImportMode;
  ImportMode = IMPORT_MODE;
  emit_children(n);
  ImportMode = oldim;
  return SWIG_OK;
}

/* ----------------------------------------------------------------------
 * Language::includeDirective()
 * ---------------------------------------------------------------------- */

int Language::includeDirective(Node *n) {
  emit_children(n);
  return SWIG_OK;
}

/* ----------------------------------------------------------------------
 * Language::insertDirective()
 * ---------------------------------------------------------------------- */

int Language::insertDirective(Node *n) {
  /* %insert directive */
  if ((!ImportMode) || Getattr(n, "generated")) {
    String *code = Getattr(n, "code");
    String *section = Getattr(n, "section");
    File *f = 0;
    if (!section) {		/* %{ ... %} */
      f = Swig_filebyname("header");
    } else {
      f = Swig_filebyname(section);
    }
    if (f) {
      Printf(f, "%s\n", code);
    } else {
      Swig_error(input_file, line_number, "Unknown target '%s' for %%insert directive.\n", section);
    }
    return SWIG_OK;
  } else {
    return SWIG_NOWRAP;
  }
}

/* ----------------------------------------------------------------------
 * Language::moduleDirective()
 * ---------------------------------------------------------------------- */

int Language::moduleDirective(Node *n) {
  (void) n;
  /* %module directive */
  return SWIG_OK;
}

/* ----------------------------------------------------------------------
 * Language::nativeDirective()
 * ---------------------------------------------------------------------- */

int Language::nativeDirective(Node *n) {
  if (!ImportMode) {
    return nativeWrapper(n);
  } else {
    return SWIG_NOWRAP;
  }
}

/* ----------------------------------------------------------------------
 * Language::pragmaDirective()
 * ---------------------------------------------------------------------- */

int Language::pragmaDirective(Node *n) {
  /* %pragma directive */
  if (!ImportMode) {
    String *lan = Getattr(n, "lang");
    String *name = Getattr(n, "name");
    String *value = Getattr(n, "value");
    swig_pragma(Char(lan), Char(name), Char(value));
    /*  pragma(Char(lan),Char(name),Char(value)); */
    return SWIG_OK;
  }
  return SWIG_OK;
}

/* ----------------------------------------------------------------------
 * Language::typemapDirective()
 * ---------------------------------------------------------------------- */

int Language::typemapDirective(Node *n) {
  /* %typemap directive */
  String *method = Getattr(n, "method");
  String *code = Getattr(n, "code");
  Parm *kwargs = Getattr(n, "kwargs");
  Node *items = firstChild(n);
  static int namewarn = 0;


  if (code && (Strstr(code, "$source") || (Strstr(code, "$target")))) {
    Swig_warning(WARN_TYPEMAP_SOURCETARGET, Getfile(n), Getline(n), "Deprecated typemap feature ($source/$target).\n");
    if (!namewarn) {
      Swig_warning(WARN_TYPEMAP_SOURCETARGET, Getfile(n), Getline(n), "The use of $source and $target in a typemap declaration is deprecated.\n\
For typemaps related to argument input (in,ignore,default,arginit,check), replace\n\
$source by $input and $target by $1.   For typemaps related to return values (out,\n\
argout,ret,except), replace $source by $1 and $target by $result.  See the file\n\
Doc/Manual/Typemaps.html for complete details.\n");
      namewarn = 1;
    }
  }

  if (Strcmp(method, "except") == 0) {
    Swig_warning(WARN_DEPRECATED_EXCEPT_TM, Getfile(n), Getline(n), "%%typemap(except) is deprecated. Use the %%exception directive.\n");
  }

  if (Strcmp(method, "in") == 0) {
    Hash *k;
    k = kwargs;
    while (k) {
      if (checkAttribute(k, "name", "numinputs")) {
	if (!multiinput && (GetInt(k, "value") > 1)) {
	  Swig_error(Getfile(n), Getline(n), "Multiple-input typemaps (numinputs > 1) not supported by this target language module.\n");
	  return SWIG_ERROR;
	}
	break;
      }
      k = nextSibling(k);
    }
    if (!k) {
      k = NewHash();
      Setattr(k, "name", "numinputs");
      Setattr(k, "value", "1");
      set_nextSibling(k, kwargs);
      Setattr(n, "kwargs", k);
      kwargs = k;
    }
  }

  if (Strcmp(method, "ignore") == 0) {
    Swig_warning(WARN_DEPRECATED_IGNORE_TM, Getfile(n), Getline(n), "%%typemap(ignore) has been replaced by %%typemap(in,numinputs=0).\n");

    Clear(method);
    Append(method, "in");
    Hash *k = NewHash();
    Setattr(k, "name", "numinputs");
    Setattr(k, "value", "0");
    set_nextSibling(k, kwargs);
    Setattr(n, "kwargs", k);
    kwargs = k;
  }

  /* Replace $descriptor() macros */

  if (code) {
    Setfile(code, Getfile(n));
    Setline(code, Getline(n));
    Swig_cparse_replace_descriptor(code);
  }

  while (items) {
    Parm *pattern = Getattr(items, "pattern");
    Parm *parms = Getattr(items, "parms");

    if (code) {
      Swig_typemap_register(method, pattern, code, parms, kwargs);
    } else {
      Swig_typemap_clear(method, pattern);
    }
    items = nextSibling(items);
  }
  return SWIG_OK;

}

/* ----------------------------------------------------------------------
 * Language::typemapcopyDirective()
 * ---------------------------------------------------------------------- */

int Language::typemapcopyDirective(Node *n) {
  String *method = Getattr(n, "method");
  Parm *pattern = Getattr(n, "pattern");
  Node *items = firstChild(n);
  int nsrc = 0;
  nsrc = ParmList_len(pattern);
  while (items) {
    ParmList *npattern = Getattr(items, "pattern");
    if (nsrc != ParmList_len(npattern)) {
      Swig_error(input_file, line_number, "Can't copy typemap. Number of types differ.\n");
    } else {
      if (Swig_typemap_copy(method, pattern, npattern) < 0) {
	Swig_error(input_file, line_number, "Can't copy typemap (%s) %s = %s\n", method, ParmList_str(pattern), ParmList_str(npattern));
      }
    }
    items = nextSibling(items);
  }
  return SWIG_OK;
}

/* ----------------------------------------------------------------------
 * Language::typesDirective()
 * ---------------------------------------------------------------------- */

int Language::typesDirective(Node *n) {
  Parm *parms = Getattr(n, "parms");
  String *convcode = Getattr(n, "convcode"); /* optional user supplied conversion code for custom casting */
  while (parms) {
    SwigType *t = Getattr(parms, "type");
    String *v = Getattr(parms, "value");
    if (!v) {
      SwigType_remember(t);
    } else {
      if (SwigType_issimple(t)) {
	SwigType_inherit(t, v, 0, convcode);
      }
    }
    parms = nextSibling(parms);
  }
  return SWIG_OK;
}

/* ----------------------------------------------------------------------
 * Language::cDeclaration()
 * ---------------------------------------------------------------------- */

int Language::cDeclaration(Node *n) {

  String *name = Getattr(n, "name");
  String *symname = Getattr(n, "sym:name");
  SwigType *type = Getattr(n, "type");
  SwigType *decl = Getattr(n, "decl");
  String *storage = Getattr(n, "storage");
  Node *over;
  File *f_header = 0;
  SwigType *ty, *fullty;

  if (Getattr(n, "feature:onlychildren")) {
    if (GetFlag(n, "feature:ignore")) {
      return SWIG_NOWRAP;
    } else {
      // Found an unignored templated method that has an empty template instantiation (%template())
      // Ignore it unless it has been %rename'd
      if (Strncmp(symname, "__dummy_", 8) == 0) {
	SetFlag(n, "feature:ignore");
	Swig_warning(WARN_LANG_TEMPLATE_METHOD_IGNORE, input_file, line_number,
	    "%%template() contains no name. Template method ignored: %s\n", Swig_name_decl(n));
	return SWIG_NOWRAP;
      }
    }
  }

  /* discards nodes following the access control rules */
  if (cplus_mode != PUBLIC || !is_public(n)) {
    /* except for friends, they are not affected by access control */
    int isfriend = Cmp(storage, "friend") == 0;
    if (!isfriend) {
      /* Check what the director needs. If the method is pure virtual, it is always needed.
       * Also wrap non-virtual protected members if asked for (allprotected mode). */
      if (!(directorsEnabled() && ((is_member_director(CurrentClass, n) && need_nonpublic_member(n)) || isNonVirtualProtectedAccess(n)))) {
          return SWIG_NOWRAP;
      }
      // Prevent wrapping protected overloaded director methods more than once -
      // This bit of code is only needed due to the cDeclaration call in classHandler()
      String *wrapname = NewStringf("nonpublic_%s%s", symname, Getattr(n, "sym:overname"));
      if (Getattr(CurrentClass, wrapname)) {
	Delete(wrapname);
	return SWIG_NOWRAP;
      }
      SetFlag(CurrentClass, wrapname);
      Delete(wrapname);
    }
  }

  if (Cmp(storage, "typedef") == 0) {
    Swig_save("cDeclaration", n, "type", NIL);
    SwigType *t = Copy(type);
    if (t) {
      SwigType_push(t, decl);
      Setattr(n, "type", t);
      typedefHandler(n);
    }
    Swig_restore(n);
    return SWIG_OK;
  }

  /* If in import mode, we proceed no further */
  if (ImportMode)
    return SWIG_NOWRAP;

  /* If we're in extend mode and there is code, replace the $descriptor macros */
  if (Extend) {
    String *code = Getattr(n, "code");
    if (code) {
      Setfile(code, Getfile(n));
      Setline(code, Getline(n));
      Swig_cparse_replace_descriptor(code);
    }
  }

  /* Overloaded symbol check */
  over = Swig_symbol_isoverloaded(n);
  if (!overloading) {
    if (over)
      over = first_nontemplate(over);
    if (over && (over != n)) {
      Swig_warning(WARN_LANG_OVERLOAD_DECL, input_file, line_number, "Overloaded declaration ignored.  %s\n", Swig_name_decl(n));
      Swig_warning(WARN_LANG_OVERLOAD_DECL, Getfile(over), Getline(over), "Previous declaration is %s\n", Swig_name_decl(over));
      return SWIG_NOWRAP;
    }
  }

  if (!validIdentifier(symname)) {
    Swig_warning(WARN_LANG_IDENTIFIER, input_file, line_number, "Can't wrap '%s' unless renamed to a valid identifier.\n", symname);
    return SWIG_NOWRAP;
  }

  ty = NewString(type);
  SwigType_push(ty, decl);
  fullty = SwigType_typedef_resolve_all(ty);
  if (SwigType_isfunction(fullty)) {
    if (!SwigType_isfunction(ty)) {
      Delete(ty);
      ty = fullty;
      fullty = 0;
      ParmList *parms = SwigType_function_parms(ty, n);
      Setattr(n, "parms", parms);
    }
    /* Transform the node into a 'function' node and emit */
    if (!CurrentClass) {
      f_header = Swig_filebyname("header");

      if (AddExtern) {
	if (f_header) {
	  if (Swig_storage_isextern(n) || (ForceExtern && !storage)) {
	    /* we don't need the 'extern' part in the C/C++ declaration,
	       and it produces some problems when namespace and SUN
	       Studio is used.

	       Printf(f_header,"extern %s", SwigType_str(ty,name));

	       In fact generating extern declarations is quite error prone and is
	       no longer the default. Getting it right seems impossible with namespaces
	       and default arguments and when a method is declared with the various Windows
	       calling conventions - SWIG doesn't understand Windows (non standard) calling
	       conventions in the first place, so can't regenerate them.
	     */
	    String *str = SwigType_str(ty, name);
	    Printf(f_header, "%s", str);
	    Delete(str);
	    {
	      DOH *t = Getattr(n, "throws");
	      if (t) {
		Printf(f_header, " throw(");
		while (t) {
		  Printf(f_header, "%s", Getattr(t, "type"));
		  t = nextSibling(t);
		  if (t)
		    Printf(f_header, ",");
		}
		Printf(f_header, ")");
	      }
	    }
	    Printf(f_header, ";\n");
	  } else if (Swig_storage_isexternc(n)) {
	    /* here 'extern "C"' is needed */
	    String *str = SwigType_str(ty, name);
	    Printf(f_header, "extern \"C\" %s;\n", str);
	    Delete(str);
	  }
	}
      }
    }
    /* This needs to check qualifiers */
    if (SwigType_isqualifier(ty)) {
      SwigType *qual = SwigType_pop(ty);
      Setattr(n, "qualifier", qual);
      Delete(qual);
    }
    Delete(SwigType_pop_function(ty));
    DohIncref(type);
    Setattr(n, "type", ty);

    functionHandler(n);

    Setattr(n, "type", type);
    Delete(ty);
    Delete(type);
    return SWIG_OK;
  } else {
    /* Some kind of variable declaration */
    String *declaration = Copy(decl);
    Delattr(n, "decl");
    if (!CurrentClass) {
      if (Swig_storage_isextern(n) || ForceExtern) {
	if (AddExtern) {
	  f_header = Swig_filebyname("header");
	  if (f_header) {
	    String *str = SwigType_str(ty, name);
	    Printf(f_header, "%s %s;\n", Getattr(n, "storage"), str);
	    Delete(str);
	  }
	}
      }
    }
    if (!SwigType_ismutable(ty)) {
      SetFlag(n, "feature:immutable");
    }
    /* If an array and elements are const, then read-only */
    if (SwigType_isarray(ty)) {
      SwigType *tya = SwigType_array_type(ty);
      if (SwigType_isconst(tya)) {
	SetFlag(n, "feature:immutable");
      }
      Delete(tya);
    }
    DohIncref(type);
    Setattr(n, "type", ty);
    variableHandler(n);
    Setattr(n, "type", type);
    Setattr(n, "decl", declaration);
    Delete(ty);
    Delete(type);
    Delete(fullty);
    return SWIG_OK;
  }
}

/* ----------------------------------------------------------------------
 * Language::functionHandler()
 * ---------------------------------------------------------------------- */

int Language::functionHandler(Node *n) {
  String *storage = Getattr(n, "storage");
  int isfriend = CurrentClass && Cmp(storage, "friend") == 0;
  int isstatic = CurrentClass && Swig_storage_isstatic(n) && !(SmartPointer && Getattr(n, "allocate:smartpointeraccess"));
  Parm *p = Getattr(n, "parms");
  if (GetFlag(n, "feature:del")) {
    /* the method acts like a delete operator, ie, we need to disown the parameter */
    if (CurrentClass && !isstatic && !isfriend) {
      SetFlag(n, "feature:self:disown");
    } else {
      if (p)
	SetFlag(p, "wrap:disown");
    }
  }
  if (!CurrentClass) {
    globalfunctionHandler(n);
  } else {
    if (isstatic) {
      staticmemberfunctionHandler(n);
    } else if (isfriend) {
      int oldInClass = InClass;
      InClass = 0;
      globalfunctionHandler(n);
      InClass = oldInClass;
    } else {
      Node *explicit_n = 0;
      if (directorsEnabled() && is_member_director(CurrentClass, n) && !extraDirectorProtectedCPPMethodsRequired()) {
	bool virtual_but_not_pure_virtual = (!(Cmp(storage, "virtual")) && (Cmp(Getattr(n, "value"), "0") != 0));
	if (virtual_but_not_pure_virtual) {
	  // Add additional wrapper which makes an explicit call to the virtual method (ie not a virtual call)
	  explicit_n = Copy(n);
	  String *new_symname = Copy(Getattr(n, "sym:name"));
	  String *suffix = Getattr(parentNode(n), "sym:name");
	  Printv(new_symname, "SwigExplicit", suffix, NIL);
	  Setattr(explicit_n, "sym:name", new_symname);
	  Delattr(explicit_n, "storage");
	  Delattr(explicit_n, "override");
	  Delattr(explicit_n, "hides");
	  SetFlag(explicit_n, "explicitcall");
	  Setattr(n, "explicitcallnode", explicit_n);
	}
      }

      memberfunctionHandler(n);

      if (explicit_n) {
	memberfunctionHandler(explicit_n);
	Delattr(explicit_n, "explicitcall");
	Delete(explicit_n);
      }
    }
  }
  return SWIG_OK;
}

/* ----------------------------------------------------------------------
 * Language::globalfunctionHandler()
 * ---------------------------------------------------------------------- */

int Language::globalfunctionHandler(Node *n) {

  Swig_require("globalfunctionHandler", n, "name", "sym:name", "type", "?parms", NIL);

  String *name = Getattr(n, "name");
  String *symname = Getattr(n, "sym:name");
  SwigType *type = Getattr(n, "type");
  ParmList *parms = Getattr(n, "parms");

  /* Check for callback mode */
  String *cb = GetFlagAttr(n, "feature:callback");
  if (cb) {
    String *cbname = Getattr(n, "feature:callback:name");
    if (!cbname) {
      cbname = NewStringf(cb, symname);
      Setattr(n, "feature:callback:name", cbname);
    }

    callbackfunctionHandler(n);
    if (Cmp(cbname, symname) == 0) {
      Delete(cbname);
      Swig_restore(n);
      return SWIG_NOWRAP;
    }
    Delete(cbname);
  }
  Setattr(n, "parms", nonvoid_parms(parms));
  String *call = Swig_cfunction_call(name, parms);
  String *cres = Swig_cresult(type, Swig_cresult_name(), call);
  Setattr(n, "wrap:action", cres);
  Delete(cres);
  Delete(call);
  functionWrapper(n);

  Swig_restore(n);
  return SWIG_OK;
}

/* ----------------------------------------------------------------------
 * Language::callbackfunctionHandler()
 * ---------------------------------------------------------------------- */

int Language::callbackfunctionHandler(Node *n) {
  Swig_require("callbackfunctionHandler", n, "name", "*sym:name", "*type", "?value", NIL);
  String *type = Getattr(n, "type");
  String *name = Getattr(n, "name");
  String *parms = Getattr(n, "parms");
  String *cbname = Getattr(n, "feature:callback:name");
  String *calltype = NewStringf("(%s (*)(%s))(%s)", SwigType_str(type, 0), ParmList_str(parms), SwigType_namestr(name));
  SwigType *cbty = Copy(type);
  SwigType_add_function(cbty, parms);
  SwigType_add_pointer(cbty);

  Setattr(n, "sym:name", cbname);
  Setattr(n, "type", cbty);
  Setattr(n, "value", calltype);

  Node *ns = symbolLookup(cbname);
  if (!ns)
    constantWrapper(n);

  Delete(cbty);

  Swig_restore(n);
  return SWIG_OK;
}

/* ----------------------------------------------------------------------
 * Language::memberfunctionHandler()
 * ---------------------------------------------------------------------- */

int Language::memberfunctionHandler(Node *n) {

  Swig_require("memberfunctionHandler", n, "*name", "*sym:name", "*type", "?parms", "?value", NIL);

  String *storage = Getattr(n, "storage");
  String *name = Getattr(n, "name");
  String *symname = Getattr(n, "sym:name");
  SwigType *type = Getattr(n, "type");
  String *value = Getattr(n, "value");
  ParmList *parms = Getattr(n, "parms");
  String *cb = GetFlagAttr(n, "feature:callback");

  if (Cmp(storage, "virtual") == 0) {
    if (Cmp(value, "0") == 0) {
      IsVirtual = PURE_VIRTUAL;
    } else {
      IsVirtual = PLAIN_VIRTUAL;
    }
  } else {
    IsVirtual = 0;
  }
  if (cb) {
    Node *cbn = NewHash();
    String *cbname = Getattr(n, "feature:callback:name");
    if (!cbname) {
      cbname = NewStringf(cb, symname);
    }

    SwigType *cbty = Copy(type);
    SwigType_add_function(cbty, parms);
    SwigType_add_memberpointer(cbty, ClassName);
    String *cbvalue = NewStringf("&%s::%s", ClassName, name);
    Setattr(cbn, "sym:name", cbname);
    Setattr(cbn, "type", cbty);
    Setattr(cbn, "value", cbvalue);
    Setattr(cbn, "name", name);
    Setfile(cbn, Getfile(n));
    Setline(cbn, Getline(n));

    memberconstantHandler(cbn);
    Setattr(n, "feature:callback:name", Swig_name_member(NSpace, ClassPrefix, cbname));

    Delete(cb);
    Delete(cbn);
    Delete(cbvalue);
    Delete(cbty);
    Delete(cbname);
    if (Cmp(cbname, symname) == 0) {
      Swig_restore(n);
      return SWIG_NOWRAP;
    }
  }

  String *fname = Swig_name_member(NSpace, ClassPrefix, symname);
  if (Extend && SmartPointer) {
    if (!Getattr(n, "classname")) {
      Setattr(n, "classname", Getattr(CurrentClass, "allocate:smartpointerbase"));
    }
  }
  // Set up the type for the cast to this class for use when wrapping const director (virtual) methods.
  // Note: protected director methods or when allprotected mode turned on.
  String *director_type = 0;
  if (!is_public(n) && (is_member_director(CurrentClass, n) || GetFlag(n, "explicitcall") || isNonVirtualProtectedAccess(n))) {
    director_type = Copy(DirectorClassName);
    String *qualifier = Getattr(n, "qualifier");
    if (qualifier)
      SwigType_push(director_type, qualifier);
    SwigType_add_pointer(director_type);
  }

  int DirectorExtraCall = 0;
  if (directorsEnabled() && is_member_director(CurrentClass, n) && !SmartPointer)
    if (extraDirectorProtectedCPPMethodsRequired())
      DirectorExtraCall = CWRAP_DIRECTOR_TWO_CALLS;

  if (GetFlag(n, "explicitcall"))
    DirectorExtraCall = CWRAP_DIRECTOR_ONE_CALL;

  Swig_MethodToFunction(n, NSpace, ClassType, Getattr(n, "template") ? SmartPointer : Extend | SmartPointer | DirectorExtraCall, director_type,
			is_member_director(CurrentClass, n));
  Setattr(n, "sym:name", fname);

  functionWrapper(n);

  Delete(director_type);
  Delete(fname);
  Swig_restore(n);
  return SWIG_OK;
}

/* ----------------------------------------------------------------------
 * Language::staticmemberfunctionHandler()
 * ---------------------------------------------------------------------- */

int Language::staticmemberfunctionHandler(Node *n) {

  Swig_require("staticmemberfunctionHandler", n, "*name", "*sym:name", "*type", NIL);
  Swig_save("staticmemberfunctionHandler", n, "storage", NIL);
  String *name = Getattr(n, "name");
  String *symname = Getattr(n, "sym:name");
  SwigType *type = Getattr(n, "type");
  ParmList *parms = Getattr(n, "parms");
  String *cb = GetFlagAttr(n, "feature:callback");
  String *cname, *mrename;

  if (!Extend) {
    Node *sb = Getattr(n, "cplus:staticbase");
    String *sname = Getattr(sb, "name");
    if (isNonVirtualProtectedAccess(n))
      cname = NewStringf("%s::%s", DirectorClassName, name);
    else
      cname = NewStringf("%s::%s", sname, name);
  } else {
    String *mname = Swig_name_mangle(ClassName);
    cname = Swig_name_member(NSpace, mname, name);
    Delete(mname);
  }
  mrename = Swig_name_member(NSpace, ClassPrefix, symname);

  if (Extend) {
    String *code = Getattr(n, "code");
    String *defaultargs = Getattr(n, "defaultargs");
    String *mangled = Swig_name_mangle(mrename);
    Delete(mrename);
    mrename = mangled;

    if (Getattr(n, "sym:overloaded") && code) {
      Append(cname, Getattr(defaultargs ? defaultargs : n, "sym:overname"));
    }

    if (!defaultargs && code) {
      /* Hmmm. An added static member.  We have to create a little wrapper for this */
      Swig_add_extension_code(n, cname, parms, type, code, CPlusPlus, 0);
    }
  }

  Setattr(n, "name", cname);
  Setattr(n, "sym:name", mrename);

  if (cb) {
    String *cbname = NewStringf(cb, symname);
    Setattr(n, "feature:callback:name", Swig_name_member(NSpace, ClassPrefix, cbname));
    Setattr(n, "feature:callback:staticname", name);
  }
  Delattr(n, "storage");

  globalfunctionHandler(n);

  Delete(cname);
  Delete(mrename);
  Swig_restore(n);
  return SWIG_OK;
}

/* ----------------------------------------------------------------------
 * Language::variableHandler()
 * ---------------------------------------------------------------------- */

int Language::variableHandler(Node *n) {

  /* If not a smart-pointer access or added method. We clear
     feature:except.   There is no way C++ or C would throw
     an exception merely for accessing a member data.

     Caveat:  Some compilers seem to route attribute access through
     methods which can generate exceptions.  The feature:allowexcept
     allows this. Also, the feature:exceptvar can be used to match
     only variables.
   */
  if (!(Extend | SmartPointer)) {
    if (!GetFlag(n, "feature:allowexcept")) {
      UnsetFlag(n, "feature:except");
    }
    if (Getattr(n, "feature:exceptvar")) {
      Setattr(n, "feature:except", Getattr(n, "feature:exceptvar"));
    }
  }

  if (!CurrentClass) {
    globalvariableHandler(n);
  } else {
    Swig_save("variableHandler", n, "feature:immutable", NIL);
    if (SmartPointer) {
      /* If a smart-pointer and it's a constant access, we have to set immutable */
      if (!Getattr(CurrentClass, "allocate:smartpointermutable")) {
	SetFlag(n, "feature:immutable");
      }
    }
    if (Swig_storage_isstatic(n) && !(SmartPointer && Getattr(n, "allocate:smartpointeraccess"))) {
      staticmembervariableHandler(n);
    } else {
      membervariableHandler(n);
    }
    Swig_restore(n);
  }
  return SWIG_OK;
}

/* ----------------------------------------------------------------------
 * Language::globalvariableHandler()
 * ---------------------------------------------------------------------- */

int Language::globalvariableHandler(Node *n) {
  variableWrapper(n);
  return SWIG_OK;
}

/* ----------------------------------------------------------------------
 * Language::membervariableHandler()
 * ---------------------------------------------------------------------- */

int Language::membervariableHandler(Node *n) {

  Swig_require("membervariableHandler", n, "*name", "*sym:name", "*type", NIL);
  Swig_save("membervariableHandler", n, "parms", NIL);

  String *name = Getattr(n, "name");
  String *symname = Getattr(n, "sym:name");
  SwigType *type = Getattr(n, "type");

  if (!AttributeFunctionGet) {
    String *mname = Swig_name_member(0, ClassPrefix, symname);
    String *mrename_get = Swig_name_get(NSpace, mname);
    String *mrename_set = Swig_name_set(NSpace, mname);
    Delete(mname);

    /* Create a function to set the value of the variable */

    int assignable = is_assignable(n);

    if (SmartPointer) {
      if (!Getattr(CurrentClass, "allocate:smartpointermutable")) { 
	assignable = 0;
      }
    }

    if (assignable) {
      int make_set_wrapper = 1;
      String *tm = 0;
      String *target = 0;
      if (!Extend) {
	if (SmartPointer) {
	  if (Swig_storage_isstatic(n)) {
	    Node *sn = Getattr(n, "cplus:staticbase");
	    String *base = Getattr(sn, "name");
	    target = NewStringf("%s::%s", base, name);
	  } else {
	    String *pname = Swig_cparm_name(0, 0);
	    target = NewStringf("(*%s)->%s", pname, name);
	    Delete(pname);
	  }
	} else {
	  String *pname = isNonVirtualProtectedAccess(n) ? NewString("darg") : Swig_cparm_name(0, 0);
	  target = NewStringf("%s->%s", pname, name);
	  Delete(pname);
	}

	// This is an input type typemap lookup and so it should not use Node n
	// otherwise qualification is done on the parameter name for the setter function
	Parm *nin = NewParm(type, name, n);
	tm = Swig_typemap_lookup("memberin", nin, target, 0);
	Delete(nin);
      }

      int flags = Extend | SmartPointer | use_naturalvar_mode(n);
      if (isNonVirtualProtectedAccess(n))
        flags = flags | CWRAP_ALL_PROTECTED_ACCESS;

      Swig_MembersetToFunction(n, ClassType, flags);
      Setattr(n, "memberset", "1");
      if (!Extend) {
	/* Check for a member in typemap here */

	if (!tm) {
	  if (SwigType_isarray(type)) {
	    Swig_warning(WARN_TYPEMAP_VARIN_UNDEF, input_file, line_number, "Unable to set variable of type %s.\n", SwigType_str(type, 0));
	    make_set_wrapper = 0;
	  }
	} else {
	  String *pname0 = Swig_cparm_name(0, 0);
	  String *pname1 = Swig_cparm_name(0, 1);
	  Replace(tm, "$source", pname1, DOH_REPLACE_ANY);
	  Replace(tm, "$target", target, DOH_REPLACE_ANY);
	  Replace(tm, "$input", pname1, DOH_REPLACE_ANY);
	  Replace(tm, "$self", pname0, DOH_REPLACE_ANY);
	  Setattr(n, "wrap:action", tm);
	  Delete(tm);
	  Delete(pname0);
	  Delete(pname1);
	}
	Delete(target);
      }
      if (make_set_wrapper) {
	Setattr(n, "sym:name", mrename_set);
	SetFlag(n, "wrap:issetter");
	functionWrapper(n);
	Delattr(n, "wrap:issetter");
      } else {
	SetFlag(n, "feature:immutable");
      }
      /* Restore parameters */
      Setattr(n, "type", type);
      Setattr(n, "name", name);
      Setattr(n, "sym:name", symname);
      Delattr(n, "memberset");

      /* Delete all attached typemaps and typemap attributes */
      Iterator ki;
      for (ki = First(n); ki.key; ki = Next(ki)) {
	if (Strncmp(ki.key, "tmap:", 5) == 0)
	  Delattr(n, ki.key);
      }
    }
    /* Emit get function */
    {
      int flags = Extend | SmartPointer | use_naturalvar_mode(n);
      if (isNonVirtualProtectedAccess(n))
        flags = flags | CWRAP_ALL_PROTECTED_ACCESS;
      Swig_MembergetToFunction(n, ClassType, flags);
      Setattr(n, "sym:name", mrename_get);
      Setattr(n, "memberget", "1");
      functionWrapper(n);
      Delattr(n, "memberget");
    }
    Delete(mrename_get);
    Delete(mrename_set);

  } else {

    /* This code is used to support the attributefunction directive 
       where member variables are converted automagically to 
       accessor functions */

#if 0
    Parm *p;
    String *gname;
    SwigType *vty;
    p = NewParm(type, 0, n);
    gname = NewStringf(AttributeFunctionGet, symname);
    if (!Extend) {
      ActionFunc = Copy(Swig_cmemberget_call(name, type));
      cpp_member_func(Char(gname), Char(gname), type, 0);
      Delete(ActionFunc);
    } else {
      String *cname = Swig_name_get(NSpace, name);
      cpp_member_func(Char(cname), Char(gname), type, 0);
      Delete(cname);
    }
    Delete(gname);
    if (!GetFlag(n, "feature:immutable")) {
      gname = NewStringf(AttributeFunctionSet, symname);
      vty = NewString("void");
      if (!Extend) {
	ActionFunc = Copy(Swig_cmemberset_call(name, type));
	cpp_member_func(Char(gname), Char(gname), vty, p);
	Delete(ActionFunc);
      } else {
	String *cname = Swig_name_set(NSpace, name);
	cpp_member_func(Char(cname), Char(gname), vty, p);
	Delete(cname);
      }
      Delete(gname);
    }
    ActionFunc = 0;
#endif
  }
  Swig_restore(n);
  return SWIG_OK;
}

/* ----------------------------------------------------------------------
 * Language::staticmembervariableHandler()
 * ---------------------------------------------------------------------- */

int Language::staticmembervariableHandler(Node *n) {
  Swig_require("staticmembervariableHandler", n, "*name", "*sym:name", "*type", "?value", NIL);
  String *value = Getattr(n, "value");
  String *classname = !SmartPointer ? (isNonVirtualProtectedAccess(n) ? DirectorClassName : ClassName) : Getattr(CurrentClass, "allocate:smartpointerbase");

  if (!value || !Getattr(n, "hasconsttype")) {
    String *name = Getattr(n, "name");
    String *symname = Getattr(n, "sym:name");
    String *cname, *mrename;

    /* Create the variable name */
    mrename = Swig_name_member(0, ClassPrefix, symname);
    cname = NewStringf("%s::%s", classname, name);

    Setattr(n, "sym:name", mrename);
    Setattr(n, "name", cname);

    /* Wrap as an ordinary global variable */
    variableWrapper(n);

    Delete(mrename);
    Delete(cname);
  } else {

    /* This is a C++ static member declaration with an initializer and it's const.
       Certain C++ compilers optimize this out so that there is no linkage to a
       memory address.  Example:

       class Foo {
       public:
         static const int x = 3;
       };

       Some discussion of this in section 9.4 of the C++ draft standard.

       Also, we have to manage the case:

       class Foo {
       public:
       %extend {
         static const int x = 3;
       }
       };

       in which there's no actual Foo::x variable to refer to. In this case,
       the best we can do is to wrap the given value verbatim.
     */


    String *name = Getattr(n, "name");
    String *cname = NewStringf("%s::%s", classname, name);
    if (Extend) {
      /* the variable is a synthesized one.
         There's nothing we can do; we just keep the given value */
    } else {
      /* we refer to the value as Foo::x */
      String *value = SwigType_namestr(cname);
      Setattr(n, "value", value);
    }

    SwigType *t1 = SwigType_typedef_resolve_all(Getattr(n, "type"));
    SwigType *t2 = SwigType_strip_qualifiers(t1);
    Setattr(n, "type", t2);
    Delete(t1);
    Delete(t2);
    SetFlag(n, "wrappedasconstant");
    memberconstantHandler(n);
    Delete(cname);
  }

  Swig_restore(n);
  return SWIG_OK;
}


/* ----------------------------------------------------------------------
 * Language::externDeclaration()
 * ---------------------------------------------------------------------- */

int Language::externDeclaration(Node *n) {
  return emit_children(n);
}

/* ----------------------------------------------------------------------
 * Language::enumDeclaration()
 * ---------------------------------------------------------------------- */

int Language::enumDeclaration(Node *n) {
  String *oldNSpace = NSpace;
  NSpace = Getattr(n, "sym:nspace");

  if (!ImportMode) {
    emit_children(n);
  }

  NSpace = oldNSpace;

  return SWIG_OK;
}

/* ----------------------------------------------------------------------
 * Language::enumvalueDeclaration()
 * ---------------------------------------------------------------------- */

int Language::enumvalueDeclaration(Node *n) {
  if (CurrentClass && (cplus_mode != PUBLIC))
    return SWIG_NOWRAP;

  Swig_require("enumvalueDeclaration", n, "*name", "?value", NIL);
  String *value = Getattr(n, "value");
  String *name = Getattr(n, "name");
  String *tmpValue;

  if (value)
    tmpValue = NewString(value);
  else
    tmpValue = NewString(name);
  Setattr(n, "value", tmpValue);

  if (!CurrentClass || !cparse_cplusplus) {
    Setattr(n, "name", tmpValue);	/* for wrapping of enums in a namespace when emit_action is used */
    constantWrapper(n);
  } else {
    memberconstantHandler(n);
  }

  Delete(tmpValue);
  Swig_restore(n);
  return SWIG_OK;
}

/* ----------------------------------------------------------------------
 * Language::enumforwardDeclaration()
 * ---------------------------------------------------------------------- */

int Language::enumforwardDeclaration(Node *n) {
  (void) n;
  if (GetFlag(n, "enumMissing"))
    enumDeclaration(n); // Generate an empty enum in target language
  return SWIG_OK;
}

/* ----------------------------------------------------------------------------- 
 * Language::memberconstantHandler()
 * ----------------------------------------------------------------------------- */

int Language::memberconstantHandler(Node *n) {

  Swig_require("memberconstantHandler", n, "*name", "*sym:name", "value", NIL);

  if (!GetFlag(n, "feature:allowexcept")) {
    UnsetFlag(n, "feature:except");
  }
  if (Getattr(n, "feature:exceptvar")) {
    Setattr(n, "feature:except", Getattr(n, "feature:exceptvar"));
  }

  String *name = Getattr(n, "name");
  String *symname = Getattr(n, "sym:name");
  String *value = Getattr(n, "value");

  String *mrename = Swig_name_member(0, ClassPrefix, symname);
  Setattr(n, "sym:name", mrename);

  String *new_name = 0;
  if (Extend)
    new_name = Copy(value);
  else
    new_name = NewStringf("%s::%s", isNonVirtualProtectedAccess(n) ? DirectorClassName : ClassName, name);
  Setattr(n, "name", new_name);

  constantWrapper(n);
  Delete(mrename);
  Delete(new_name);
  Swig_restore(n);
  return SWIG_OK;
}

/* ----------------------------------------------------------------------
 * Language::typedefHandler() 
 * ---------------------------------------------------------------------- */

int Language::typedefHandler(Node *n) {
  /* since this is a recurring issue, we are going to remember the
     typedef pointer, if already it is not a pointer or reference, as
     in

     typedef void NT;
     int func(NT *p); 

     see director_basic.i for example.
   */
  SwigType *name = Getattr(n, "name");
  SwigType *decl = Getattr(n, "decl");
  if (!SwigType_ispointer(decl) && !SwigType_isreference(decl)) {
    SwigType *pname = Copy(name);
    SwigType_add_pointer(pname);
    SwigType_remember(pname);
    Delete(pname);
  }
  return SWIG_OK;
}

/* ----------------------------------------------------------------------
 * Language::classDirectorMethod()
 * ---------------------------------------------------------------------- */

int Language::classDirectorMethod(Node *n, Node *parent, String *super) {
  (void) n;
  (void) parent;
  (void) super;
  return SWIG_OK;
}

/* ----------------------------------------------------------------------
 * Language::classDirectorConstructor()
 * ---------------------------------------------------------------------- */

int Language::classDirectorConstructor(Node *n) {
  (void) n;
  return SWIG_OK;
}

/* ----------------------------------------------------------------------
 * Language::classDirectorDefaultConstructor()
 * ---------------------------------------------------------------------- */

int Language::classDirectorDefaultConstructor(Node *n) {
  (void) n;
  return SWIG_OK;
}

static String *vtable_method_id(Node *n) {
  String *nodeType = Getattr(n, "nodeType");
  int is_destructor = (Cmp(nodeType, "destructor") == 0);
  if (is_destructor)
    return 0;
  String *name = Getattr(n, "name");
  String *decl = Getattr(n, "decl");
  String *local_decl = SwigType_typedef_resolve_all(decl);
  String *tmp = SwigType_pop_function(local_decl);
  Delete(local_decl);
  local_decl = tmp;
  Node *method_id = NewStringf("%s|%s", name, local_decl);
  Delete(local_decl);
  return method_id;
}


/* ----------------------------------------------------------------------
 * Language::unrollVirtualMethods()
 * ---------------------------------------------------------------------- */
int Language::unrollVirtualMethods(Node *n, Node *parent, List *vm, int default_director, int &virtual_destructor, int protectedbase) {
  Node *ni;
  String *nodeType;
  String *classname;
  String *decl;
  bool first_base = false;
  // recurse through all base classes to build the vtable
  List *bl = Getattr(n, "bases");
  if (bl) {
    Iterator bi;
    for (bi = First(bl); bi.item; bi = Next(bi)) {
      if (first_base && !director_multiple_inheritance)
	break;
      unrollVirtualMethods(bi.item, parent, vm, default_director, virtual_destructor);
      first_base = true;
    }
  }
  // recurse through all protected base classes to build the vtable, as needed
  bl = Getattr(n, "protectedbases");
  if (bl) {
    Iterator bi;
    for (bi = First(bl); bi.item; bi = Next(bi)) {
      if (first_base && !director_multiple_inheritance)
	break;
      unrollVirtualMethods(bi.item, parent, vm, default_director, virtual_destructor, 1);
      first_base = true;
    }
  }
  // find the methods that need directors
  classname = Getattr(n, "name");
  for (ni = Getattr(n, "firstChild"); ni; ni = nextSibling(ni)) {
    /* we only need to check the virtual members */
    nodeType = Getattr(ni, "nodeType");
    int is_using = (Cmp(nodeType, "using") == 0);
    Node *nn = is_using ? firstChild(ni) : ni; /* assume there is only one child node for "using" nodes */
    if (is_using) {
      if (nn)
	nodeType = Getattr(nn, "nodeType");
      else
	continue; // A private "using" node
    }
    if (!checkAttribute(nn, "storage", "virtual"))
      continue;
    /* we need to add methods(cdecl) and destructor (to check for throw decl) */
    int is_destructor = (Cmp(nodeType, "destructor") == 0);
    if ((Cmp(nodeType, "cdecl") == 0) || is_destructor) {
      decl = Getattr(nn, "decl");
      /* extra check for function type and proper access */
      if (SwigType_isfunction(decl) && (((!protectedbase || dirprot_mode()) && is_public(nn)) || need_nonpublic_member(nn))) {
	String *name = Getattr(nn, "name");
	Node *method_id = is_destructor ? NewStringf("~destructor") : vtable_method_id(nn);
	/* Make sure that the new method overwrites the existing: */
	int len = Len(vm);
	const int DO_NOT_REPLACE = -1;
	int replace = DO_NOT_REPLACE;
	for (int i = 0; i < len; i++) {
	  Node *item = Getitem(vm, i);
	  String *check_vmid = Getattr(item, "vmid");

	  if (Strcmp(method_id, check_vmid) == 0) {
	    replace = i;
	    break;
	  }
	}
	/* filling a new method item */
	String *fqdname = NewStringf("%s::%s", classname, name);
	Hash *item = NewHash();
	Setattr(item, "fqdname", fqdname);
	Node *m = Copy(nn);

	/* Store the complete return type - needed for non-simple return types (pointers, references etc.) */
	SwigType *ty = NewString(Getattr(m, "type"));
	SwigType_push(ty, decl);
	if (SwigType_isqualifier(ty)) {
	  Delete(SwigType_pop(ty));
	}
	Delete(SwigType_pop_function(ty));
	Setattr(m, "returntype", ty);

	String *mname = NewStringf("%s::%s", Getattr(parent, "name"), name);
	/* apply the features of the original method found in the base class */
	Swig_features_get(Swig_cparse_features(), 0, mname, Getattr(m, "decl"), m);
	Setattr(item, "methodNode", m);
	Setattr(item, "vmid", method_id);
	if (replace == DO_NOT_REPLACE)
	  Append(vm, item);
	else
	  Setitem(vm, replace, item);
	Setattr(nn, "directorNode", m);

	Delete(mname);
      }
      if (is_destructor) {
	virtual_destructor = 1;
      }
    }
  }

  /*
     We delete all the nodirector methods. This prevents the
     generation of 'empty' director classes.

     But this has to be done outside the previous 'for'
     an the recursive loop!.
   */
  if (n == parent) {
    int len = Len(vm);
    for (int i = 0; i < len; i++) {
      Node *item = Getitem(vm, i);
      Node *m = Getattr(item, "methodNode");
      /* retrieve the director features */
      int mdir = GetFlag(m, "feature:director");
      int mndir = GetFlag(m, "feature:nodirector");
      /* 'nodirector' has precedence over 'director' */
      int dir = (mdir || mndir) ? (mdir && !mndir) : 1;
      /* check if the method was found only in a base class */
      Node *p = Getattr(m, "parentNode");
      if (p != n) {
	Node *c = Copy(m);
	Setattr(c, "parentNode", n);
	int cdir = GetFlag(c, "feature:director");
	int cndir = GetFlag(c, "feature:nodirector");
	dir = (cdir || cndir) ? (cdir && !cndir) : dir;
	Delete(c);
      }
      if (dir) {
	/* be sure the 'nodirector' feature is disabled  */
	if (mndir)
	  Delattr(m, "feature:nodirector");
      } else {
	/* or just delete from the vm, since is not a director method */
	Delitem(vm, i);
	len--;
	i--;
      }
    }
  }

  return SWIG_OK;
}


/* ----------------------------------------------------------------------
 * Language::classDirectorDisown()
 * ---------------------------------------------------------------------- */

int Language::classDirectorDisown(Node *n) {
  Node *disown = NewHash();
  String *mrename;
  String *symname = Getattr(n, "sym:name");
  mrename = Swig_name_disown(NSpace, symname);
  String *type = NewString(ClassType);
  String *name = NewString("self");
  SwigType_add_pointer(type);
  Parm *p = NewParm(type, name, n);
  Delete(name);
  Delete(type);
  type = NewString("void");
  String *action = NewString("");
  Printv(action, "{\n", "Swig::Director *director = SWIG_DIRECTOR_CAST(arg1);\n", "if (director) director->swig_disown();\n", "}\n", NULL);
  Setfile(disown, Getfile(n));
  Setline(disown, Getline(n));
  Setattr(disown, "wrap:action", action);
  Setattr(disown, "name", mrename);
  Setattr(disown, "sym:name", mrename);
  Setattr(disown, "type", type);
  Setattr(disown, "parms", p);
  Delete(action);
  Delete(mrename);
  Delete(type);
  Delete(p);

  functionWrapper(disown);
  Delete(disown);
  return SWIG_OK;
}

/* ----------------------------------------------------------------------
 * Language::classDirectorConstructors()
 * ---------------------------------------------------------------------- */

int Language::classDirectorConstructors(Node *n) {
  Node *ni;
  String *nodeType;
  Node *parent = Swig_methodclass(n);
  int default_ctor = Getattr(parent, "allocate:default_constructor") ? 1 : 0;
  int protected_ctor = 0;
  int constructor = 0;

  /* emit constructors */
  for (ni = Getattr(n, "firstChild"); ni; ni = nextSibling(ni)) {
    nodeType = Getattr(ni, "nodeType");
    if (Cmp(nodeType, "constructor") == 0) {
      if (GetFlag(ni, "feature:ignore"))
        continue;

      Parm *parms = Getattr(ni, "parms");
      if (is_public(ni)) {
	/* emit public constructor */
	classDirectorConstructor(ni);
	constructor = 1;
	if (default_ctor)
	  default_ctor = !ParmList_numrequired(parms);
      } else {
	/* emit protected constructor if needed */
	if (need_nonpublic_ctor(ni)) {
	  classDirectorConstructor(ni);
	  constructor = 1;
	  protected_ctor = 1;
	  if (default_ctor)
	    default_ctor = !ParmList_numrequired(parms);
	}
      }
    }
  }
  /* emit default constructor if needed */
  if (!constructor) {
    if (!default_ctor) {
      /* we get here because the class has no public, protected or
         default constructor, therefore, the director class can't be
         created, ie, is kind of abstract. */
      Swig_warning(WARN_LANG_DIRECTOR_ABSTRACT, Getfile(n), Getline(n), "Director class '%s' can't be constructed\n", SwigType_namestr(Getattr(n, "name")));
      return SWIG_OK;
    }
    classDirectorDefaultConstructor(n);
    default_ctor = 1;
  }
  /* this is just to support old java behavior, ie, the default
     constructor is always emitted, even when protected, and not
     needed, since there is a public constructor already defined.  

     (scottm) This code is needed here to make the director_abstract +
     test generate compileable code (Example2 in director_abastract.i).

     (mmatus) This is very strange, since swig compiled with gcc3.2.3
     doesn't need it here....
   */
  if (!default_ctor && !protected_ctor) {
    if (Getattr(parent, "allocate:default_base_constructor")) {
      classDirectorDefaultConstructor(n);
    }
  }

  return SWIG_OK;
}

/* ----------------------------------------------------------------------
 * Language::classDirectorMethods()
 * ---------------------------------------------------------------------- */

int Language::classDirectorMethods(Node *n) {
  Node *vtable = Getattr(n, "vtable");

  int len = Len(vtable);
  for (int i = 0; i < len; i++) {
    Node *item = Getitem(vtable, i);
    String *method = Getattr(item, "methodNode");
    String *fqdname = Getattr(item, "fqdname");
    if (GetFlag(method, "feature:nodirector"))
      continue;

    String *wrn = Getattr(method, "feature:warnfilter");
    if (wrn)
      Swig_warnfilter(wrn, 1);

    String *type = Getattr(method, "nodeType");
    if (!Cmp(type, "destructor")) {
      classDirectorDestructor(method);
    } else {
      Swig_require("classDirectorMethods", method, "*type", NIL);
      assert(Getattr(method, "returntype"));
      Setattr(method, "type", Getattr(method, "returntype"));
      if (classDirectorMethod(method, n, fqdname) == SWIG_OK)
	SetFlag(item, "director");
      Swig_restore(method);
    }
    if (wrn)
      Swig_warnfilter(wrn, 0);
  }

  return SWIG_OK;
}

/* ----------------------------------------------------------------------
 * Language::classDirectorInit()
 * ---------------------------------------------------------------------- */

int Language::classDirectorInit(Node *n) {
  (void) n;
  return SWIG_OK;
}

/* ----------------------------------------------------------------------
 * Language::classDirectorDestructor()
 * ---------------------------------------------------------------------- */

int Language::classDirectorDestructor(Node *n) {
  /* 
     Always emit the virtual destructor in the declaration and in the
     compilation unit.  Been explicit here can't make any damage, and
     can solve some nasty C++ compiler problems.
   */
  File *f_directors = Swig_filebyname("director");
  File *f_directors_h = Swig_filebyname("director_h");
  if (Getattr(n, "throw")) {
    Printf(f_directors_h, "    virtual ~%s() throw ();\n", DirectorClassName);
    Printf(f_directors, "%s::~%s() throw () {\n}\n\n", DirectorClassName, DirectorClassName);
  } else {
    Printf(f_directors_h, "    virtual ~%s();\n", DirectorClassName);
    Printf(f_directors, "%s::~%s() {\n}\n\n", DirectorClassName, DirectorClassName);
  }
  return SWIG_OK;
}

/* ----------------------------------------------------------------------
 * Language::classDirectorEnd()
 * ---------------------------------------------------------------------- */

int Language::classDirectorEnd(Node *n) {
  (void) n;
  return SWIG_OK;
}

/* ----------------------------------------------------------------------
 * Language::classDirector()
 * ---------------------------------------------------------------------- */

int Language::classDirector(Node *n) {
  Node *module = Getattr(n, "module");
  String *classtype = Getattr(n, "classtype");
  Hash *directormap = 0;
  if (module) {
    directormap = Getattr(module, "wrap:directormap");
    if (directormap == 0) {
      directormap = NewHash();
      Setattr(module, "wrap:directormap", directormap);
    }
  }
  List *vtable = NewList();
  int virtual_destructor = 0;
  unrollVirtualMethods(n, n, vtable, 0, virtual_destructor);

  // Emit all the using base::member statements for non virtual members (allprotected mode)
  Node *ni;
  String *using_protected_members_code = NewString("");
  for (ni = Getattr(n, "firstChild"); ni; ni = nextSibling(ni)) {
    Node *nodeType = Getattr(ni, "nodeType");
    bool cdeclaration = (Cmp(nodeType, "cdecl") == 0);
    if (cdeclaration && !GetFlag(ni, "feature:ignore")) {
      if (isNonVirtualProtectedAccess(ni)) {
        Node *overloaded = Getattr(ni, "sym:overloaded");
        // emit the using base::member statement (but only once if the method is overloaded)
        if (!overloaded || (overloaded && (overloaded == ni)))
          Printf(using_protected_members_code, "    using %s::%s;\n", SwigType_namestr(ClassName), Getattr(ni, "name"));
      }
    }
  }

  if (virtual_destructor || Len(vtable) > 0) {
    if (!virtual_destructor) {
      String *classtype = Getattr(n, "classtype");
      Swig_warning(WARN_LANG_DIRECTOR_VDESTRUCT, input_file, line_number, "Director base class %s has no virtual destructor.\n", classtype);
    }

    Setattr(n, "vtable", vtable);
    if (directormap != 0) {
      Setattr(directormap, classtype, n);
    }
    classDirectorInit(n);
    classDirectorConstructors(n);
    classDirectorMethods(n);

    File *f_directors_h = Swig_filebyname("director_h");
    Printv(f_directors_h, using_protected_members_code, NIL);

    classDirectorEnd(n);
  }
  Delete(vtable);
  Delete(using_protected_members_code);
  return SWIG_OK;
}

/* ----------------------------------------------------------------------
 * Language::classDeclaration()
 * ---------------------------------------------------------------------- */

static void addCopyConstructor(Node *n) {
  Node *cn = NewHash();
  set_nodeType(cn, "constructor");
  Setattr(cn, "access", "public");
  Setfile(cn, Getfile(n));
  Setline(cn, Getline(n));

  String *cname = Getattr(n, "name");
  SwigType *type = Copy(cname);
  String *name = Swig_scopename_last(cname);
  String *cc = NewStringf("r.q(const).%s", type);
  String *decl = NewStringf("f(%s).", cc);
  String *oldname = Getattr(n, "sym:name");

  if (Getattr(n, "allocate:has_constructor")) {
    // to work properly with '%rename Class', we must look
    // for any other constructor in the class, which has not been
    // renamed, and use its name as oldname.
    Node *c;
    for (c = firstChild(n); c; c = nextSibling(c)) {
      const char *tag = Char(nodeType(c));
      if (strcmp(tag, "constructor") == 0) {
	String *cname = Getattr(c, "name");
	String *csname = Getattr(c, "sym:name");
	String *clast = Swig_scopename_last(cname);
	if (Equal(csname, clast)) {
	  oldname = csname;
	  break;
	}
      }
    }
  }

  String *symname = Swig_name_make(cn, cname, name, decl, oldname);
  if (Strcmp(symname, "$ignore") != 0) {
    Parm *p = NewParm(cc, "other", n);

    Setattr(cn, "name", name);
    Setattr(cn, "sym:name", symname);
    SetFlag(cn, "feature:new");
    Setattr(cn, "decl", decl);
    Setattr(cn, "parentNode", n);
    Setattr(cn, "parms", p);
    Setattr(cn, "copy_constructor", "1");

    Symtab *oldscope = Swig_symbol_setscope(Getattr(n, "symtab"));
    Node *on = Swig_symbol_add(symname, cn);
    Swig_features_get(Swig_cparse_features(), Swig_symbol_qualifiedscopename(0), name, decl, cn);
    Swig_symbol_setscope(oldscope);

    if (on == cn) {
      Node *access = NewHash();
      set_nodeType(access, "access");
      Setattr(access, "kind", "public");
      appendChild(n, access);
      appendChild(n, cn);
      Setattr(n, "has_copy_constructor", "1");
      Setattr(n, "copy_constructor_decl", decl);
      Setattr(n, "allocate:copy_constructor", "1");
      Delete(access);
    }
  }
  Delete(cn);
  Delete(name);
  Delete(decl);
  Delete(symname);
}

static void addDefaultConstructor(Node *n) {
  Node *cn = NewHash();
  set_nodeType(cn, "constructor");
  Setattr(cn, "access", "public");
  Setfile(cn, Getfile(n));
  Setline(cn, Getline(n));

  String *cname = Getattr(n, "name");
  String *name = Swig_scopename_last(cname);
  String *decl = NewString("f().");
  String *oldname = Getattr(n, "sym:name");
  String *symname = Swig_name_make(cn, cname, name, decl, oldname);
  if (Strcmp(symname, "$ignore") != 0) {
    Setattr(cn, "name", name);
    Setattr(cn, "sym:name", symname);
    SetFlag(cn, "feature:new");
    Setattr(cn, "decl", decl);
    Setattr(cn, "parentNode", n);
    Setattr(cn, "default_constructor", "1");
    Symtab *oldscope = Swig_symbol_setscope(Getattr(n, "symtab"));
    Node *on = Swig_symbol_add(symname, cn);
    Swig_features_get(Swig_cparse_features(), Swig_symbol_qualifiedscopename(0), name, decl, cn);
    Swig_symbol_setscope(oldscope);

    if (on == cn) {
      Node *access = NewHash();
      set_nodeType(access, "access");
      Setattr(access, "kind", "public");
      appendChild(n, access);
      appendChild(n, cn);
      Setattr(n, "has_default_constructor", "1");
      Setattr(n, "allocate:default_constructor", "1");
      Delete(access);
    }
  }
  Delete(cn);
  Delete(name);
  Delete(decl);
  Delete(symname);
}

static void addDestructor(Node *n) {
  Node *cn = NewHash();
  set_nodeType(cn, "destructor");
  Setattr(cn, "access", "public");
  Setfile(cn, Getfile(n));
  Setline(cn, Getline(n));

  String *cname = Getattr(n, "name");
  String *name = Swig_scopename_last(cname);
  Insert(name, 0, "~");
  String *decl = NewString("f().");
  String *symname = Swig_name_make(cn, cname, name, decl, 0);
  if (Strcmp(symname, "$ignore") != 0) {
    String *possible_nonstandard_symname = NewStringf("~%s", Getattr(n, "sym:name"));

    Setattr(cn, "name", name);
    Setattr(cn, "sym:name", symname);
    Setattr(cn, "decl", "f().");
    Setattr(cn, "parentNode", n);

    Symtab *oldscope = Swig_symbol_setscope(Getattr(n, "symtab"));
    Node *nonstandard_destructor = Equal(possible_nonstandard_symname, symname) ? 0 : Swig_symbol_clookup(possible_nonstandard_symname, 0);
    Node *on = Swig_symbol_add(symname, cn);
    Swig_features_get(Swig_cparse_features(), Swig_symbol_qualifiedscopename(0), name, decl, cn);
    Swig_symbol_setscope(oldscope);

    if (on == cn) {
      // SWIG accepts a non-standard named destructor in %extend that uses a typedef for the destructor name
      // For example: typedef struct X {} XX; %extend X { ~XX() {...} }
      // Don't add another destructor if a nonstandard one has been declared
      if (!nonstandard_destructor) {
	Node *access = NewHash();
	set_nodeType(access, "access");
	Setattr(access, "kind", "public");
	appendChild(n, access);
	appendChild(n, cn);
	Setattr(n, "has_destructor", "1");
	Setattr(n, "allocate:destructor", "1");
	Delete(access);
      }
    }
    Delete(possible_nonstandard_symname);
  }
  Delete(cn);
  Delete(name);
  Delete(decl);
  Delete(symname);
}

int Language::classDeclaration(Node *n) {
  String *ochildren = Getattr(n, "feature:onlychildren");
  if (ochildren) {
    Setattr(n, "feature:emitonlychildren", ochildren);
    emit_children(n);
    Delattr(n, "feature:emitonlychildren");
    SetFlag(n, "feature:ignore");
    return SWIG_NOWRAP;
  }

  // save class local variables for nested classes support
  int oldInClass = InClass;
  String *oldClassType = ClassType;
  String *oldClassPrefix = ClassPrefix;
  String *oldClassName = ClassName;
  String *oldDirectorClassName = DirectorClassName;
  String *oldNSpace = NSpace;
  Node *oldCurrentClass = CurrentClass;

  String *kind = Getattr(n, "kind");
  String *name = Getattr(n, "name");
  String *tdname = Getattr(n, "tdname");
  String *unnamed = Getattr(n, "unnamed");
  String *symname = Getattr(n, "sym:name");

  int strip = CPlusPlus ? 1 : unnamed && tdname;

  if (cplus_mode != PUBLIC)
    return SWIG_NOWRAP;
  if (!name) {
    Swig_warning(WARN_LANG_CLASS_UNNAMED, input_file, line_number, "Can't generate wrappers for unnamed struct/class.\n");
    return SWIG_NOWRAP;
  }

  /* Check symbol name for template.   If not renamed. Issue a warning */
  if (!validIdentifier(symname)) {
    Swig_warning(WARN_LANG_IDENTIFIER, input_file, line_number, "Can't wrap class %s unless renamed to a valid identifier.\n", SwigType_namestr(symname));
    return SWIG_NOWRAP;
  }
  AccessMode oldAccessMode = cplus_mode;
  Node *outerClass = Getattr(n, "nested:outer");
  if (outerClass && oldAccessMode != PUBLIC)
    return SWIG_NOWRAP;
  ClassName = Copy(name);
  ClassPrefix = Copy(symname);
  if (Cmp(kind, "class") == 0) {
    cplus_mode = PRIVATE;
  } else {
    cplus_mode = PUBLIC;
  }
  for (; outerClass; outerClass = Getattr(outerClass, "nested:outer")) {
    Push(ClassPrefix, "_");
    Push(ClassPrefix, Getattr(outerClass, "sym:name"));
  }
  if (strip) {
    ClassType = Copy(name);
  } else {
    ClassType = NewStringf("%s %s", kind, name);
  }
  Setattr(n, "classtypeobj", Copy(ClassType));
  Setattr(n, "classtype", SwigType_namestr(ClassType));

  InClass = 1;
  CurrentClass = n;
  NSpace = Getattr(n, "sym:nspace");
  int oldAbstract = Abstract;

  /* Call classHandler() here */
  if (!ImportMode) {
    int dir = 0;
    if (directorsEnabled()) {
      int ndir = GetFlag(n, "feature:director");
      int nndir = GetFlag(n, "feature:nodirector");
      /* 'nodirector' has precedence over 'director' */
      dir = (ndir || nndir) ? (ndir && !nndir) : 0;
    }
    int abstract = !dir && abstractClassTest(n);
    int odefault = (GenerateDefault && !GetFlag(n, "feature:nodefault"));

    /* default constructor */
    if (!abstract && !GetFlag(n, "feature:nodefaultctor") && odefault) {
      if (!Getattr(n, "has_constructor") && !Getattr(n, "allocate:has_constructor") && (Getattr(n, "allocate:default_constructor"))) {
	addDefaultConstructor(n);
      }
    }
    /* copy constructor */
    if (CPlusPlus && !abstract && GetFlag(n, "feature:copyctor")) {
      if (!Getattr(n, "has_copy_constructor") && !Getattr(n, "allocate:has_copy_constructor")
	  && (Getattr(n, "allocate:copy_constructor"))
	  && (!GetFlag(n, "feature:ignore"))) {
	addCopyConstructor(n);
      }
    }
    /* default destructor */
    if (!GetFlag(n, "feature:nodefaultdtor") && odefault) {
      if (!Getattr(n, "has_destructor") && (!Getattr(n, "allocate:has_destructor"))
	  && (Getattr(n, "allocate:default_destructor"))
	  && (!GetFlag(n, "feature:ignore"))) {
	addDestructor(n);
      }
    }

    if (dir) {
      DirectorClassName = directorClassName(n);
      classDirector(n);
    }
    /* check for abstract after resolving directors */

    Abstract = abstractClassTest(n);
    classHandler(n);
  } else {
    Abstract = abstractClassTest(n);
    Language::classHandler(n);
  }

  Abstract = oldAbstract;
  cplus_mode = oldAccessMode;
  NSpace = oldNSpace;
  InClass = oldInClass;
  CurrentClass = oldCurrentClass;
  Delete(ClassType);
  ClassType = oldClassType;
  Delete(ClassPrefix);
  ClassPrefix = oldClassPrefix;
  Delete(ClassName);
  ClassName = oldClassName;
  Delete(DirectorClassName);
  DirectorClassName = oldDirectorClassName;
  return SWIG_OK;
}

/* ----------------------------------------------------------------------
 * Language::classHandler()
 * ---------------------------------------------------------------------- */

int Language::classHandler(Node *n) {
  save_value<int> oldExtend(Extend);
  if (Getattr(n, "template"))
    Extend = 0;
  bool hasDirector = Swig_directorclass(n) ? true : false;

  /* Emit all of the class members */
  emit_children(n);

  /* Look for smart pointer handling */
  if (Getattr(n, "allocate:smartpointer")) {
    List *methods = Getattr(n, "allocate:smartpointer");
    cplus_mode = PUBLIC;
    SmartPointer = CWRAP_SMART_POINTER;
    if (Getattr(n, "allocate:smartpointerconst") && Getattr(n, "allocate:smartpointermutable")) {
      SmartPointer |= CWRAP_SMART_POINTER_OVERLOAD;
    }
    Iterator c;
    for (c = First(methods); c.item; c = Next(c)) {
      emit_one(c.item);
    }
    SmartPointer = 0;
  }

  cplus_mode = PUBLIC;

  /* emit director disown method */
  if (hasDirector) {
    classDirectorDisown(n);

    /* Emit additional protected virtual methods - only needed if the language module
     * codes logic in the C++ layer instead of the director proxy class method - primarily
     * to catch public use of protected methods by the scripting languages. */
    if (dirprot_mode() && extraDirectorProtectedCPPMethodsRequired()) {
      Node *vtable = Getattr(n, "vtable");
      String *symname = Getattr(n, "sym:name");
      save_value<AccessMode> old_mode(cplus_mode);
      cplus_mode = PROTECTED;
      int len = Len(vtable);
      for (int i = 0; i < len; i++) {
	Node *item = Getitem(vtable, i);
	Node *method = Getattr(item, "methodNode");
	SwigType *type = Getattr(method, "nodeType");
	if (Strcmp(type, "cdecl") != 0)
	  continue;
	if (GetFlag(method, "feature:ignore"))
	  continue;
	String *methodname = Getattr(method, "sym:name");
	String *wrapname = NewStringf("%s_%s", symname, methodname);
	if (!symbolLookup(wrapname, "") && (!is_public(method))) {
	  Node *m = Copy(method);
	  Setattr(m, "director", "1");
	  Setattr(m, "parentNode", n);
	  /*
	   * There is a bug that needs fixing still... 
	   * This area of code is creating methods which have not been overridden in a derived class (director methods that are protected in the base)
	   * If the method is overloaded, then Swig_overload_dispatch() incorrectly generates a call to the base wrapper, _wrap_xxx method
	   * See director_protected_overloaded.i - Possibly sym:overname needs correcting here.
	  Printf(stdout, "new method: %s::%s(%s)\n", Getattr(parentNode(m), "name"), Getattr(m, "name"), ParmList_str_defaultargs(Getattr(m, "parms")));
	  */
	  cDeclaration(m);
	  Delete(m);
	}
	Delete(wrapname);
      }
    }
  }

  return SWIG_OK;
}

/* ----------------------------------------------------------------------
 * Language::classforwardDeclaration()
 * ---------------------------------------------------------------------- */

int Language::classforwardDeclaration(Node *n) {
  (void) n;
  return SWIG_OK;
}

/* ----------------------------------------------------------------------
 * Language::constructorDeclaration()
 * ---------------------------------------------------------------------- */

int Language::constructorDeclaration(Node *n) {
  String *name = Getattr(n, "name");
  String *symname = Getattr(n, "sym:name");

  if (!symname)
    return SWIG_NOWRAP;
  if (!CurrentClass)
    return SWIG_NOWRAP;
  if (ImportMode)
    return SWIG_NOWRAP;

  if (Extend) {
    /* extend default constructor can be safely ignored if there is already one */
    int num_required = ParmList_numrequired(Getattr(n, "parms"));
    if ((num_required == 0) && Getattr(CurrentClass, "has_default_constructor")) {
      return SWIG_NOWRAP;
    }
    if ((num_required == 1) && Getattr(CurrentClass, "has_copy_constructor")) {
      String *ccdecl = Getattr(CurrentClass, "copy_constructor_decl");
      if (ccdecl && (Strcmp(ccdecl, Getattr(n, "decl")) == 0)) {
	return SWIG_NOWRAP;
      }
    }
  }

  /* clean protected overloaded constructors, in case they are not needed anymore */
  Node *over = Swig_symbol_isoverloaded(n);
  if (over && !Getattr(CurrentClass, "sym:cleanconstructor")) {
    int dirclass = Swig_directorclass(CurrentClass);
    Node *nn = over;
    while (nn) {
      if (!is_public(nn)) {
	if (!dirclass || !need_nonpublic_ctor(nn)) {
	  SetFlag(nn, "feature:ignore");
	}
      }
      nn = Getattr(nn, "sym:nextSibling");
    }
    clean_overloaded(over);
    Setattr(CurrentClass, "sym:cleanconstructor", "1");
  }

  if ((cplus_mode != PUBLIC)) {
    /* check only for director classes */
    if (!Swig_directorclass(CurrentClass) || !need_nonpublic_ctor(n))
      return SWIG_NOWRAP;
  }

  /* Name adjustment for %name */
  Swig_save("constructorDeclaration", n, "sym:name", NIL);

  {
    String *base = Swig_scopename_last(name);
    if ((Strcmp(base, symname) == 0) && (Strcmp(symname, ClassPrefix) != 0)) {
      Setattr(n, "sym:name", ClassPrefix);
    }
    Delete(base);
  }

  /* Only create a constructor if the class is not abstract */
  if (!Abstract) {
    Node *over;
    over = Swig_symbol_isoverloaded(n);
    if (over)
      over = first_nontemplate(over);
    if ((over) && (!overloading)) {
      /* If the symbol is overloaded.  We check to see if it is a copy constructor.  If so, 
         we invoke copyconstructorHandler() as a special case. */
      if (Getattr(n, "copy_constructor") && (!Getattr(CurrentClass, "has_copy_constructor"))) {
	copyconstructorHandler(n);
	Setattr(CurrentClass, "has_copy_constructor", "1");
      } else {
	if (Getattr(over, "copy_constructor"))
	  over = Getattr(over, "sym:nextSibling");
	if (over != n) {
	  Swig_warning(WARN_LANG_OVERLOAD_CONSTRUCT, input_file, line_number,
		       "Overloaded constructor ignored.  %s\n", Swig_name_decl(n));
	  Swig_warning(WARN_LANG_OVERLOAD_CONSTRUCT, Getfile(over), Getline(over),
		       "Previous declaration is %s\n", Swig_name_decl(over));
	} else {
	  constructorHandler(n);
	}
      }
    } else {
      String *expected_name = ClassName;
      String *scope = Swig_scopename_check(ClassName) ? Swig_scopename_prefix(ClassName) : 0;
      String *actual_name = scope ? NewStringf("%s::%s", scope, name) : NewString(name);
      Delete(scope);
      if (!Equal(actual_name, expected_name) && !SwigType_istemplate(expected_name)) {
	bool illegal_name = true;
	if (Extend) {
	  // Check for typedef names used as a constructor name in %extend. This is deprecated except for anonymous
	  // typedef structs which have had their symbol names adjusted to the typedef name in the parser.
	  SwigType *name_resolved = SwigType_typedef_resolve_all(actual_name);
	  SwigType *expected_name_resolved = SwigType_typedef_resolve_all(expected_name);

	  if (!CPlusPlus) {
	    if (Strncmp(name_resolved, "struct ", 7) == 0)
	      Replace(name_resolved, "struct ", "", DOH_REPLACE_FIRST);
	    else if (Strncmp(name_resolved, "union ", 6) == 0)
	      Replace(name_resolved, "union ", "", DOH_REPLACE_FIRST);
	  }

	  illegal_name = !Equal(name_resolved, expected_name_resolved);
	  if (!illegal_name)
	    Swig_warning(WARN_LANG_EXTEND_CONSTRUCTOR, input_file, line_number, "Use of an illegal constructor name '%s' in %%extend is deprecated, the constructor name should be '%s'.\n", 
		SwigType_str(Swig_scopename_last(actual_name), 0), SwigType_str(Swig_scopename_last(expected_name), 0));
	  Delete(name_resolved);
	  Delete(expected_name_resolved);
	}
	if (illegal_name) {
	  Swig_warning(WARN_LANG_RETURN_TYPE, input_file, line_number, "Function %s must have a return type. Ignored.\n", Swig_name_decl(n));
	  Swig_restore(n);
	  return SWIG_NOWRAP;
	}
      }
      constructorHandler(n);
    }
  }
  Setattr(CurrentClass, "has_constructor", "1");

  Swig_restore(n);
  return SWIG_OK;
}

/* ----------------------------------------------------------------------
 * get_director_ctor_code()
 * ---------------------------------------------------------------------- */

static String *get_director_ctor_code(Node *n, String *director_ctor_code, String *director_prot_ctor_code, List *&abstracts) {
  String *director_ctor = director_ctor_code;
  int use_director = Swig_directorclass(n);
  if (use_director) {
    Node *pn = Swig_methodclass(n);
    abstracts = Getattr(pn, "abstracts");
    if (director_prot_ctor_code) {
      int is_notabstract = GetFlag(pn, "feature:notabstract");
      int is_abstract = abstracts && !is_notabstract;
      if (is_protected(n) || is_abstract) {
	director_ctor = director_prot_ctor_code;
	abstracts = Copy(abstracts);
	Delattr(pn, "abstracts");
      } else {
	if (is_notabstract) {
	  abstracts = Copy(abstracts);
	  Delattr(pn, "abstracts");
	} else {
	  abstracts = 0;
	}
      }
    }
  }
  return director_ctor;
}


/* ----------------------------------------------------------------------
 * Language::constructorHandler()
 * ---------------------------------------------------------------------- */

int Language::constructorHandler(Node *n) {
  Swig_require("constructorHandler", n, "?name", "*sym:name", "?type", "?parms", NIL);
  String *symname = Getattr(n, "sym:name");
  String *mrename = Swig_name_construct(NSpace, symname);
  String *nodeType = Getattr(n, "nodeType");
  int constructor = (!Cmp(nodeType, "constructor"));
  List *abstracts = 0;
  String *director_ctor = get_director_ctor_code(n, director_ctor_code,
						 director_prot_ctor_code,
						 abstracts);
  if (!constructor) {
    /* if not originally a constructor, still handle it as one */
    Setattr(n, "handled_as_constructor", "1");
  }

  Swig_ConstructorToFunction(n, NSpace, ClassType, none_comparison, director_ctor, CPlusPlus, Getattr(n, "template") ? 0 : Extend);
  Setattr(n, "sym:name", mrename);
  functionWrapper(n);
  Delete(mrename);
  Swig_restore(n);
  if (abstracts)
    Setattr(Swig_methodclass(n), "abstracts", abstracts);
  return SWIG_OK;
}

/* ----------------------------------------------------------------------
 * Language::copyconstructorHandler()
 * ---------------------------------------------------------------------- */

int Language::copyconstructorHandler(Node *n) {
  Swig_require("copyconstructorHandler", n, "?name", "*sym:name", "?type", "?parms", NIL);
  String *symname = Getattr(n, "sym:name");
  String *mrename = Swig_name_copyconstructor(NSpace, symname);
  List *abstracts = 0;
  String *director_ctor = get_director_ctor_code(n, director_ctor_code,
						 director_prot_ctor_code,
						 abstracts);
  Swig_ConstructorToFunction(n, NSpace, ClassType, none_comparison, director_ctor, CPlusPlus, Getattr(n, "template") ? 0 : Extend);
  Setattr(n, "sym:name", mrename);
  functionWrapper(n);
  Delete(mrename);
  Swig_restore(n);
  if (abstracts)
    Setattr(Swig_methodclass(n), "abstracts", abstracts);
  return SWIG_OK;
}

/* ----------------------------------------------------------------------
 * Language::destructorDeclaration()
 * ---------------------------------------------------------------------- */

int Language::destructorDeclaration(Node *n) {

  if (!CurrentClass)
    return SWIG_NOWRAP;
  if (cplus_mode != PUBLIC && !Getattr(CurrentClass, "feature:unref"))
    return SWIG_NOWRAP;
  if (ImportMode)
    return SWIG_NOWRAP;

  Swig_save("destructorDeclaration", n, "name", "sym:name", NIL);

  char *c = GetChar(n, "sym:name");
  if (c && (*c == '~')) {
    Setattr(n, "sym:name", c + 1);
  }

  String *name = Getattr(n, "name");
  String *symname = Getattr(n, "sym:name");

  if ((Strcmp(name, symname) == 0) || (Strcmp(symname, ClassPrefix) != 0)) {
    Setattr(n, "sym:name", ClassPrefix);
  }

  String *expected_name = ClassName;
  String *scope = Swig_scopename_check(ClassName) ? Swig_scopename_prefix(ClassName) : 0;
  String *actual_name = scope ? NewStringf("%s::%s", scope, name) : NewString(name);
  Delete(scope);
  Replace(actual_name, "~", "", DOH_REPLACE_FIRST);
  if (!Equal(actual_name, expected_name) && !(Getattr(n, "template"))) {
    bool illegal_name = true;
    if (Extend) {
      // Check for typedef names used as a destructor name in %extend. This is deprecated except for anonymous
      // typedef structs which have had their symbol names adjusted to the typedef name in the parser.
      SwigType *name_resolved = SwigType_typedef_resolve_all(actual_name);
      SwigType *expected_name_resolved = SwigType_typedef_resolve_all(expected_name);

      if (!CPlusPlus) {
	if (Strncmp(name_resolved, "struct ", 7) == 0)
	  Replace(name_resolved, "struct ", "", DOH_REPLACE_FIRST);
	else if (Strncmp(name_resolved, "union ", 6) == 0)
	  Replace(name_resolved, "union ", "", DOH_REPLACE_FIRST);
      }

      illegal_name = !Equal(name_resolved, expected_name_resolved);
      if (!illegal_name)
	Swig_warning(WARN_LANG_EXTEND_DESTRUCTOR, input_file, line_number, "Use of an illegal destructor name '%s' in %%extend is deprecated, the destructor name should be '%s'.\n", 
	    SwigType_str(Swig_scopename_last(actual_name), 0), SwigType_str(Swig_scopename_last(expected_name), 0));
      Delete(name_resolved);
      Delete(expected_name_resolved);
    }

    if (illegal_name) {
      Swig_warning(WARN_LANG_ILLEGAL_DESTRUCTOR, input_file, line_number, "Illegal destructor name %s. Ignored.\n", Swig_name_decl(n));
      Swig_restore(n);
      return SWIG_NOWRAP;
    }
  }
  destructorHandler(n);

  Setattr(CurrentClass, "has_destructor", "1");
  Swig_restore(n);
  return SWIG_OK;
}

/* ----------------------------------------------------------------------
 * Language::destructorHandler()
 * ---------------------------------------------------------------------- */

int Language::destructorHandler(Node *n) {
  Swig_require("destructorHandler", n, "?name", "*sym:name", NIL);
  Swig_save("destructorHandler", n, "type", "parms", NIL);

  String *symname = Getattr(n, "sym:name");
  String *mrename;
  char *csymname = Char(symname);
  if (*csymname == '~')
    csymname += 1;

  mrename = Swig_name_destroy(NSpace, csymname);

  Swig_DestructorToFunction(n, NSpace, ClassType, CPlusPlus, Extend);
  Setattr(n, "sym:name", mrename);
  functionWrapper(n);
  Delete(mrename);
  Swig_restore(n);
  return SWIG_OK;
}

/* ----------------------------------------------------------------------
 * Language::accessDeclaration()
 * ---------------------------------------------------------------------- */

int Language::accessDeclaration(Node *n) {
  String *kind = Getattr(n, "kind");
  if (Cmp(kind, "public") == 0) {
    cplus_mode = PUBLIC;
  } else if (Cmp(kind, "private") == 0) {
    cplus_mode = PRIVATE;
  } else if (Cmp(kind, "protected") == 0) {
    cplus_mode = PROTECTED;
  }
  return SWIG_OK;
}

/* -----------------------------------------------------------------------------
 * Language::namespaceDeclaration()
 * ----------------------------------------------------------------------------- */

int Language::namespaceDeclaration(Node *n) {
  if (Getattr(n, "alias"))
    return SWIG_OK;
  if (Getattr(n, "unnamed"))
    return SWIG_OK;
  emit_children(n);
  return SWIG_OK;
}

int Language::validIdentifier(String *s) {
  char *c = Char(s);
  while (*c) {
    if (!(isalnum(*c) || (*c == '_')))
      return 0;
    c++;
  }
  return 1;
}

/* -----------------------------------------------------------------------------
 * Language::usingDeclaration()
 * ----------------------------------------------------------------------------- */

int Language::usingDeclaration(Node *n) {
  if ((cplus_mode == PUBLIC) || (!is_public(n) && dirprot_mode())) {
    Node *np = Copy(n);
    Node *c;
    for (c = firstChild(np); c; c = nextSibling(c)) {
      /* it seems for some cases this is needed, like A* A::boo() */
      if (CurrentClass)
	Setattr(c, "parentNode", CurrentClass);
      emit_one(c);
    }
    Delete(np);
  }
  return SWIG_OK;
}

/* Stubs. Language modules need to implement these */

/* ----------------------------------------------------------------------
 * Language::constantWrapper()
 * ---------------------------------------------------------------------- */

int Language::constantWrapper(Node *n) {
  String *name = Getattr(n, "sym:name");
  SwigType *type = Getattr(n, "type");
  String *value = Getattr(n, "value");
  String *str = SwigType_str(type, name);
  Printf(stdout, "constantWrapper   : %s = %s\n", str, value);
  Delete(str);
  return SWIG_OK;
}

/* ----------------------------------------------------------------------
 * Language::variableWrapper()
 * ---------------------------------------------------------------------- */

int Language::variableWrapper(Node *n) {
  Swig_require("variableWrapper", n, "*name", "*sym:name", "*type", "?parms", "?varset", "?varget", NIL);
  String *symname = Getattr(n, "sym:name");
  SwigType *type = Getattr(n, "type");
  String *name = Getattr(n, "name");

  Delattr(n,"varset");
  Delattr(n,"varget");

  /* If no way to set variables.  We simply create functions */
  int assignable = is_assignable(n);
  int flags = use_naturalvar_mode(n);
  if (!GetFlag(n, "wrappedasconstant"))
    flags = flags | Extend;

  if (assignable) {
    int make_set_wrapper = 1;
    String *tm = Swig_typemap_lookup("globalin", n, name, 0);

    Swig_VarsetToFunction(n, flags);
    String *sname = Swig_name_set(NSpace, symname);
    Setattr(n, "sym:name", sname);
    Delete(sname);

    if (!tm) {
      if (SwigType_isarray(type)) {
	Swig_warning(WARN_TYPEMAP_VARIN_UNDEF, input_file, line_number, "Unable to set variable of type %s.\n", SwigType_str(type, 0));
	make_set_wrapper = 0;
      }
    } else {
      String *pname0 = Swig_cparm_name(0, 0);
      Replace(tm, "$source", pname0, DOH_REPLACE_ANY);
      Replace(tm, "$target", name, DOH_REPLACE_ANY);
      Replace(tm, "$input", pname0, DOH_REPLACE_ANY);
      Setattr(n, "wrap:action", tm);
      Delete(tm);
      Delete(pname0);
    }
    if (make_set_wrapper) {
<<<<<<< HEAD
      SetFlag(n, "wrap:issetter");
      functionWrapper(n);
      Delattr(n, "wrap:issetter");
=======
      Setattr(n, "varset", "1");
      functionWrapper(n);
    } else {
      SetFlag(n, "feature:immutable");
>>>>>>> c99417ab
    }
    /* Restore parameters */
    Setattr(n, "sym:name", symname);
    Setattr(n, "type", type);
    Setattr(n, "name", name);
    Delattr(n, "varset");

    /* Delete all attached typemaps and typemap attributes */
    Iterator ki;
    for (ki = First(n); ki.key; ki = Next(ki)) {
      if (Strncmp(ki.key, "tmap:", 5) == 0)
	Delattr(n, ki.key);
    }
  }

  Swig_VargetToFunction(n, flags);
  String *gname = Swig_name_get(NSpace, symname);
  Setattr(n, "sym:name", gname);
  Delete(gname);
  Setattr(n, "varget", "1");
  functionWrapper(n);
  Delattr(n, "varget");
  Swig_restore(n);
  return SWIG_OK;
}

/* ----------------------------------------------------------------------
 * Language::functionWrapper()
 * ---------------------------------------------------------------------- */

int Language::functionWrapper(Node *n) {
  String *name = Getattr(n, "sym:name");
  SwigType *type = Getattr(n, "type");
  ParmList *parms = Getattr(n, "parms");

  Printf(stdout, "functionWrapper   : %s\n", SwigType_str(type, NewStringf("%s(%s)", name, ParmList_str_defaultargs(parms))));
  Printf(stdout, "           action : %s\n", Getattr(n, "wrap:action"));
  return SWIG_OK;
}

/* -----------------------------------------------------------------------------
 * Language::nativeWrapper()
 * ----------------------------------------------------------------------------- */

int Language::nativeWrapper(Node *n) {
  (void) n;
  return SWIG_OK;
}

void Language::main(int argc, char *argv[]) {
  (void) argc;
  (void) argv;
}

/* -----------------------------------------------------------------------------
 * Language::addSymbol()
 *
 * Adds a symbol entry into the target language symbol tables.
 * Returns 1 if the symbol is added successfully.
 * Prints an error message and returns 0 if a conflict occurs.
 * The scope is optional for target languages and if supplied must be a fully
 * qualified scope and the symbol s must not contain any scope qualifiers.
 * ----------------------------------------------------------------------------- */

int Language::addSymbol(const String *s, const Node *n, const_String_or_char_ptr scope) {
  //Printf( stdout, "addSymbol: %s %s\n", s, scope );
  Hash *symbols = Getattr(symtabs, scope ? scope : "");
  if (!symbols) {
    symbols = symbolAddScope(scope);
  } else {
    Node *c = Getattr(symbols, s);
    if (c && (c != n)) {
      if (scope && Len(scope) > 0)
	Swig_error(input_file, line_number, "'%s' is multiply defined in the generated target language module in scope '%s'.\n", s, scope);
      else
	Swig_error(input_file, line_number, "'%s' is multiply defined in the generated target language module.\n", s);
      Swig_error(Getfile(c), Getline(c), "Previous declaration of '%s'\n", s);
      return 0;
    }
  }
  Setattr(symbols, s, n);
  return 1;
}

/* -----------------------------------------------------------------------------
 * Language::symbolAddScope()
 *
 * Creates a scope (symbols Hash) for given name. This method is auxiliary,
 * you don't have to call it - addSymbols will lazily create scopes automatically.
 * If scope with given name already exists, then do nothing.
 * Returns newly created (or already existing) scope.
 * ----------------------------------------------------------------------------- */
Hash* Language::symbolAddScope(const_String_or_char_ptr scope) {
  Hash *symbols = symbolScopeLookup(scope);
  if(!symbols) {
    // The order in which the following code is executed is important. In the Language
    // constructor addScope("") is called to create a top level scope.
    // Thus we must first add a symbols hash to symtab and only then add pseudo
    // symbols to the top-level scope.

    // New scope which has not been added by the target language - lazily created.
    symbols = NewHash();
    Setattr(symtabs, scope, symbols);

    // Add the new scope as a symbol in the top level scope.
    // Alternatively the target language must add it in before attempting to add symbols into the scope.
    const_String_or_char_ptr top_scope = "";
    Hash *topscope_symbols = Getattr(symtabs, top_scope);
    Hash *pseudo_symbol = NewHash();
    Setattr(pseudo_symbol, "sym:scope", "1");
    Setattr(topscope_symbols, scope, pseudo_symbol);
  }
  return symbols;
}

/* -----------------------------------------------------------------------------
 * Language::symbolScopeLookup()
 *
 * Lookup and returns a symtable (hash) representing given scope. Hash contains
 * all symbols in this scope.
 * ----------------------------------------------------------------------------- */
Hash* Language::symbolScopeLookup( const_String_or_char_ptr scope ) {
  Hash *symbols = Getattr(symtabs, scope ? scope : "");
  return symbols;
}

/* -----------------------------------------------------------------------------
 * Language::symbolScopePseudoSymbolLookup()
 *
 * For every scope there is a special pseudo-symbol in the top scope (""). It
 * exists solely to detect name clashes. This pseudo symbol may contain a few properties,
 * but more could be added. This is also true for the top level scope ("").
 * It contains a pseudo symbol with name "" (empty). Pseudo symbol contains the
 * following properties:
 *   sym:scope = "1" - a flag that this is a scope pseudo symbol
 *
 * Pseudo symbols are a Hash*, not a Node*.
 * There is no difference from symbolLookup() method except for signature
 * and return type.
 * ----------------------------------------------------------------------------- */
Hash* Language::symbolScopePseudoSymbolLookup( const_String_or_char_ptr scope )
{
  /* Getting top scope */
  const_String_or_char_ptr top_scope = "";
  Hash *symbols = Getattr(symtabs, top_scope);
  return Getattr(symbols, scope);
}

/* -----------------------------------------------------------------------------
 * Language::dumpSymbols()
 * ----------------------------------------------------------------------------- */

void Language::dumpSymbols() {
  Printf(stdout, "LANGUAGE SYMBOLS start  =======================================\n");

  Node *table = symtabs;
  Iterator ki = First(table);
  while (ki.key) {
    String *k = ki.key;
    Printf(stdout, "===================================================\n");
    Printf(stdout, "%s -\n", k);
    {
      Symtab *symtab = Getattr(table, k);
      Iterator it = First(symtab);
      while (it.key) {
	String *symname = it.key;
	Printf(stdout, "  %s\n", symname);
	it = Next(it);
      }
    }
    ki = Next(ki);
  }

  Printf(stdout, "LANGUAGE SYMBOLS finish =======================================\n");
}

/* -----------------------------------------------------------------------------
 * Language::symbolLookup()
 * ----------------------------------------------------------------------------- */

Node *Language::symbolLookup(String *s, const_String_or_char_ptr scope) {
  Hash *symbols = Getattr(symtabs, scope ? scope : "");
  if (!symbols) {
    return NULL;
  }
  return Getattr(symbols, s);
}

/* -----------------------------------------------------------------------------
 * Language::classLookup()
 *
 * Tries to locate a class from a type definition
 * ----------------------------------------------------------------------------- */

Node *Language::classLookup(const SwigType *s) const {
  Node *n = 0;

  /* Look in hash of cached values */
  n = Getattr(classtypes, s);
  if (!n) {
    Symtab *stab = 0;
    SwigType *ty1 = SwigType_typedef_resolve_all(s);
    SwigType *ty2 = SwigType_strip_qualifiers(ty1);

    String *base = SwigType_base(ty2);

    Replaceall(base, "class ", "");
    Replaceall(base, "struct ", "");
    Replaceall(base, "union ", "");

    if (strncmp(Char(base), "::", 2) == 0) {
      String *oldbase = base;
      base = NewString(Char(base) + 2);
      Delete(oldbase);
    }

    String *prefix = SwigType_prefix(ty2);

    /* Do a symbol table search on the base type */
    while (!n) {
      Hash *nstab;
      n = Swig_symbol_clookup(base, stab);
      if (!n)
	break;
      if (Strcmp(nodeType(n), "class") == 0)
	break;
      n = parentNode(n);
      if (!n)
	break;
      nstab = Getattr(n, "sym:symtab");
      n = 0;
      if ((!nstab) || (nstab == stab)) {
	break;
      }
      stab = nstab;
    }
    if (n) {
      /* Found a match.  Look at the prefix.  We only allow
         the cases where where we want a proxy class for the particular type */
      bool acceptable_prefix = 
	(Len(prefix) == 0) ||			      // simple type (pass by value)
	(Strcmp(prefix, "p.") == 0) ||		      // pointer
	(Strcmp(prefix, "r.") == 0) ||		      // reference
	SwigType_prefix_is_simple_1D_array(prefix);   // Simple 1D array (not arrays of pointers/references)
      // Also accept pointer by const reference, not non-const pointer reference
      if (!acceptable_prefix && (Strcmp(prefix, "r.p.") == 0)) {
	Delete(prefix);
	prefix = SwigType_prefix(ty1);
	acceptable_prefix = (Strncmp(prefix, "r.q(const", 9) == 0);
      }
      if (acceptable_prefix) {
	SwigType *cs = Copy(s);
	Setattr(classtypes, cs, n);
	Delete(cs);
      } else {
	n = 0;
      }
    }
    Delete(prefix);
    Delete(base);
    Delete(ty2);
    Delete(ty1);
  }
  if (n && (GetFlag(n, "feature:ignore") || Getattr(n, "feature:onlychildren"))) {
    n = 0;
  }

  return n;
}

/* -----------------------------------------------------------------------------
 * Language::enumLookup()
 *
 * Finds and returns the Node containing the enum declaration for the (enum) 
 * type passed in.
 * ----------------------------------------------------------------------------- */

Node *Language::enumLookup(SwigType *s) {
  Node *n = 0;

  /* Look in hash of cached values */
  n = Getattr(enumtypes, s);
  if (!n) {
    Symtab *stab = 0;
    SwigType *lt = SwigType_ltype(s);
    SwigType *ty1 = SwigType_typedef_resolve_all(lt);
    SwigType *ty2 = SwigType_strip_qualifiers(ty1);

    String *base = SwigType_base(ty2);

    Replaceall(base, "enum ", "");
    String *prefix = SwigType_prefix(ty2);

    if (strncmp(Char(base), "::", 2) == 0) {
      String *oldbase = base;
      base = NewString(Char(base) + 2);
      Delete(oldbase);
    }

    /* Look for type in symbol table */
    while (!n) {
      Hash *nstab;
      n = Swig_symbol_clookup(base, stab);
      if (!n)
	break;
      if (Equal(nodeType(n), "enum"))
	break;
      if (Equal(nodeType(n), "enumforward") && GetFlag(n, "enumMissing"))
	break;
      n = parentNode(n);
      if (!n)
	break;
      nstab = Getattr(n, "sym:symtab");
      n = 0;
      if ((!nstab) || (nstab == stab)) {
	break;
      }
      stab = nstab;
    }
    if (n) {
      /* Found a match.  Look at the prefix.  We only allow simple types. */
      if (Len(prefix) == 0) {	/* Simple type */
	Setattr(enumtypes, Copy(s), n);
      } else {
	n = 0;
      }
    }
    Delete(prefix);
    Delete(base);
    Delete(ty2);
    Delete(ty1);
    Delete(lt);
  }
  if (n && (GetFlag(n, "feature:ignore"))) {
    n = 0;
  }

  return n;
}

/* -----------------------------------------------------------------------------
 * Language::allow_overloading()
 * ----------------------------------------------------------------------------- */

void Language::allow_overloading(int val) {
  overloading = val;
}

/* -----------------------------------------------------------------------------
 * Language::allow_multiple_input()
 * ----------------------------------------------------------------------------- */

void Language::allow_multiple_input(int val) {
  multiinput = val;
}

/* -----------------------------------------------------------------------------
 * Language::enable_cplus_runtime_mode()
 * ----------------------------------------------------------------------------- */

void Language::enable_cplus_runtime_mode() {
  cplus_runtime = 1;
}

/* -----------------------------------------------------------------------------
 * Language::cplus_runtime_mode()
 * ----------------------------------------------------------------------------- */

int Language::cplus_runtime_mode() {
  return cplus_runtime;
}

/* -----------------------------------------------------------------------------
 * Language::allow_directors()
 * ----------------------------------------------------------------------------- */

void Language::allow_directors(int val) {
  directors = val;
}

/* -----------------------------------------------------------------------------
 * Language::directorsEnabled()
 * ----------------------------------------------------------------------------- */

int Language::directorsEnabled() const {
  return director_language && CPlusPlus && (directors || director_mode);
}

/* -----------------------------------------------------------------------------
 * Language::allow_dirprot()
 * ----------------------------------------------------------------------------- */

void Language::allow_dirprot(int val) {
  director_protected_mode = val;
}

/* -----------------------------------------------------------------------------
 * Language::allow_allprotected()
 * ----------------------------------------------------------------------------- */

void Language::allow_allprotected(int val) {
  all_protected_mode = val;
}

/* -----------------------------------------------------------------------------
 * Language::dirprot_mode()
 * ----------------------------------------------------------------------------- */

int Language::dirprot_mode() const {
  return directorsEnabled() ? director_protected_mode : 0;
}

/* -----------------------------------------------------------------------------
 * Language::need_nonpublic_ctor()
 * ----------------------------------------------------------------------------- */

int Language::need_nonpublic_ctor(Node *n) {
  /* 
     detects when a protected constructor is needed, which is always
     the case if 'dirprot' mode is used.  However, if that is not the
     case, we will try to strictly emit what is minimal to don't break
     the generated, while preserving compatibility with java, which
     always try to emit the default constructor.

     rules:

     - when dirprot mode is used, the protected constructors are
     always needed.

     - the protected default constructor is always needed.

     - if dirprot mode is not used, the protected constructors will be
     needed only if:

     - there is no any public constructor in the class, and
     - there is no protected default constructor

     In that case, all the declared protected constructors are
     needed since we don't know which one to pick up.

     Note: given all the complications here, I am always in favor to
     always enable 'dirprot', since is the C++ idea of protected
     members, and use %ignore for the method you don't whan to add in
     the director class.
   */
  if (directorsEnabled()) {
    if (is_protected(n)) {
      if (dirprot_mode()) {
	/* when using dirprot mode, the protected constructors are
	   always needed */
	return 1;
      } else {
	int is_default_ctor = !ParmList_numrequired(Getattr(n, "parms"));
	if (is_default_ctor) {
	  /* the default protected constructor is always needed, for java compatibility */
	  return 1;
	} else {
	  /* check if there is a public constructor */
	  Node *parent = Swig_methodclass(n);
	  int public_ctor = Getattr(parent, "allocate:default_constructor")
	      || Getattr(parent, "allocate:public_constructor");
	  if (!public_ctor) {
	    /* if not, the protected constructor will be needed only
	       if there is no protected default constructor declared */
	    int no_prot_default_ctor = !Getattr(parent, "allocate:default_base_constructor");
	    return no_prot_default_ctor;
	  }
	}
      }
    }
  }
  return 0;
}

/* -----------------------------------------------------------------------------
 * Language::need_nonpublic_member()
 * ----------------------------------------------------------------------------- */
int Language::need_nonpublic_member(Node *n) {
  if (directorsEnabled() && DirectorClassName) {
    if (is_protected(n)) {
      if (dirprot_mode()) {
	/* when using dirprot mode, the protected members are always needed. */
	return 1;
      } else {
	/* if the method is pure virtual, we need it. */
	int pure_virtual = (Cmp(Getattr(n, "value"), "0") == 0);
	return pure_virtual;
      }
    }
  }
  return 0;
}


/* -----------------------------------------------------------------------------
 * Language::is_smart_pointer()
 * ----------------------------------------------------------------------------- */

int Language::is_smart_pointer() const {
  return SmartPointer;
}

/* -----------------------------------------------------------------------------
 * Language::()
 * ----------------------------------------------------------------------------- */

bool Language::isNonVirtualProtectedAccess(Node *n) const {
  // Ideally is_non_virtual_protected_access() would contain all this logic, see
  // comments therein about vtable. 
  return DirectorClassName && is_non_virtual_protected_access(n);
}

/* -----------------------------------------------------------------------------
 * Language::extraDirectorProtectedCPPMethodsRequired()
 * ----------------------------------------------------------------------------- */

bool Language::extraDirectorProtectedCPPMethodsRequired() const {
  return true;
}

Language::NestedClassSupport Language::nestedClassesSupport() const {
  return NCS_Unknown;
}
/* -----------------------------------------------------------------------------
 * Language::is_wrapping_class()
 * ----------------------------------------------------------------------------- */

int Language::is_wrapping_class() const {
  return InClass;
}

/* -----------------------------------------------------------------------------
 * Language::getCurrentClass()
 * ----------------------------------------------------------------------------- */

Node *Language::getCurrentClass() const {
  return CurrentClass;
}

/* -----------------------------------------------------------------------------
 * Language::getNSpace()
 * ----------------------------------------------------------------------------- */

String *Language::getNSpace() const {
  return NSpace;
}

/* -----------------------------------------------------------------------------
 * Language::getClassName()
 * ----------------------------------------------------------------------------- */

String *Language::getClassName() const {
  return ClassName;
}

/* -----------------------------------------------------------------------------
 * Language::getClassPrefix()
 * ----------------------------------------------------------------------------- */

String *Language::getClassPrefix() const {
  return ClassPrefix;
}

/* -----------------------------------------------------------------------------
 * Language::getClassType()
 * ----------------------------------------------------------------------------- */

String *Language::getClassType() const {
  return ClassType;
}

/* -----------------------------------------------------------------------------
 * Language::abstractClassTest()
 * ----------------------------------------------------------------------------- */
//#define SWIG_DEBUG
int Language::abstractClassTest(Node *n) {
  /* check for non public operator new */
  if (GetFlag(n, "feature:notabstract"))
    return 0;
  if (Getattr(n, "allocate:nonew"))
    return 1;
  /* now check for the rest */
  List *abstracts = Getattr(n, "abstracts");
  if (!abstracts)
    return 0;
  int labs = Len(abstracts);
#ifdef SWIG_DEBUG
  List *bases = Getattr(n, "allbases");
  Printf(stderr, "testing %s %d %d\n", Getattr(n, "name"), labs, Len(bases));
#endif
  if (!labs)
    return 0;			/*strange, but need to be fixed */
  if (abstracts && !directorsEnabled())
    return 1;
  if (!GetFlag(n, "feature:director"))
    return 1;

  Node *dirabstract = 0;
  Node *vtable = Getattr(n, "vtable");
  if (vtable) {
#ifdef SWIG_DEBUG
    Printf(stderr, "vtable %s %d %d\n", Getattr(n, "name"), Len(vtable), labs);
#endif
    for (int i = 0; i < labs; i++) {
      Node *ni = Getitem(abstracts, i);
      Node *method_id = vtable_method_id(ni);
      if (!method_id)
	continue;
      bool exists_item = false;
      int len = Len(vtable);
      for (int i = 0; i < len; i++) {
	Node *item = Getitem(vtable, i);
	String *check_item = Getattr(item, "vmid");
	if (Strcmp(method_id, check_item) == 0) {
	  exists_item = true;
	  break;
	}
      }
#ifdef SWIG_DEBUG
      Printf(stderr, "method %s %d\n", method_id, exists_item ? 1 : 0);
#endif
      Delete(method_id);
      if (!exists_item) {
	dirabstract = ni;
	break;
      }
    }
    if (dirabstract) {
      if (is_public(dirabstract)) {
	Swig_warning(WARN_LANG_DIRECTOR_ABSTRACT, Getfile(n), Getline(n),
		     "Director class '%s' is abstract, abstract method '%s' is not accesible, maybe due to multiple inheritance or 'nodirector' feature\n",
		     SwigType_namestr(Getattr(n, "name")), Getattr(dirabstract, "name"));
      } else {
	Swig_warning(WARN_LANG_DIRECTOR_ABSTRACT, Getfile(n), Getline(n),
		     "Director class '%s' is abstract, abstract method '%s' is private\n", SwigType_namestr(Getattr(n, "name")), Getattr(dirabstract, "name"));
      }
      return 1;
    }
  } else {
    return 1;
  }
  return 0;
}

void Language::setSubclassInstanceCheck(String *nc) {
  none_comparison = nc;
}

void Language::setOverloadResolutionTemplates(String *argc, String *argv) {
  Delete(argc_template_string);
  argc_template_string = Copy(argc);
  Delete(argv_template_string);
  argv_template_string = Copy(argv);
}

int Language::is_assignable(Node *n) {
  if (GetFlag(n, "feature:immutable"))
    return 0;
  SwigType *type = Getattr(n, "type");
  Node *cn = 0;
  SwigType *ftd = SwigType_typedef_resolve_all(type);
  SwigType *td = SwigType_strip_qualifiers(ftd);
  if (SwigType_type(td) == T_USER) {
    cn = Swig_symbol_clookup(td, 0);
    if (cn) {
      if ((Strcmp(nodeType(cn), "class") == 0)) {
	if (Getattr(cn, "allocate:noassign")) {
	  SetFlag(n, "feature:immutable");
	  Delete(ftd);
	  Delete(td);
	  return 0;
	}
      }
    }
  }
  Delete(ftd);
  Delete(td);
  return 1;
}

String *Language::runtimeCode() {
  return NewString("");
}

String *Language::defaultExternalRuntimeFilename() {
  return 0;
}

/* -----------------------------------------------------------------------------
 * Language::replaceSpecialVariables()
 * Language modules should implement this if special variables are to be handled
 * correctly in the $typemap(...) special variable macro.
 * method - typemap method name
 * tm - string containing typemap contents
 * parm - a parameter describing the typemap type to be handled
 * ----------------------------------------------------------------------------- */
void Language::replaceSpecialVariables(String *method, String *tm, Parm *parm) {
  (void)method;
  (void)tm;
  (void)parm;
}

Language *Language::instance() {
  return this_;
}

Hash *Language::getClassHash() const {
  return classhash;
}<|MERGE_RESOLUTION|>--- conflicted
+++ resolved
@@ -1481,9 +1481,7 @@
       }
       if (make_set_wrapper) {
 	Setattr(n, "sym:name", mrename_set);
-	SetFlag(n, "wrap:issetter");
 	functionWrapper(n);
-	Delattr(n, "wrap:issetter");
       } else {
 	SetFlag(n, "feature:immutable");
       }
@@ -2992,16 +2990,10 @@
       Delete(pname0);
     }
     if (make_set_wrapper) {
-<<<<<<< HEAD
-      SetFlag(n, "wrap:issetter");
-      functionWrapper(n);
-      Delattr(n, "wrap:issetter");
-=======
       Setattr(n, "varset", "1");
       functionWrapper(n);
     } else {
       SetFlag(n, "feature:immutable");
->>>>>>> c99417ab
     }
     /* Restore parameters */
     Setattr(n, "sym:name", symname);
