--- conflicted
+++ resolved
@@ -3591,10 +3591,7 @@
     // Some languages (C#) insist on calling the input variable "value" while
     // others (D, Java) could, in principle, use something different but this
     // would require more work, and so we just use "value" for them too.
-<<<<<<< HEAD
-=======
     // For setters the parameter name sometimes includes C++ scope resolution which needs removing.
->>>>>>> ae555c23
     Delete(arg);
     arg = NewString("value");
   }
