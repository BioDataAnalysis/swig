/* ----------------------------------------------------------------------------- 
 * This file is part of SWIG, which is licensed as a whole under version 3 
 * (or any later version) of the GNU General Public License. Some additional
 * terms also apply to certain portions of SWIG. The full details of the SWIG
 * license and copyrights can be found in the LICENSE and COPYRIGHT files
 * included with the SWIG source code as distributed by the SWIG developers
 * and at http://www.swig.org/legal.html.
 *
 * swigmain.cxx
 *
 * Simplified Wrapper and Interface Generator  (SWIG)
 *
 * This file is the main entry point to SWIG.  It collects the command
 * line options, registers built-in language modules, and instantiates
 * a module for code generation.   If adding new language modules
 * to SWIG, you would modify this file.
 * ----------------------------------------------------------------------------- */

char cvsroot_swigmain_cxx[] = "$Id$";

#include "swigmod.h"
#include <ctype.h>

/* Module factories.  These functions are used to instantiate
   the built-in language modules.    If adding a new language
   module to SWIG, place a similar function here. Make sure
   the function has "C" linkage.  This is required so that modules
   can be dynamically loaded in future versions. */

extern "C" {
  Language *swig_tcl(void);
  Language *swig_python(void);
  Language *swig_perl5(void);
  Language *swig_ruby(void);
  Language *swig_guile(void);
  Language *swig_modula3(void);
  Language *swig_mzscheme(void);
  Language *swig_java(void);
  Language *swig_php(void);
  Language *swig_php4(void);
  Language *swig_ocaml(void);
  Language *swig_octave(void);
  Language *swig_pike(void);
  Language *swig_sexp(void);
  Language *swig_xml(void);
  Language *swig_chicken(void);
  Language *swig_csharp(void);
  Language *swig_allegrocl(void);
  Language *swig_lua(void);
  Language *swig_clisp(void);
  Language *swig_cffi(void);
  Language *swig_uffi(void);
  Language *swig_r(void);
<<<<<<< HEAD
  Language *swig_scilab(void);
=======
  Language *swig_go(void);
>>>>>>> 2453aee4
}

struct swig_module {
  const char *name;
  ModuleFactory fac;
  const char *help;
};

/* Association of command line options to language modules.
   Place an entry for new language modules here, keeping the
   list sorted alphabetically. */

static swig_module modules[] = {
  {"-allegrocl", swig_allegrocl, "ALLEGROCL"},
  {"-chicken", swig_chicken, "CHICKEN"},
  {"-clisp", swig_clisp, "CLISP"},
  {"-cffi", swig_cffi, "CFFI"},
  {"-csharp", swig_csharp, "C#"},
  {"-go", swig_go, "Go"},
  {"-guile", swig_guile, "Guile"},
  {"-java", swig_java, "Java"},
  {"-lua", swig_lua, "Lua"},
  {"-modula3", swig_modula3, "Modula 3"},
  {"-mzscheme", swig_mzscheme, "Mzscheme"},
  {"-ocaml", swig_ocaml, "Ocaml"},
  {"-octave", swig_octave, "Octave"},
  {"-perl", swig_perl5, "Perl"},
  {"-perl5", swig_perl5, 0},
  {"-php", swig_php, "PHP"},
  {"-php4", swig_php4, 0},
  {"-php5", swig_php, 0},
  {"-pike", swig_pike, "Pike"},
  {"-python", swig_python, "Python"},
  {"-r", swig_r, "R (aka GNU S)"},
  {"-ruby", swig_ruby, "Ruby"},
  {"-scilab",swig_scilab,"Scilab"},
  {"-sexp", swig_sexp, "Lisp S-Expressions"},
  {"-tcl", swig_tcl, "Tcl"},
  {"-tcl8", swig_tcl, 0},
  {"-uffi", swig_uffi, "Common Lisp / UFFI"},
  {"-xml", swig_xml, "XML"},
  {NULL, NULL, NULL}
};

#ifdef MACSWIG
#include <console.h>
#include <SIOUX.h>
#endif

#ifndef SWIG_LANG
#define SWIG_LANG "-python"
#endif

//-----------------------------------------------------------------
// main()
//
// Main program.    Initializes the files and starts the parser.
//-----------------------------------------------------------------

void SWIG_merge_envopt(const char *env, int oargc, char *oargv[], int *nargc, char ***nargv) {
  if (!env) {
    *nargc = oargc;
    *nargv = oargv;
    return;
  }

  int argc = 1;
  int arge = oargc + 1024;
  char **argv = (char **) malloc(sizeof(char *) * (arge));
  char *buffer = (char *) malloc(2048);
  char *b = buffer;
  char *be = b + 1023;
  const char *c = env;
  while ((b != be) && *c && (argc < arge)) {
    while (isspace(*c) && *c)
      ++c;
    if (*c) {
      argv[argc] = b;
      ++argc;
    }
    while ((b != be) && *c && !isspace(*c)) {
      *(b++) = *(c++);
    }
    *b++ = 0;
  }

  argv[0] = oargv[0];
  for (int i = 1; (i < oargc) && (argc < arge); ++i, ++argc) {
    argv[argc] = oargv[i];
  }

  *nargc = argc;
  *nargv = argv;
}

int main(int margc, char **margv) {
  int i;
  Language *dl = 0;
  ModuleFactory fac = 0;

  int argc;
  char **argv;

  SWIG_merge_envopt(getenv("SWIG_FEATURES"), margc, margv, &argc, &argv);

#ifdef MACSWIG
  SIOUXSettings.asktosaveonclose = false;
  argc = ccommand(&argv);
#endif

  /* Register built-in modules */
  for (i = 0; modules[i].name; i++) {
    Swig_register_module(modules[i].name, modules[i].fac);
  }

  Swig_init_args(argc, argv);

  /* Get options */
  for (i = 1; i < argc; i++) {
    if (argv[i]) {
      fac = Swig_find_module(argv[i]);
      if (fac) {
	dl = (fac) ();
	Swig_mark_arg(i);
      } else if (strcmp(argv[i], "-nolang") == 0) {
	dl = new Language;
	Swig_mark_arg(i);
      } else if ((strcmp(argv[i], "-dnone") == 0) ||
		 (strcmp(argv[i], "-dhtml") == 0) ||
		 (strcmp(argv[i], "-dlatex") == 0) || (strcmp(argv[i], "-dascii") == 0) || (strcmp(argv[i], "-stat") == 0)) {
	Printf(stderr, "swig: Warning. %s option deprecated.\n", argv[i]);
	Swig_mark_arg(i);
      } else if ((strcmp(argv[i], "-help") == 0) || (strcmp(argv[i], "--help") == 0)) {
	if (strcmp(argv[i], "--help") == 0)
	  strcpy(argv[i], "-help");
	Printf(stdout, "Target Language Options\n");
	for (int j = 0; modules[j].name; j++) {
	  if (modules[j].help) {
	    Printf(stdout, "     %-15s - Generate %s wrappers\n", modules[j].name, modules[j].help);
	  }
	}
	// Swig_mark_arg not called as the general -help options also need to be displayed later on
      }
    }
  }
  if (!dl) {
    fac = Swig_find_module(SWIG_LANG);
    if (fac) {
      dl = (fac) ();
    }
  }

  int res = SWIG_main(argc, argv, dl);

  return res;
}<|MERGE_RESOLUTION|>--- conflicted
+++ resolved
@@ -51,11 +51,8 @@
   Language *swig_cffi(void);
   Language *swig_uffi(void);
   Language *swig_r(void);
-<<<<<<< HEAD
   Language *swig_scilab(void);
-=======
   Language *swig_go(void);
->>>>>>> 2453aee4
 }
 
 struct swig_module {
