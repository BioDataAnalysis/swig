--- conflicted
+++ resolved
@@ -407,22 +407,11 @@
       }
 
       if (value) {
-<<<<<<< HEAD
-	if (Strcmp(value, "NULL") == 0 || Strcmp(value, "nullptr") == 0)
-	  value = NewString("nil");
-	else if (Strcmp(value, "true") == 0 || Strcmp(value, "TRUE") == 0)
-	  value = NewString("true");
-	else if (Strcmp(value, "false") == 0 || Strcmp(value, "FALSE") == 0)
-	  value = NewString("false");
-	else {
-	  lookup = Swig_symbol_clookup(value, 0);
-=======
 	String *new_value = convertValue(value, Getattr(p, "type"));
 	if (new_value) {
 	  value = new_value;
 	} else {
 	  Node *lookup = Swig_symbol_clookup(value, 0);
->>>>>>> 38d454a1
 	  if (lookup)
 	    value = Getattr(lookup, "sym:name");
 	}
@@ -799,7 +788,7 @@
 	else
 	  return v;
       }
-      if (Strcmp(v, "NULL") == 0)
+      if (Strcmp(v, "NULL") == 0 || Strcmp(v, "nullptr") == 0)
 	return SwigType_ispointer(t) ? NewString("nil") : NewString("0");
       else if (Strcmp(v, "true") == 0 || Strcmp(v, "TRUE") == 0)
 	return NewString("true");
