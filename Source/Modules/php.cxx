/* -----------------------------------------------------------------------------
 * This file is part of SWIG, which is licensed as a whole under version 3 
 * (or any later version) of the GNU General Public License. Some additional
 * terms also apply to certain portions of SWIG. The full details of the SWIG
 * license and copyrights can be found in the LICENSE and COPYRIGHT files
 * included with the SWIG source code as distributed by the SWIG developers
 * and at http://www.swig.org/legal.html.
 *
 * php.cxx
 *
 * PHP language module for SWIG.
 * -----------------------------------------------------------------------------
 */

/* FIXME: PHP OO wrapping TODO list:
 *
 * Medium term:
 *
 * Handle default parameters on overloaded methods in PHP where possible.
 *   (Mostly done - just need to handle cases of overloaded methods with
 *   default parameters...)
 *   This is an optimisation - we could handle this case using a PHP
 *   default value, but currently we treat it as we would for a default
 *   value which is a compound C++ expression (i.e. as if we had a
 *   method with two overloaded forms instead of a single method with
 *   a default parameter value).
 *
 * Long term:
 *
 * Sort out locale-dependent behaviour of strtod() - it's harmless unless
 *   SWIG ever sets the locale and DOH/base.c calls atof, so we're probably
 *   OK currently at least.
 */

/*
 * TODO: Replace remaining stderr messages with Swig_error or Swig_warning
 * (may need to add more WARN_PHP_xxx codes...)
 */

#include "swigmod.h"

#include <ctype.h>
#include <errno.h>

static const char *usage = "\
<<<<<<< HEAD
PHP Options (available with -php7)\n\
=======
PHP 7 Options (available with -php7)\n\
     -noproxy         - Don't generate proxy classes.\n\
>>>>>>> 12026c66
     -prefix <prefix> - Prepend <prefix> to all class names in PHP wrappers\n\
\n";

/* The original class wrappers for PHP stored the pointer to the C++ class in
 * the object property _cPtr.  If we use the same name for the member variable
 * which we put the pointer to the C++ class in, then the flat function
 * wrappers will automatically pull it out without any changes being required.
 * FIXME: Isn't using a leading underscore a bit suspect here?
 */
#define SWIG_PTR "_cPtr"

/* This is the name of the hash where the variables existing only in PHP
 * classes are stored.
 */
#define SWIG_DATA "_pData"

static int constructors = 0;
static String *NOTCLASS = NewString("Not a class");
static Node *classnode = 0;
static String *module = 0;
static String *cap_module = 0;
static String *prefix = 0;

static String *shadow_classname = 0;

static File *f_begin = 0;
static File *f_runtime = 0;
static File *f_runtime_h = 0;
static File *f_h = 0;
static File *f_phpcode = 0;
static File *f_directors = 0;
static File *f_directors_h = 0;
static String *phpfilename = 0;

static String *s_header;
static String *s_wrappers;
static String *s_init;
static String *r_init;		// RINIT user code
static String *s_shutdown;	// MSHUTDOWN user code
static String *r_shutdown;	// RSHUTDOWN user code
static String *s_vinit;		// varinit initialization code.
static String *s_vdecl;
static String *s_cinit;		// consttab initialization code.
static String *s_oinit;
static String *s_arginfo;
static String *s_entry;
static String *cs_entry;
static String *all_cs_entry;
static String *pragma_incl;
static String *pragma_code;
static String *pragma_phpinfo;
static String *pragma_version;
static String *s_oowrappers;
static String *s_fakeoowrappers;
static String *s_phpclasses;

static String *class_name = NULL;
static String *class_type = NULL;
static List *classes = NewList();
static List *class_types = NewList();
static List *class_need_free = NewList();
static String *magic_set = NULL;
static String *magic_get = NULL;
static String *magic_isset = NULL;

/* To reduce code size (generated and compiled) we only want to emit each
 * different arginfo once, so we need to track which have been used.
 */
static Hash *arginfo_used;

/* Variables for using PHP classes */
static Node *current_class = 0;

static Hash *shadow_get_vars;
static Hash *shadow_set_vars;
static Hash *zend_types = 0;

static int shadow = 1;

static bool class_has_ctor = false;
static String *wrapping_member_constant = NULL;

// These static variables are used to pass some state from Handlers into functionWrapper
static enum {
  standard = 0,
  memberfn,
  staticmemberfn,
  membervar,
  globalvar,
  staticmembervar,
  constructor,
  directorconstructor
} wrapperType = standard;

extern "C" {
  static void (*r_prevtracefunc) (const SwigType *t, String *mangled, String *clientdata) = 0;
}

static void print_creation_free_wrapper(int item_index) {

  class_name = Getitem(classes, item_index);
  class_type = Getitem(class_types, item_index);
  bool need_free = false;
  if (Cmp(Getitem(class_need_free, item_index), "1") == 0) {
    need_free = true;
  }

  Printf(s_header, "/* class entry for %s */\n",class_name);
  Printf(s_header, "zend_class_entry *SWIGTYPE_%s_ce;\n\n",class_name);
  Printf(s_header, "/* class object handlers for %s */\n",class_name);
  Printf(s_header, "zend_object_handlers %s_object_handlers;\n\n",class_name);

  Printf(s_header, "/* dtor Method for class %s */\n",class_name);
  Printf(s_header, "void %s_destroy_object(zend_object *object) {\n",class_name);
  Printf(s_header, "  if(!object)\n\t  return;\n");
  Printf(s_header, "  zend_objects_destroy_object(object);\n}\n\n\n");

  Printf(s_header, "/* Garbage Collection Method for class %s */\n",class_name);
  Printf(s_header, "void %s_free_storage(zend_object *object) {\n",class_name);
  Printf(s_header, "  swig_object_wrapper *obj = 0;\n\n");
  Printf(s_header, "  if(!object)\n\t  return;\n\n");
  Printf(s_header, "  obj = (swig_object_wrapper *)php_fetch_object(object);\n\n");
  Printf(s_header, "  if(!obj->newobject)\n\t  return;\n");

  if (need_free) {
    Printf(s_header, "  if(obj->ptr)\n");
    Printf(s_header, "   SWIG_remove((%s *)obj->ptr);\n",class_type);
  }

  Printf(s_header, "  if(obj->extras) {\n");
  Printf(s_header, "    zend_hash_destroy(obj->extras);\n");
  Printf(s_header, "    FREE_HASHTABLE(obj->extras);\n  }\n\n");
  Printf(s_header, "  if(&obj->std)\n");
  Printf(s_header, "    zend_object_std_dtor(&obj->std);\n}\n\n\n");

  Printf(s_header, "/* Object Creation Method for class %s */\n",class_name);
  Printf(s_header, "zend_object * %s_object_new(zend_class_entry *ce) {\n",class_name);
  Printf(s_header, "  swig_object_wrapper *obj = (swig_object_wrapper *)ecalloc(1,sizeof(swig_object_wrapper) + zend_object_properties_size(ce));\n");
  Printf(s_header, "  zend_object_std_init(&obj->std, ce);\n");
  //Printf(s_header, "  object_properties_init(&obj->std, ce);\n");
  Printf(s_header, "  %s_object_handlers.offset = XtOffsetOf(swig_object_wrapper, std);\n",class_name);
  Printf(s_header, "  %s_object_handlers.free_obj = %s_free_storage;\n",class_name,class_name);
  Printf(s_header, "  %s_object_handlers.dtor_obj = %s_destroy_object;\n",class_name,class_name);
  Printf(s_header, "  obj->std.handlers = &%s_object_handlers;\n  obj->newobject = 1;\n  return &obj->std;\n}\n\n\n",class_name);

  class_name = NULL;
  class_type = NULL;

}

static void SwigPHP_emit_all_creation_free_wrapper() {
  for (int Iterator = 0; Iterator < Len(classes); Iterator++) {
    print_creation_free_wrapper(Iterator);
  }
  Delete(classes);
  Delete(class_types);
}

static void SwigPHP_emit_resource_registrations() {
  Iterator ki;
  bool emitted_default_dtor = false;

  if (!zend_types)
    return;

  ki = First(zend_types);
  if (ki.key)
    Printf(s_oinit, "\n  /* Register resource destructors for pointer types */\n");
  while (ki.key) {
    DOH *key = ki.key;
    Node *class_node = ki.item;
    String *human_name = key;
    String *rsrc_dtor_name = NULL;

    // write out body
    if (class_node != NOTCLASS) {
      String *destructor = Getattr(class_node, "destructor");
      human_name = Getattr(class_node, "sym:name");
      if (!human_name)
        human_name = Getattr(class_node, "name");
      // Do we have a known destructor for this type?
      if (destructor) {
	rsrc_dtor_name = NewStringf("_wrap_destroy%s", key);
	// Write out custom destructor function
	Printf(s_wrappers, "static ZEND_RSRC_DTOR_FUNC(%s) {\n", rsrc_dtor_name);
        Printf(s_wrappers, "  %s(res, SWIGTYPE%s->name);\n", destructor, key);
	Printf(s_wrappers, "}\n");
      }
    }

    if (!rsrc_dtor_name) {
      rsrc_dtor_name = NewString("_swig_default_rsrc_destroy");
      if (!emitted_default_dtor) {
	// Write out custom destructor function
	Printf(s_wrappers, "static ZEND_RSRC_DTOR_FUNC(%s) {\n", rsrc_dtor_name);
	Printf(s_wrappers, "  efree(res->ptr);\n");
	Printf(s_wrappers, "}\n");
	emitted_default_dtor = true;
      }
    }

    // declare le_swig_<mangled> to store php registration
    Printf(s_vdecl, "static int le_swig_%s=0; /* handle for %s */\n", key, human_name);

    // register with php
    Printf(s_oinit, "  le_swig_%s=zend_register_list_destructors_ex"
		    "(%s, NULL, SWIGTYPE%s->name, module_number);\n", key, rsrc_dtor_name, key);

    // store php type in class struct
    Printf(s_oinit, "  SWIG_TypeClientData(SWIGTYPE%s,&le_swig_%s);\n", key, key);

    Delete(rsrc_dtor_name);

    ki = Next(ki);
  }
}

class PHP : public Language {
public:
  PHP() {
    director_language = 1;
  }

  /* ------------------------------------------------------------
   * main()
   * ------------------------------------------------------------ */

  virtual void main(int argc, char *argv[]) {
    SWIG_library_directory("php");

    for (int i = 1; i < argc; i++) {
      if (strcmp(argv[i], "-prefix") == 0) {
	if (argv[i + 1]) {
	  prefix = NewString(argv[i + 1]);
	  Swig_mark_arg(i);
	  Swig_mark_arg(i + 1);
	  i++;
	} else {
	  Swig_arg_error();
	}
      } else if ((strcmp(argv[i], "-noshadow") == 0)) {
	shadow = 0;
	Swig_mark_arg(i);
      } else if (strcmp(argv[i], "-help") == 0) {
	fputs(usage, stdout);
      }
    }

    Preprocessor_define("SWIGPHP 1", 0);
    Preprocessor_define("SWIGPHP7 1", 0);
    SWIG_typemap_lang("php");
    SWIG_config_file("php.swg");
    allow_overloading();
  }

  /* ------------------------------------------------------------
   * top()
   * ------------------------------------------------------------ */

  virtual int top(Node *n) {

    String *filen;

    /* Check if directors are enabled for this module. */
    Node *mod = Getattr(n, "module");
    if (mod) {
      Node *options = Getattr(mod, "options");
      if (options && Getattr(options, "directors")) {
	allow_directors();
      }
    }

    /* Set comparison with null for ConstructorToFunction */
    setSubclassInstanceCheck(NewString("Z_TYPE_P($arg) != IS_NULL"));

    /* Initialize all of the output files */
    String *outfile = Getattr(n, "outfile");
    String *outfile_h = Getattr(n, "outfile_h");

    /* main output file */
    f_begin = NewFile(outfile, "w", SWIG_output_files());
    if (!f_begin) {
      FileErrorDisplay(outfile);
      SWIG_exit(EXIT_FAILURE);
    }
    f_runtime = NewStringEmpty();

    /* sections of the output file */
    s_init = NewStringEmpty();
    r_init = NewStringEmpty();
    s_shutdown = NewStringEmpty();
    r_shutdown = NewStringEmpty();
    s_header = NewString("/* header section */\n");
    s_wrappers = NewString("/* wrapper section */\n");
    /* subsections of the init section */
    s_vinit = NewStringEmpty();
    s_vdecl = NewString("/* vdecl subsection */\n");
    s_cinit = NewString("  /* cinit subsection */\n");
    s_oinit = NewString("  /* oinit subsection */\n");
    pragma_phpinfo = NewStringEmpty();
    s_phpclasses = NewString("/* PHP Proxy Classes */\n");
    f_directors_h = NewStringEmpty();
    f_directors = NewStringEmpty();

    if (directorsEnabled()) {
      f_runtime_h = NewFile(outfile_h, "w", SWIG_output_files());
      if (!f_runtime_h) {
	FileErrorDisplay(outfile_h);
	SWIG_exit(EXIT_FAILURE);
      }
    }

    /* Register file targets with the SWIG file handler */
    Swig_register_filebyname("begin", f_begin);
    Swig_register_filebyname("runtime", f_runtime);
    Swig_register_filebyname("init", s_init);
    Swig_register_filebyname("rinit", r_init);
    Swig_register_filebyname("shutdown", s_shutdown);
    Swig_register_filebyname("rshutdown", r_shutdown);
    Swig_register_filebyname("header", s_header);
    Swig_register_filebyname("wrapper", s_wrappers);
    Swig_register_filebyname("director", f_directors);
    Swig_register_filebyname("director_h", f_directors_h);

    Swig_banner(f_begin);

    Printf(f_runtime, "\n\n#ifndef SWIGPHP\n#define SWIGPHP\n#endif\n\n");

    if (directorsEnabled()) {
      Printf(f_runtime, "#define SWIG_DIRECTORS\n");
    }

    /* Set the module name */
    module = Copy(Getattr(n, "name"));
    cap_module = NewStringf("%(upper)s", module);
    if (!prefix)
      prefix = NewStringEmpty();

    Printf(f_runtime, "#define SWIG_PREFIX \"%s\"\n", prefix);
    Printf(f_runtime, "#define SWIG_PREFIX_LEN %lu\n", (unsigned long)Len(prefix));

    if (directorsEnabled()) {
      Swig_banner(f_directors_h);
      Printf(f_directors_h, "\n");
      Printf(f_directors_h, "#ifndef SWIG_%s_WRAP_H_\n", cap_module);
      Printf(f_directors_h, "#define SWIG_%s_WRAP_H_\n\n", cap_module);

      String *filename = Swig_file_filename(outfile_h);
      Printf(f_directors, "\n#include \"%s\"\n\n", filename);
      Delete(filename);
    }

    /* PHP module file */
    filen = NewStringEmpty();
    Printv(filen, SWIG_output_directory(), module, ".php", NIL);
    phpfilename = NewString(filen);

    f_phpcode = NewFile(filen, "w", SWIG_output_files());
    if (!f_phpcode) {
      FileErrorDisplay(filen);
      SWIG_exit(EXIT_FAILURE);
    }

    Printf(f_phpcode, "<?php\n\n");

    Swig_banner(f_phpcode);

    Printf(f_phpcode, "\n");
    Printf(f_phpcode, "// Try to load our extension if it's not already loaded.\n");
    Printf(f_phpcode, "if (!extension_loaded('%s')) {\n", module);
    Printf(f_phpcode, "  if (strtolower(substr(PHP_OS, 0, 3)) === 'win') {\n");
    Printf(f_phpcode, "    if (!dl('php_%s.dll')) return;\n", module);
    Printf(f_phpcode, "  } else {\n");
    Printf(f_phpcode, "    // PHP_SHLIB_SUFFIX gives 'dylib' on MacOS X but modules are 'so'.\n");
    Printf(f_phpcode, "    if (PHP_SHLIB_SUFFIX === 'dylib') {\n");
    Printf(f_phpcode, "      if (!dl('%s.so')) return;\n", module);
    Printf(f_phpcode, "    } else {\n");
    Printf(f_phpcode, "      if (!dl('%s.'.PHP_SHLIB_SUFFIX)) return;\n", module);
    Printf(f_phpcode, "    }\n");
    Printf(f_phpcode, "  }\n");
    Printf(f_phpcode, "}\n\n");

    /* sub-sections of the php file */
    pragma_code = NewStringEmpty();
    pragma_incl = NewStringEmpty();
    pragma_version = NULL;

    /* Initialize the rest of the module */

    Printf(s_oinit, "  ZEND_INIT_MODULE_GLOBALS(%s, %s_init_globals, NULL);\n", module, module);

    /* start the header section */
    Printf(s_header, "ZEND_BEGIN_MODULE_GLOBALS(%s)\n", module);
    Printf(s_header, "const char *error_msg;\n");
    Printf(s_header, "int error_code;\n");
    Printf(s_header, "ZEND_END_MODULE_GLOBALS(%s)\n", module);
    Printf(s_header, "ZEND_DECLARE_MODULE_GLOBALS(%s)\n", module);
    Printf(s_header, "#define SWIG_ErrorMsg() ZEND_MODULE_GLOBALS_ACCESSOR(%s, error_msg)\n", module);
    Printf(s_header, "#define SWIG_ErrorCode() ZEND_MODULE_GLOBALS_ACCESSOR(%s, error_code)\n", module);

    /* The following can't go in Lib/php/phprun.swg as it uses SWIG_ErrorMsg(), etc
     * which has to be dynamically generated as it depends on the module name.
     */
    Append(s_header, "#ifdef __GNUC__\n");
    Append(s_header, "static void SWIG_FAIL(void) __attribute__ ((__noreturn__));\n");
    Append(s_header, "#endif\n\n");
    Append(s_header, "static void SWIG_FAIL(void) {\n");
    Append(s_header, "    zend_error(SWIG_ErrorCode(), \"%s\", SWIG_ErrorMsg());\n");
    // zend_error() should never return with the parameters we pass, but if it
    // does, we really don't want to let SWIG_FAIL() return.  This also avoids
    // a warning about returning from a function marked as "__noreturn__".
    Append(s_header, "    abort();\n");
    Append(s_header, "}\n\n");

    Printf(s_header, "static void %s_init_globals(zend_%s_globals *globals ) {\n", module, module);
    Printf(s_header, "  globals->error_msg = default_error_msg;\n");
    Printf(s_header, "  globals->error_code = default_error_code;\n");
    Printf(s_header, "}\n");

    Printf(s_header, "static void SWIG_ResetError(void) {\n");
    Printf(s_header, "  SWIG_ErrorMsg() = default_error_msg;\n");
    Printf(s_header, "  SWIG_ErrorCode() = default_error_code;\n");
    Printf(s_header, "}\n");

    Append(s_header, "\n");
    Printf(s_header, "ZEND_NAMED_FUNCTION(_wrap_swig_%s_alter_newobject) {\n", module);
    Append(s_header, "  zval args[2];\n");
    Append(s_header, "  swig_object_wrapper *value;\n");
    Append(s_header, "\n");
    Append(s_header, "  SWIG_ResetError();\n");
    Append(s_header, "  if(ZEND_NUM_ARGS() != 2 || zend_get_parameters_array_ex(2, args) != SUCCESS) {\n");
    Append(s_header, "    WRONG_PARAM_COUNT;\n");
    Append(s_header, "  }\n");
    Append(s_header, "\n");
    Append(s_header, "  value = (swig_object_wrapper *) Z_RES_VAL(args[0]);\n");
    Append(s_header, "  value->newobject = zval_is_true(&args[1]);\n");
    Append(s_header, "\n");
    Append(s_header, "  return;\n");
    Append(s_header, "}\n");
    Printf(s_header, "ZEND_NAMED_FUNCTION(_wrap_swig_%s_get_newobject) {\n", module);
    Append(s_header, "  zval args[1];\n");
    Append(s_header, "  swig_object_wrapper *value;\n");
    Append(s_header, "\n");
    Append(s_header, "  SWIG_ResetError();\n");
    Append(s_header, "  if(ZEND_NUM_ARGS() != 1 || zend_get_parameters_array_ex(1, args) != SUCCESS) {\n");
    Append(s_header, "    WRONG_PARAM_COUNT;\n");
    Append(s_header, "  }\n");
    Append(s_header, "\n");
    Append(s_header, "  value = (swig_object_wrapper *) Z_RES_VAL(args[0]);\n");
    Append(s_header, "  RETVAL_LONG(value->newobject);\n");
    Append(s_header, "\n");
    Append(s_header, "  return;\n");
    Append(s_header, "}\n");

    Printf(s_header, "#define SWIG_name  \"%s\"\n", module);
    Printf(s_header, "#ifdef __cplusplus\n");
    Printf(s_header, "extern \"C\" {\n");
    Printf(s_header, "#endif\n");
    Printf(s_header, "#include \"php.h\"\n");
    Printf(s_header, "#include \"php_ini.h\"\n");
    Printf(s_header, "#include \"ext/standard/info.h\"\n");
    Printf(s_header, "#include \"php_%s.h\"\n", module);
    Printf(s_header, "#ifdef __cplusplus\n");
    Printf(s_header, "}\n");
    Printf(s_header, "#endif\n\n");

    Printf(s_header,"#ifdef __cplusplus\n#define SWIG_remove(zv) delete zv\n");
    Printf(s_header,"#else\n#define SWIG_remove(zv) free(zv)\n#endif\n\n");

    Printf(s_header, "#define CALL_METHOD(name, retval, thisptr)                  \
                      call_user_function(EG(function_table),thisptr,&name,retval,0,NULL);\n\n");

    Printf(s_header, "#define CALL_METHOD_PARAM_1(name, retval, thisptr, param)                  \
                      call_user_function(EG(function_table),thisptr,&name,retval,1,&param);\n\n");

    if (directorsEnabled()) {
      // Insert director runtime
      Swig_insert_file("director_common.swg", s_header);
      Swig_insert_file("director.swg", s_header);
    }

    /* Create the .h file too */
    filen = NewStringEmpty();
    Printv(filen, SWIG_output_directory(), "php_", module, ".h", NIL);
    f_h = NewFile(filen, "w", SWIG_output_files());
    if (!f_h) {
      FileErrorDisplay(filen);
      SWIG_exit(EXIT_FAILURE);
    }

    Swig_banner(f_h);

    Printf(f_h, "\n");
    Printf(f_h, "#ifndef PHP_%s_H\n", cap_module);
    Printf(f_h, "#define PHP_%s_H\n\n", cap_module);
    Printf(f_h, "extern zend_module_entry %s_module_entry;\n", module);
    Printf(f_h, "#define phpext_%s_ptr &%s_module_entry\n\n", module, module);
    Printf(f_h, "#ifdef PHP_WIN32\n");
    Printf(f_h, "# define PHP_%s_API __declspec(dllexport)\n", cap_module);
    Printf(f_h, "#else\n");
    Printf(f_h, "# define PHP_%s_API\n", cap_module);
    Printf(f_h, "#endif\n\n");

    /* start the arginfo section */
    s_arginfo = NewString("/* arginfo subsection */\n");
    arginfo_used = NewHash();

    // Add arginfo we'll definitely need for *_alter_newobject and *_get_newobject.
    SetFlag(arginfo_used, "1");
    Append(s_arginfo,
	   "ZEND_BEGIN_ARG_INFO_EX(swig_arginfo_1, 0, 0, 0)\n"
	   " ZEND_ARG_INFO(0,arg1)\n"
	   "ZEND_END_ARG_INFO()\n");

    SetFlag(arginfo_used, "2");
    Append(s_arginfo,
	   "ZEND_BEGIN_ARG_INFO_EX(swig_arginfo_2, 0, 0, 0)\n"
	   " ZEND_ARG_INFO(0,arg1)\n"
	   " ZEND_ARG_INFO(0,arg2)\n"
	   "ZEND_END_ARG_INFO()\n");

    /* start the function entry section */
    s_entry = NewString("/* entry subsection */\n");

    /* holds all the per-class function entry sections */
    all_cs_entry = NewString("/* class entry subsection */\n");
    cs_entry = NULL;

    Printf(s_entry, "/* Every non-class user visible function must have an entry here */\n");
    Printf(s_entry, "static zend_function_entry %s_functions[] = {\n", module);

    /* Emit all of the code */
    Language::top(n);

    if (Len(classes) > 0) {
      Printf(all_cs_entry, " ZEND_FE_END\n};\n\n");
    }

    SwigPHP_emit_resource_registrations();
    SwigPHP_emit_all_creation_free_wrapper();

    /* start the init section */
    {
      String * s_init_old = s_init;
      s_init = NewString("/* init section */\n");
      Printv(s_init, "zend_module_entry ", module, "_module_entry = {\n", NIL);
      Printf(s_init, "    STANDARD_MODULE_HEADER,\n");
      Printf(s_init, "    \"%s\",\n", module);
      Printf(s_init, "    %s_functions,\n", module);
      Printf(s_init, "    PHP_MINIT(%s),\n", module);
      if (Len(s_shutdown) > 0) {
	Printf(s_init, "    PHP_MSHUTDOWN(%s),\n", module);
      } else {
	Printf(s_init, "    NULL, /* No MSHUTDOWN code */\n");
      }
      if (Len(r_init) > 0 || Len(s_vinit) > 0) {
	Printf(s_init, "    PHP_RINIT(%s),\n", module);
      } else {
	Printf(s_init, "    NULL, /* No RINIT code */\n");
      }
      if (Len(r_shutdown) > 0) {
	Printf(s_init, "    PHP_RSHUTDOWN(%s),\n", module);
      } else {
	Printf(s_init, "    NULL, /* No RSHUTDOWN code */\n");
      }
      if (Len(pragma_phpinfo) > 0) {
	Printf(s_init, "    PHP_MINFO(%s),\n", module);
      } else {
	Printf(s_init, "    NULL, /* No MINFO code */\n");
      }
      if (Len(pragma_version) > 0) {
	Printf(s_init, "    \"%s\",\n", pragma_version);
      } else {
	Printf(s_init, "    NO_VERSION_YET,\n");
      }
      Printf(s_init, "    STANDARD_MODULE_PROPERTIES\n");
      Printf(s_init, "};\n");
      Printf(s_init, "zend_module_entry* SWIG_module_entry = &%s_module_entry;\n\n", module);

      Printf(s_init, "#ifdef __cplusplus\n");
      Printf(s_init, "extern \"C\" {\n");
      Printf(s_init, "#endif\n");
      // We want to write "SWIGEXPORT ZEND_GET_MODULE(%s)" but ZEND_GET_MODULE
      // in PHP7 has "extern "C" { ... }" around it so we can't do that.
      Printf(s_init, "SWIGEXPORT zend_module_entry *get_module(void) { return &%s_module_entry; }\n", module);
      Printf(s_init, "#ifdef __cplusplus\n");
      Printf(s_init, "}\n");
      Printf(s_init, "#endif\n\n");

      Printf(s_init, "#define SWIG_php_minit PHP_MINIT_FUNCTION(%s)\n\n", module);

      Printv(s_init, s_init_old, NIL);
      Delete(s_init_old);
    }

    /* We have to register the constants before they are (possibly) used
     * by the pointer typemaps. This all needs re-arranging really as
     * things are being called in the wrong order
     */

    //    Printv(s_init,s_resourcetypes,NIL);
    /* We need this after all classes written out by ::top */
    Printf(s_oinit, "  CG(active_class_entry) = NULL;\n");
    Printf(s_oinit, "  /* end oinit subsection */\n");
    Printf(s_init, "%s\n", s_oinit);

    /* Constants generated during top call */
    Printf(s_cinit, "  /* end cinit subsection */\n");
    Printf(s_init, "%s\n", s_cinit);
    Clear(s_cinit);
    Delete(s_cinit);

    Printf(s_init, "  return SUCCESS;\n");
    Printf(s_init, "}\n\n");

    // Now do REQUEST init which holds any user specified %rinit, and also vinit
    if (Len(r_init) > 0 || Len(s_vinit) > 0) {
      Printf(f_h, "PHP_RINIT_FUNCTION(%s);\n", module);

      Printf(s_init, "PHP_RINIT_FUNCTION(%s)\n{\n", module);
      if (Len(r_init) > 0) {
	Printv(s_init,
	       "/* rinit section */\n",
	       r_init, "\n",
	       NIL);
      }

      if (Len(s_vinit) > 0) {
	/* finish our init section which will have been used by class wrappers */
	Printv(s_init,
	       "  /* vinit subsection */\n",
	       s_vinit, "\n"
	       "  /* end vinit subsection */\n",
	       NIL);
	Clear(s_vinit);
      }
      Delete(s_vinit);

      Printf(s_init, "  return SUCCESS;\n");
      Printf(s_init, "}\n\n");
    }

    Printf(f_h, "PHP_MINIT_FUNCTION(%s);\n", module);

    if (Len(s_shutdown) > 0) {
      Printf(f_h, "PHP_MSHUTDOWN_FUNCTION(%s);\n", module);

      Printv(s_init, "PHP_MSHUTDOWN_FUNCTION(", module, ")\n"
		     "/* shutdown section */\n"
		     "{\n",
		     s_shutdown,
		     "  return SUCCESS;\n"
		     "}\n\n", NIL);
    }

    if (Len(r_shutdown) > 0) {
      Printf(f_h, "PHP_RSHUTDOWN_FUNCTION(%s);\n", module);

      Printf(s_init, "PHP_RSHUTDOWN_FUNCTION(%s)\n{\n", module);
      Printf(s_init, "/* rshutdown section */\n");
      Printf(s_init, "%s\n", r_shutdown);
      Printf(s_init, "    return SUCCESS;\n");
      Printf(s_init, "}\n\n");
    }

    if (Len(pragma_phpinfo) > 0) {
      Printf(f_h, "PHP_MINFO_FUNCTION(%s);\n", module);

      Printf(s_init, "PHP_MINFO_FUNCTION(%s)\n{\n", module);
      Printf(s_init, "%s", pragma_phpinfo);
      Printf(s_init, "}\n");
    }

    Printf(s_init, "/* end init section */\n");

    Printf(f_h, "\n#endif /* PHP_%s_H */\n", cap_module);

    Delete(f_h);

    String *type_table = NewStringEmpty();
    SwigType_emit_type_table(f_runtime, type_table);
    Printf(s_header, "%s", type_table);
    Delete(type_table);

    /* Oh dear, more things being called in the wrong order. This whole
     * function really needs totally redoing.
     */

    if (directorsEnabled()) {
      Dump(f_directors_h, f_runtime_h);
      Printf(f_runtime_h, "\n");
      Printf(f_runtime_h, "#endif\n");
      Delete(f_runtime_h);
    }

    Printf(s_header, "/* end header section */\n");
    Printf(s_wrappers, "/* end wrapper section */\n");
    Printf(s_vdecl, "/* end vdecl subsection */\n");

    Dump(f_runtime, f_begin);
    Printv(f_begin, s_header, NIL);
    if (directorsEnabled()) {
      Dump(f_directors, f_begin);
    }
    Printv(f_begin, s_vdecl, s_wrappers, NIL);
<<<<<<< HEAD
    Printv(f_begin, s_arginfo, "\n\n", all_cs_entry, "\n\n", s_entry,
	" SWIG_ZEND_NAMED_FE(swig_", module, "_alter_newobject,_wrap_swig_", module, "_alter_newobject,NULL)\n"
	" SWIG_ZEND_NAMED_FE(swig_", module, "_get_newobject,_wrap_swig_", module, "_get_newobject,NULL)\n"
=======
    Printv(f_begin, all_cs_entry, "\n\n", s_arginfo, "\n\n", s_entry,
	" SWIG_ZEND_NAMED_FE(swig_", module, "_alter_newobject,_wrap_swig_", module, "_alter_newobject,swig_arginfo_2)\n"
	" SWIG_ZEND_NAMED_FE(swig_", module, "_get_newobject,_wrap_swig_", module, "_get_newobject,swig_arginfo_1)\n"
>>>>>>> 12026c66
	" ZEND_FE_END\n};\n\n", NIL);
    Printv(f_begin, s_init, NIL);
    Delete(s_header);
    Delete(s_wrappers);
    Delete(s_init);
    Delete(s_vdecl);
    Delete(all_cs_entry);
    Delete(s_entry);
    Delete(s_arginfo);
    Delete(f_runtime);
    Delete(f_begin);
    Delete(arginfo_used);

    Printf(f_phpcode, "%s\n%s\n", pragma_incl, pragma_code);
    if (s_fakeoowrappers) {
      Printf(f_phpcode, "abstract class %s {", Len(prefix) ? prefix : module);
      Printf(f_phpcode, "%s", s_fakeoowrappers);
      Printf(f_phpcode, "}\n\n");
      Delete(s_fakeoowrappers);
      s_fakeoowrappers = NULL;
    }
    Printf(f_phpcode, "%s\n", s_phpclasses);
    Delete(f_phpcode);

    return SWIG_OK;
  }

  /* Just need to append function names to function table to register with PHP. */
  void create_command(String *cname, String *fname, Node *n, bool overload, String *modes = NULL) {
    // This is for the single main zend_function_entry record
    if (cname && Cmp(Getattr(n, "storage"), "friend") != 0) {
        Printf(f_h, "PHP_METHOD(%s,%s);\n", cname, fname);
    } else {
      if (overload)
        Printf(f_h, "ZEND_NAMED_FUNCTION(%s);\n", fname);
      else
        Printf(f_h, "PHP_FUNCTION(%s);\n", fname);
    }
    // We want to only emit each different arginfo once, as that reduces the
    // size of both the generated source code and the compiled extension
<<<<<<< HEAD
    // module.  To do this, we name the arginfo to encode the number of
    // parameters and which (if any) are passed by reference by using a
    // sequence of 0s (for non-reference) and 1s (for by references).
    bool constructor = false;
    if (Cmp(fname,"__construct") == 0) {
      constructor = true;
    }

    ParmList *l = Getattr(n, "parms");
    int Iterator = 0;
    String * arginfo_code = NewStringEmpty();
=======
    // module.  The parameters at this level are just named arg1, arg2, etc
    // so we generate an arginfo name with the number of parameters and a
    // bitmap value saying which (if any) are passed by reference.
    ParmList *l = Getattr(n, "parms");
    unsigned long bitmap = 0, bit = 1;
    int n_params = 0;
    bool overflowed = false;
>>>>>>> 12026c66
    for (Parm *p = l; p; p = Getattr(p, "tmap:in:next")) {
      /* Ignored parameters */
      if ((overload || (!constructor && class_name)) && (Iterator == 0)) {
        Iterator++;
        continue;
      }
      if (checkAttribute(p, "tmap:in:numinputs", "0")) {
	continue;
      }
      ++n_params;
      if (GetFlag(p, "tmap:in:byref")) {
	  bitmap |= bit;
	  if (bit == 0) overflowed = true;
      }
      bit <<= 1;
    }
    String * arginfo_code;
    if (overflowed) {
      // We overflowed the bitmap so just generate a unique name - this only
      // happens for a function with more parameters than bits in a long
      // where a high numbered parameter is passed by reference, so should be
      // rare in practice.
      static int overflowed_counter = 0;
      arginfo_code = NewStringf("z%d", ++overflowed_counter);
    } else if (bitmap == 0) {
      // No parameters passed by reference.
      arginfo_code = NewStringf("%d", n_params);
    } else {
      arginfo_code = NewStringf("%d_%lx", n_params, bitmap);
    }

    int numberOfParams = Len(arginfo_code);
    if (!GetFlag(arginfo_used, arginfo_code)) {
      // Not had this one before so emit it.
      SetFlag(arginfo_used, arginfo_code);
<<<<<<< HEAD
      Printf(s_arginfo, "ZEND_BEGIN_ARG_INFO_EX(swig_arginfo_%s, 0, 0, %d)\n", arginfo_code, numberOfParams);
      for (const char * p = Char(arginfo_code); *p; ++p) {
	Printf(s_arginfo, " ZEND_ARG_PASS_INFO(%c)\n", *p);
=======
      Printf(s_arginfo, "ZEND_BEGIN_ARG_INFO_EX(swig_arginfo_%s, 0, 0, 0)\n", arginfo_code);
      for (Parm *p = l; p; p = Getattr(p, "tmap:in:next")) {
	Printf(s_arginfo, " ZEND_ARG_INFO(%d,%s)\n", GetFlag(p, "tmap:in:byref"), Getattr(p, "lname"));
>>>>>>> 12026c66
      }
      Printf(s_arginfo, "ZEND_END_ARG_INFO()\n");
    }

    String * s = cs_entry;
    if (!s) s = s_entry;
    if (cname && Cmp(Getattr(n, "storage"), "friend") != 0) {
      Printf(all_cs_entry, " PHP_ME(%s,%s,swig_arginfo_%s,%s)\n", cname, fname, arginfo_code, modes);
    } else {
      if (overload)
        Printf(s, " SWIG_ZEND_NAMED_FE(%(lower)s,%s,swig_arginfo_%s)\n", Getattr(n, "sym:name"), fname, arginfo_code);
      else
        Printf(s, " PHP_FE(%s,swig_arginfo_%s)\n", fname, arginfo_code);
    }
    Delete(arginfo_code);
  }

  // /* -----------------------------------------------------------------------------
  //  * print_typecheck() - Helper Function for Class Overload Dispatch
  //  * ----------------------------------------------------------------------------- */

  static bool print_typecheck(String *f, int j, Parm *pj, bool implicitconvtypecheckoff) {
    char tmp[256];
    sprintf(tmp, Char(argv_template_string), j);
    String *tm = Getattr(pj, "tmap:typecheck");
    if (tm) {
      tm = Copy(tm);
      Replaceid(tm, Getattr(pj, "lname"), "_v");
      String *conv = Getattr(pj, "implicitconv");
      if (conv && !implicitconvtypecheckoff) {
        Replaceall(tm, "$implicitconv", conv);
      } else {
        Replaceall(tm, "$implicitconv", "0");
      }
      Replaceall(tm, "$input", tmp);
      Printv(f, tm, "\n", NIL);
      Delete(tm);
      return true;
    } else
      return false;
  }

  /* -----------------------------------------------------------------------------
   * ReplaceFormat() - Helper Function for Class Overload Dispatch
   * ----------------------------------------------------------------------------- */

  static String *ReplaceFormat(const_String_or_char_ptr fmt, int j) {
    String *lfmt = NewString(fmt);
    char buf[50];
    sprintf(buf, "%d", j);
    Replaceall(lfmt, "$numargs", buf);
    int i;
    String *commaargs = NewString("");
    for (i = 0; i < j; i++) {
      Printv(commaargs, ", ", NIL);
      Printf(commaargs, Char(argv_template_string), i);
    }
    Replaceall(lfmt, "$commaargs", commaargs);
    return lfmt;
  }

  /* ------------------------------------------------------------
   * Class dispatch Function - Overloaded Class Methods
   * ------------------------------------------------------------ */
   String *Swig_class_overload_dispatch(Node *n, const_String_or_char_ptr fmt, int *maxargs) {

     int i, j;

     *maxargs = 1;

     String *f = NewString("");

     int constructorOverload = (Cmp(Getattr(n, "nodeType"), "constructor") == 0);

     /* Get a list of methods ranked by precedence values and argument count */
     List *dispatch = Swig_overload_rank(n, true);
     int nfunc = Len(dispatch);

    /* Loop over the functions */

    for (i = 0; i < nfunc; i++) {
      Node *ni = Getitem(dispatch, i);
      Parm *pi = Getattr(ni, "wrap:parms");
      bool implicitconvtypecheckoff = GetFlag(ni, "implicitconvtypecheckoff") != 0;
      int num_required = emit_num_required(pi)-1;
      int num_arguments = emit_num_arguments(pi)-1;

      if (constructorOverload) {
        num_required++;
        num_arguments++;
      }

      if (num_arguments > *maxargs)
        *maxargs = num_arguments;

      if (num_required == num_arguments) {
        Printf(f, "if (%s == %d) {\n", argc_template_string, num_required);
      } else {
        Printf(f, "if ((%s >= %d) && (%s <= %d)) {\n", argc_template_string, num_required, argc_template_string, num_arguments);
      }

      if (num_arguments) {
        Printf(f, "int _v;\n");
      }

      int num_braces = 0;
      j = 0;
      Parm *pj = pi;
      if (!constructorOverload && pj)
        pj = nextSibling(pj);
      while (pj) {
        if (checkAttribute(pj, "tmap:in:numinputs", "0")) {
          pj = Getattr(pj, "tmap:in:next");
          continue;
        }
        if (j >= num_required) {
          String *lfmt = ReplaceFormat(fmt, num_arguments);
          Printf(f, "if (%s <= %d) {\n", argc_template_string, j);
          Printf(f, Char(lfmt), Getattr(ni, "wrap:name"));
          Printf(f, "}\n");
          Delete(lfmt);
        }
        if (print_typecheck(f, (GetFlag(n, "wrap:this") ? j + 1 : j), pj, implicitconvtypecheckoff)) {
          Printf(f, "if (_v) {\n");
          num_braces++;
        }
        if (!Getattr(pj, "tmap:in:SWIGTYPE") && Getattr(pj, "tmap:typecheck:SWIGTYPE")) {
          /* we emit  a warning if the argument defines the 'in' typemap, but not the 'typecheck' one */
          Swig_warning(WARN_TYPEMAP_TYPECHECK_UNDEF, Getfile(ni), Getline(ni),
                     "Overloaded method %s with no explicit typecheck typemap for arg %d of type '%s'\n",
                     Swig_name_decl(n), j, SwigType_str(Getattr(pj, "type"), 0));
        }
        Parm *pk = Getattr(pj, "tmap:in:next");
        if (pk) {
          pj = pk;
        } else {
          pj = nextSibling(pj);
        }
        j++;
      }
      String *lfmt = ReplaceFormat(fmt, num_arguments);
      Printf(f, Char(lfmt), Getattr(ni, "wrap:name"));
      Delete(lfmt);
      /* close braces */
      for ( /* empty */ ; num_braces > 0; num_braces--)
        Printf(f, "}\n");
      Printf(f, "}\n");           /* braces closes "if" for this method */
      if (implicitconvtypecheckoff)
        Delattr(ni, "implicitconvtypecheckoff");
    }
    Delete(dispatch);
    return f;

   }

  /* ------------------------------------------------------------
   * dispatchFunction()
   * ------------------------------------------------------------ */
  void dispatchFunction(Node *n, int constructor) {
    /* Last node in overloaded chain */

    int maxargs;
    String *tmp = NewStringEmpty();

    String *dispatch = NULL;

    if (class_name && Cmp(Getattr(n, "storage"), "friend") != 0) {
      dispatch = Swig_class_overload_dispatch(n, "%s(INTERNAL_FUNCTION_PARAM_PASSTHRU); return;", &maxargs);
    } else {
      dispatch = Swig_overload_dispatch(n, "%s(INTERNAL_FUNCTION_PARAM_PASSTHRU); return;", &maxargs);
    }

    /* Generate a dispatch wrapper for all overloaded functions */

    Wrapper *f = NewWrapper();
    String *symname = Getattr(n, "sym:name");
    String *wname = NULL;
    String *modes = NULL;
    bool constructorRenameOverload = false;

    if (constructor) {
      // Renamed constructor - turn into static factory method
      if (Cmp(class_name, Getattr(n, "constructorHandler:sym:name")) != 0) {
        constructorRenameOverload = true;
        wname = Copy(Getattr(n, "constructorHandler:sym:name"));
      } else {
        wname = NewString("__construct");
      }
    } else if (class_name) {
      wname = Getattr(n, "wrapper:method:name");
    } else {
      wname = Swig_name_wrapper(symname);
    }

    if (constructor) {
      modes = NewString("ZEND_ACC_PUBLIC | ZEND_ACC_CTOR");
      if (constructorRenameOverload) {
        Append(modes, " | ZEND_ACC_STATIC");
      }
    } else if (wrapperType == staticmemberfn || Cmp(Getattr(n, "storage"),"static") == 0) {
      modes = NewString("ZEND_ACC_PUBLIC | ZEND_ACC_STATIC");
    } else {
      modes = NewString("ZEND_ACC_PUBLIC");
    }

    create_command(class_name, wname, n, true, modes);

    if (class_name && Cmp(Getattr(n, "storage"), "friend") != 0) {
      Printv(f->def,  "PHP_METHOD(", class_name, ",", wname, ") {\n", NIL);
    } else {
      Printv(f->def, "ZEND_NAMED_FUNCTION(", wname, ") {\n", NIL);
    }

    Wrapper_add_local(f, "argc", "int argc");

    Printf(tmp, "zval argv[%d]", maxargs);
    Wrapper_add_local(f, "argv", tmp);

    Printf(f->code, "argc = ZEND_NUM_ARGS();\n");

    Printf(f->code, "zend_get_parameters_array_ex(argc, argv);\n");

    Replaceall(dispatch, "$args", "self,args");

    Printv(f->code, dispatch, "\n", NIL);

    Printf(f->code, "SWIG_ErrorCode() = E_ERROR;\n");
    Printf(f->code, "SWIG_ErrorMsg() = \"No matching function for overloaded '%s'\";\n", symname);
    Printv(f->code, "SWIG_FAIL();\n", NIL);

    Printv(f->code, "}\n", NIL);
    Wrapper_print(f, s_wrappers);

    DelWrapper(f);
    Delete(dispatch);
    Delete(tmp);
  }

  /* ------------------------------------------------------------
   * functionWrapper()
   * ------------------------------------------------------------ */

  /* Helper method for PHP::functionWrapper */
  bool is_class(SwigType *t) {
    Node *n = classLookup(t);
    if (n) {
      String *r = Getattr(n, "php:proxy");	// Set by classDeclaration()
      if (!r)
	r = Getattr(n, "sym:name");	// Not seen by classDeclaration yet, but this is the name
      if (r)
	return true;
    }
    return false;
  }

  /* Helper method for PHP::functionWrapper to get Node n of a class */
  Node *get_class_node(SwigType *t) {
    Node *n = classLookup(t);
    return n;
  }

  /* Helper method for PHP::functionWrapper to get class name for parameter*/
  String *get_class_name(SwigType *t) {
    Node *n = classLookup(t);
    String *r = NULL;
    if (n) {
      r = Getattr(n, "php:proxy");      // Set by classDeclaration()
      if (!r)
        r = Getattr(n, "sym:name");     // Not seen by classDeclaration yet, but this is the name
    }
    return r;
  }

  /* Helper function to check if class is wrapped */
  bool is_class_wrapped(String *className) {
    if (!className)
      return false;
    Iterator iterate;
    for (iterate = First(classes); iterate.item; iterate = Next(iterate)) {
      if (Cmp(iterate.item, className) == 0)
        return true;
    }
    return false;
  }

  /* Is special return type */
  bool is_param_type_pointer(SwigType *t) {
    
    if (SwigType_ispointer(t) ||
          SwigType_ismemberpointer(t) ||
            SwigType_isreference(t) ||
              SwigType_isarray(t))
      return true;

    return false;
  }

  /* Magic methods __set, __get, __isset is declared here in the extension.
     The flag variable is used to decide whether all variables are read or not.
   */
  void magic_method_setter(Node *n, bool flag, String *baseClassExtend) {

    if (magic_set == NULL) {
      magic_set = NewStringEmpty();
      magic_get = NewStringEmpty();
      magic_isset = NewStringEmpty();
    }
    if (flag) {
      if (Cmp(baseClassExtend, "Exception") == 0 || !is_class_wrapped(baseClassExtend)) {
        baseClassExtend = NULL;
      }
      Wrapper *f = NewWrapper();
      // Need arg info set for __get magic function with one variable.
      String * arginfo_code = NewString("0");
      if (!GetFlag(arginfo_used, arginfo_code)) {
        // Not had this one before, so emit it.
        SetFlag(arginfo_used, arginfo_code);
        Printf(s_arginfo, "ZEND_BEGIN_ARG_INFO_EX(swig_arginfo_%s, 0, 0, 1)\n", arginfo_code);
        for (const char * p = Char(arginfo_code); *p; ++p) {
          Printf(s_arginfo, " ZEND_ARG_PASS_INFO(%c)\n", *p);
        }
        Printf(s_arginfo, "ZEND_END_ARG_INFO()\n");
      }

      arginfo_code = NULL;

      // Need arg info set for __set and __isset magic function with two variable.
      arginfo_code = NewString("00");
      if (!GetFlag(arginfo_used, arginfo_code)) {
        // Not had this one before, so emit it.
        SetFlag(arginfo_used, arginfo_code);
        Printf(s_arginfo, "ZEND_BEGIN_ARG_INFO_EX(swig_arginfo_%s, 0, 0, 2)\n", arginfo_code);
        for (const char * p = Char(arginfo_code); *p; ++p) {
          Printf(s_arginfo, " ZEND_ARG_PASS_INFO(%c)\n", *p);
        }
        Printf(s_arginfo, "ZEND_END_ARG_INFO()\n");
      }

      arginfo_code = NULL;

      Printf(f_h, "PHP_METHOD(%s,__set);\n", class_name);
      Printf(all_cs_entry, " PHP_ME(%s,__set,swig_arginfo_00,ZEND_ACC_PUBLIC)\n", class_name);
      Printf(f->code, "PHP_METHOD(%s,__set) {\n",class_name);

      Printf(f->code, "  swig_object_wrapper *arg = (swig_object_wrapper *)SWIG_Z_FETCH_OBJ_P(getThis());\n");
      Printf(f->code, "  zval args[2];\n zval tempZval;\n  zend_string *arg2 = 0;\n\n");
      Printf(f->code, "  if(ZEND_NUM_ARGS() != 2 || zend_get_parameters_array_ex(2, args) != SUCCESS) {\n");
      Printf(f->code, "\tWRONG_PARAM_COUNT;\n}\n\n");
      Printf(f->code, "  if(!arg) SWIG_PHP_Error(E_ERROR, \"this pointer is NULL\");\n\n");
      Printf(f->code, "  arg2 = Z_STR(args[0]);\n\n");

      Printf(f->code, "if (!arg2) {\n  RETVAL_NULL();\n}\n",magic_set);
      Printf(f->code, "%s\n",magic_set);
      Printf(f->code, "\nelse if (strcmp(arg2->val,\"thisown\") == 0) {\n");
      Printf(f->code, "arg->newobject = zval_get_long(&args[1]);\n}\n\n");
      Printf(f->code, "else {\n");
      if (baseClassExtend) {
        Printf(f->code, "PHP_MN(%s___set)(INTERNAL_FUNCTION_PARAM_PASSTHRU);\n}\n", baseClassExtend);
      } else {
        Printf(f->code, "if (!arg->extras) {\n");
        Printf(f->code, "ALLOC_HASHTABLE(arg->extras);\nzend_hash_init(arg->extras, 0, NULL, ZVAL_PTR_DTOR, 0);\n}\n");
        Printf(f->code, "if (!zend_hash_find(arg->extras,arg2))\nzend_hash_add(arg->extras,arg2,&args[1]);\n");
        Printf(f->code, "else\nzend_hash_update(arg->extras,arg2,&args[1]);\n}\n");
      }

      Printf(f->code, "zend_string_release(arg2);\n\n");
      Printf(f->code, "thrown:\n");
      Printf(f->code, "return;\n");

      /* Error handling code */
      Printf(f->code, "fail:\n");
      Append(f->code, "SWIG_FAIL();\n");
      Printf(f->code, "}\n\n\n");


      Printf(f_h, "PHP_METHOD(%s,__get);\n", class_name);
      Printf(all_cs_entry, " PHP_ME(%s,__get,swig_arginfo_0,ZEND_ACC_PUBLIC)\n", class_name);
      Printf(f->code, "PHP_METHOD(%s,__get) {\n",class_name);

      Printf(f->code, "  swig_object_wrapper *arg = (swig_object_wrapper *)SWIG_Z_FETCH_OBJ_P(getThis());\n", class_name);
      Printf(f->code, "  zval args[1];\n zval tempZval;\n  zend_string *arg2 = 0;\n\n");
      Printf(f->code, "  if(ZEND_NUM_ARGS() != 1 || zend_get_parameters_array_ex(1, args) != SUCCESS) {\n");
      Printf(f->code, "\tWRONG_PARAM_COUNT;\n}\n\n");
      Printf(f->code, "  if(!arg) SWIG_PHP_Error(E_ERROR, \"this pointer is NULL\");\n\n");
      Printf(f->code, "  arg2 = Z_STR(args[0]);\n\n");

      Printf(f->code, "if (!arg2) {\n  RETVAL_NULL();\n}\n",magic_set);
      Printf(f->code, "%s\n",magic_get);
      Printf(f->code, "\nelse if (strcmp(arg2->val,\"thisown\") == 0) {\n");
      Printf(f->code, "if(arg->newobject) {\nRETVAL_LONG(1);\n}\nelse {\nRETVAL_LONG(0);\n}\n}\n\n");
      Printf(f->code, "else {\n");
      if (baseClassExtend) {
        Printf(f->code, "PHP_MN(%s___get)(INTERNAL_FUNCTION_PARAM_PASSTHRU);\n}\n", baseClassExtend);
      } else {
        Printf(f->code, "if (!arg->extras) {\nRETVAL_NULL();\n}\n");
        Printf(f->code, "else {\nzval *zv = zend_hash_find(arg->extras,arg2);\n");
        Printf(f->code, "if (!zv)\nRETVAL_NULL();\nelse\nRETVAL_ZVAL(zv,1,ZVAL_PTR_DTOR);\n}\n}\n");
      }

      Printf(f->code, "zend_string_release(arg2);\n\n");
      Printf(f->code, "thrown:\n");
      Printf(f->code, "return;\n");

      /* Error handling code */
      Printf(f->code, "fail:\n");
      Append(f->code, "SWIG_FAIL();\n");
      Printf(f->code, "}\n\n\n");


      Printf(f_h, "PHP_METHOD(%s,__isset);\n", class_name);
      Printf(all_cs_entry, " PHP_ME(%s,__isset,swig_arginfo_0,ZEND_ACC_PUBLIC)\n", class_name);
      Printf(f->code, "PHP_METHOD(%s,__isset) {\n",class_name);

      Printf(f->code, "  swig_object_wrapper *arg = (swig_object_wrapper *)SWIG_Z_FETCH_OBJ_P(getThis());\n", class_name);
      Printf(f->code, "  zval args[1];\n zval tempZval;\n  zend_string *arg2 = 0;\n\n");
      Printf(f->code, "  int newSize = 1;\nchar *method_name = 0;\n\n");
      Printf(f->code, "  if(ZEND_NUM_ARGS() != 1 || zend_get_parameters_array_ex(1, args) != SUCCESS) {\n");
      Printf(f->code, "\tWRONG_PARAM_COUNT;\n}\n\n");
      Printf(f->code, "  if(!arg) SWIG_PHP_Error(E_ERROR, \"this pointer is NULL\");\n\n");
      Printf(f->code, "  arg2 = Z_STR(args[0]);\n\n");
      Printf(f->code, "  newSize += arg2->len + strlen(\"_get\");\nmethod_name = (char *)malloc(newSize);\n");
      Printf(f->code, "  strcpy(method_name,arg2->val);\nstrcat(method_name,\"_get\");\n\n");

      Printf(magic_isset, "\nelse if (zend_hash_exists(&SWIGTYPE_%s_ce->function_table, zend_string_init(method_name, newSize-1, 0))) {\n",class_name);
      Printf(magic_isset, "RETVAL_TRUE;\n}\n");

      Printf(f->code, "if (!arg2) {\n  RETVAL_FALSE;\n}\n",magic_set);
      Printf(f->code, "\nelse if (strcmp(arg2->val,\"thisown\") == 0) {\n");
      Printf(f->code, "RETVAL_TRUE;\n}\n\n");
      Printf(f->code, "%s\n",magic_isset);
      Printf(f->code, "else {\n");
      if (baseClassExtend) {
        Printf(f->code, "PHP_MN(%s___isset)(INTERNAL_FUNCTION_PARAM_PASSTHRU);\n}\n", baseClassExtend);
      } else {
        Printf(f->code, "if (!arg->extras) {\nRETVAL_FALSE;\n}\n");
        Printf(f->code, "else {\nif (!zend_hash_find(arg->extras,arg2))\n");
        Printf(f->code, "RETVAL_FALSE;\nelse\nRETVAL_TRUE;\n}\n}\n");
      }

      Printf(f->code, "free(method_name);\nzend_string_release(arg2);\n\n");
      Printf(f->code, "thrown:\n");
      Printf(f->code, "return;\n");

      /* Error handling code */
      Printf(f->code, "fail:\n");
      Append(f->code, "SWIG_FAIL();\n");
      Printf(f->code, "}\n\n\n");

      Wrapper_print(f, s_wrappers);
      DelWrapper(f);
      f = NULL;

      Delete(magic_set);
      Delete(magic_get);
      Delete(magic_isset);
      magic_set = NULL;
      magic_get = NULL;
      magic_isset = NULL;

      return;
    }

    String *v_name = GetChar(n, "name");

    Printf(magic_set, "\nelse if (strcmp(arg2->val,\"%s\") == 0) {\n",v_name);
    Printf(magic_set, "ZVAL_STRING(&tempZval, \"%s_set\");\n",v_name);
    Printf(magic_set, "CALL_METHOD_PARAM_1(tempZval, return_value, getThis(),args[1]);\n}\n\n");

    Printf(magic_get, "\nelse if (strcmp(arg2->val,\"%s\") == 0) {\n",v_name);
    Printf(magic_get, "ZVAL_STRING(&tempZval, \"%s_get\");\n",v_name);
    Printf(magic_get, "CALL_METHOD(tempZval, return_value, getThis());\n}\n");

  }

  String *getAccessMode(String *access) {
    if (Cmp(access, "protected") == 0) {
      return NewString("ZEND_ACC_PROTECTED");
    } else if (Cmp(access, "private") == 0) {
      return NewString("ZEND_ACC_PRIVATE");
    }
    return NewString("ZEND_ACC_PUBLIC");
  }

  bool is_setter_method(Node *n) {

    const char *p = GetChar(n, "sym:name");
      if (strlen(p) > 4) {
        p += strlen(p) - 4;
        if (strcmp(p, "_set") == 0) {
          return true;
        }
      }
      return false;
  }

  bool is_getter_method(Node *n) {

    const char *p = GetChar(n, "sym:name");
      if (strlen(p) > 4) {
        p += strlen(p) - 4;
        if (strcmp(p, "_get") == 0) {
          return true;
        }
      }
      return false;
  }

  virtual int functionWrapper(Node *n) {
    String *name = GetChar(n, "name");
    String *iname = GetChar(n, "sym:name");
    SwigType *d = Getattr(n, "type");
    ParmList *l = Getattr(n, "parms");
    String *nodeType = Getattr(n, "nodeType");
    int newobject = GetFlag(n, "feature:new");
    int constructor = (Cmp(nodeType, "constructor") == 0);

    Parm *p;
    int i;
    int numopt;
    String *tm;
    Wrapper *f;

    String *wname = NewStringEmpty();
    String *overloadwname = NULL;
    int overloaded = 0;
    String *overname = 0;
    String *modes = NULL;
    bool static_setter = false;
    bool static_getter = false;

    modes = getAccessMode(Getattr(n, "access"));

    if (constructor) {
      Append(modes, " | ZEND_ACC_CTOR");
    } 
    if (wrapperType == staticmemberfn || Cmp(Getattr(n, "storage"),"static") == 0) {
      Append(modes, " | ZEND_ACC_STATIC");
    }
    if (GetFlag(n, "abstract") && Swig_directorclass(Swig_methodclass(n)) && !is_member_director(n))
      Append(modes, " | ZEND_ACC_ABSTRACT");

    if (Getattr(n, "sym:overloaded")) {
      overloaded = 1;
      overname = Getattr(n, "sym:overname");
    } else {
      if (!addSymbol(iname, n))
	return SWIG_ERROR;
    }

    if (overname) {
      // Test for overloading
      overloadwname = NewString(Swig_name_wrapper(iname));
      Printf(overloadwname, "%s", overname);
    }

    if (constructor) {
      wname = NewString("__construct");
    } else if (wrapperType == membervar) {
      wname = Copy(Getattr(n, "membervariableHandler:sym:name"));
      if (is_setter_method(n)) {
        Append(wname, "_set");
      } else if (is_getter_method(n)) {
        Append(wname, "_get");
      }
    } else if (wrapperType == memberfn) {
      wname = Getattr(n, "memberfunctionHandler:sym:name");
    } else if (wrapperType == globalvar) {
      //check for namespaces (global class vars)
      if (class_name) {
        wname = Copy(Getattr(n, "variableWrapper:sym:name"));
        if (is_setter_method(n)) {
          Append(wname, "_set");
        } else if (is_getter_method(n)) {
          Append(wname, "_get");
        }
      } else {
        wname = iname;
      }
    } else if (wrapperType == staticmembervar) {
      // Shape::nshapes -> nshapes
      wname = Getattr(n, "staticmembervariableHandler:sym:name");

      /* We get called twice for getter and setter methods. But to maintain
         compatibility, Shape::nshapes() is being used for both setter and 
         getter methods. So using static_setter and static_getter variables
         to generate half of the code each time.
       */
      static_setter = is_setter_method(n);

      if (is_getter_method(n)) {
        // This is to overcome types that can't be set and hence no setter.
        if (Cmp(Getattr(n, "feature:immutable"),"1") != 0)
          static_getter = true;
      }
    } else if (wrapperType == staticmemberfn) {
      wname = Getattr(n, "staticmemberfunctionHandler:sym:name");
    } else {
      if (class_name) {
        if (Cmp(Getattr(n, "storage"), "friend") == 0 && Cmp(Getattr(n, "view"), "globalfunctionHandler") == 0) {
          wname = iname;
        } else {
          wname = Getattr(n, "destructorHandler:sym:name");
        }
      } else {
        wname = iname;
      }
    }

    if (!wname) {
        Swig_print_node(n);
    }

    if (Cmp(nodeType, "destructor") == 0) {
      // We just generate the Zend List Destructor and let Zend manage the
      // reference counting.  There's no explicit destructor, but the user can
      // just do `$obj = null;' to remove a reference to an object.
      return CreateZendListDestructor(n);
    }

    f = NewWrapper();

    if (static_getter) {
      Printf(f->def, "{\n");
    }

    String *outarg = NewStringEmpty();
    String *cleanup = NewStringEmpty();

    if (!overloaded) {
      if (!static_getter) {
        if (class_name && Cmp(Getattr(n, "storage"), "friend") != 0) {
          Printv(f->def, "PHP_METHOD(", class_name, ",", wname,") {\n", NIL);
        } else {
          Printv(f->def, "PHP_FUNCTION(", wname,") {\n", NIL);
        }
      }
    } else {
      if (class_name && Cmp(Getattr(n, "storage"), "friend") != 0) {
        Printv(f->def, "PHP_METHOD(", class_name, ",", overloadwname,") {\n", NIL);
      } else {
        Printv(f->def, "ZEND_NAMED_FUNCTION(", overloadwname,") {\n", NIL);
      }
    }

    emit_parameter_variables(l, f);
    /* Attach standard typemaps */

    emit_attach_parmmaps(l, f);
    // Not issued for overloaded functions.
    if (!overloaded && !static_getter) {
      create_command(class_name, wname, n, false, modes);
    }

    // wrap:parms is used by overload resolution.
    Setattr(n, "wrap:parms", l);

    int num_arguments = emit_num_arguments(l);
    int num_required = emit_num_required(l);
    numopt = num_arguments - num_required;

    if (num_arguments > 0) {
      String *args = NewStringEmpty();
      Printf(args, "zval args[%d]", num_arguments);
      Wrapper_add_local(f, "tempPointer", "void *tempPointer = 0");
      if ((wrapperType == memberfn || wrapperType == membervar)) {
        num_arguments--; //To remove This Pointer
      }
      Wrapper_add_local(f, "args", args);
      Delete(args);
      args = NULL;
    }
    if (wrapperType == directorconstructor) {
        Wrapper_add_local(f, "arg0", "zval *arg0 = getThis()");
    }

    // This generated code may be called:
    // 1) as an object method, or
    // 2) as a class-method/function (without a "this_ptr")
    // Option (1) has "this_ptr" for "this", option (2) needs it as
    // first parameter

    // NOTE: possible we ignore this_ptr as a param for native constructor

    Printf(f->code, "SWIG_ResetError();\n");

    if (numopt > 0) {		// membervariable wrappers do not have optional args
      Wrapper_add_local(f, "arg_count", "int arg_count");
      Printf(f->code, "arg_count = ZEND_NUM_ARGS();\n");
      Printf(f->code, "if(arg_count<%d || arg_count>%d ||\n", num_required, num_arguments);
      Printf(f->code, "   zend_get_parameters_array_ex(arg_count,args)!=SUCCESS)\n");
      Printf(f->code, "\tWRONG_PARAM_COUNT;\n\n");
    } else if (static_setter || static_getter) {
      if (num_arguments == 0) {
        Printf(f->code, "if(ZEND_NUM_ARGS() == 0) {\n");
      } else {
        Printf(f->code, "if(ZEND_NUM_ARGS() == %d && zend_get_parameters_array_ex(%d, args) == SUCCESS) {\n", num_arguments, num_arguments);
      }
    } else {
      if (num_arguments == 0) {
	Printf(f->code, "if(ZEND_NUM_ARGS() != 0) {\n");
      } else {
	Printf(f->code, "if(ZEND_NUM_ARGS() != %d || zend_get_parameters_array_ex(%d, args) != SUCCESS) {\n", num_arguments, num_arguments);
      }
      Printf(f->code, "WRONG_PARAM_COUNT;\n}\n\n");
    }

    /* Now convert from PHP to C variables */
    // At this point, argcount if used is the number of deliberately passed args
    // not including this_ptr even if it is used.
    // It means error messages may be out by argbase with error
    // reports.  We can either take argbase into account when raising
    // errors, or find a better way of dealing with _thisptr.
    // I would like, if objects are wrapped, to assume _thisptr is always
    // _this and not the first argument.
    // This may mean looking at Language::memberfunctionHandler

    int limit = num_arguments;
    //if (wrapperType == directorconstructor)
      //limit--;
    if (wrapperType == memberfn || wrapperType == membervar) {
      limit++;
    }

    for (i = 0, p = l; i < limit; i++) {
      String *source;

      /* Skip ignored arguments */
      //while (Getattr(p,"tmap:ignore")) { p = Getattr(p,"tmap:ignore:next");}
      while (checkAttribute(p, "tmap:in:numinputs", "0")) {
	p = Getattr(p, "tmap:in:next");
      }

      SwigType *pt = Getattr(p, "type");

      if (wrapperType == memberfn || wrapperType == membervar) {
	source = NewStringf("args[%d]", i-1);
      } else {
	source = NewStringf("args[%d]", i);
      }

      String *ln = Getattr(p, "lname");

      /* Check if optional */
      if (i >= num_required) {
	Printf(f->code, "\tif(arg_count > %d) {\n", i);
      }

      String *paramType_class = NULL;
      bool paramType_valid = is_class(pt);
      SwigType *resolved = SwigType_typedef_resolve_all(pt);

      if (paramType_valid) {
        paramType_class = get_class_name(pt);
        Chop(paramType_class);
      }

      if ((tm = Getattr(p, "tmap:in"))) {
	Replaceall(tm, "$source", &source);
	Replaceall(tm, "$target", ln);
        if (Cmp(source,"args[-1]") == 0) {
          Replaceall(tm, "$uinput", "getThis()");
          Replaceall(tm, "$linput", "args[0]");         // Adding this to compile. It won't reach the generated if clause.
        } else {
          Replaceall(tm, "$linput", source);
          Replaceall(tm, "$uinput", "args[0]");         // Adding this to compile. It won't reach the generated if clause.
        }
        Replaceall(tm, "$input", source);
        if (paramType_valid) {
          String *param_value = NewStringEmpty();
          String *param_zval = NewStringEmpty();
          if (Cmp(source,"args[-1]") == 0) {
            Printf(param_zval, "getThis()");
          } else {
            Printf(param_zval, "&%s", source);
          }
          Printf(param_value, "SWIG_Z_FETCH_OBJ_P(%s)->ptr", param_zval);
          Replaceall(tm, "$obj_value", param_value);
        }
        Replaceall(tm, "$needNewFlow", paramType_valid ? (is_class_wrapped(paramType_class) ? "1" : "0") : "0");
        String *temp_obj = NewStringEmpty();
        Printf(temp_obj, "&%s", ln);
        Replaceall(tm, "$obj_value", is_param_type_pointer(resolved ? resolved : pt) ? "NULL" : temp_obj);        // Adding this to compile. It won't reach this if $obj_val is required.
        Replaceall(tm, "$lower_param", paramType_class);
	Setattr(p, "emit:input", source);
	Printf(f->code, "%s\n", tm);
	if (i == 0 && Getattr(p, "self")) {
	  Printf(f->code, "\tif(!arg1) SWIG_PHP_Error(E_ERROR, \"this pointer is NULL\");\n");
	}
	p = Getattr(p, "tmap:in:next");
	if (i >= num_required) {
	  Printf(f->code, "}\n");
	}
	continue;
      } else {
	Swig_warning(WARN_TYPEMAP_IN_UNDEF, input_file, line_number, "Unable to use type %s as a function argument.\n", SwigType_str(pt, 0));
      }
      if (i >= num_required) {
	Printf(f->code, "\t}\n");
      }
      Delete(source);
    }

    if (is_member_director(n)) {
      Wrapper_add_local(f, "upcall", "bool upcall = false");
      Printf(f->code, "upcall = !Swig::Director::swig_is_overridden_method(\"%s%s\", getThis());\n",
	  prefix, Swig_class_name(Swig_methodclass(n)));
    }

    Swig_director_emit_dynamic_cast(n, f);

    /* Insert constraint checking code */
    for (p = l; p;) {
      if ((tm = Getattr(p, "tmap:check"))) {
	Replaceall(tm, "$target", Getattr(p, "lname"));
	Printv(f->code, tm, "\n", NIL);
	p = Getattr(p, "tmap:check:next");
      } else {
	p = nextSibling(p);
      }
    }

    /* Insert cleanup code */
    for (i = 0, p = l; p; i++) {
      if ((tm = Getattr(p, "tmap:freearg"))) {
	Replaceall(tm, "$source", Getattr(p, "lname"));
	Printv(cleanup, tm, "\n", NIL);
	p = Getattr(p, "tmap:freearg:next");
      } else {
	p = nextSibling(p);
      }
    }

    /* Insert argument output code */
    bool hasargout = false;
    for (i = 0, p = l; p; i++) {
      if ((tm = Getattr(p, "tmap:argout")) && Len(tm)) {
	hasargout = true;
	Replaceall(tm, "$source", Getattr(p, "lname"));
	//      Replaceall(tm,"$input",Getattr(p,"lname"));
	Replaceall(tm, "$target", "return_value");
	Replaceall(tm, "$result", "return_value");
        Replaceall(tm, "$classFlag", "0");
	Replaceall(tm, "$arg", Getattr(p, "emit:input"));
	Replaceall(tm, "$input", Getattr(p, "emit:input"));
	Printv(outarg, tm, "\n", NIL);
	p = Getattr(p, "tmap:argout:next");
      } else {
	p = nextSibling(p);
      }
    }

    if (!overloaded) {
      Setattr(n, "wrap:name", wname);
    } else {
      if (class_name && Cmp(Getattr(n, "storage"), "friend") != 0) {
        String *m_call = NewStringEmpty();
        Printf(m_call, "ZEND_MN(%s_%s)", class_name, overloadwname);
        Setattr(n, "wrap:name", m_call);
      } else {
        Setattr(n, "wrap:name", overloadwname);
      }
    }
    Setattr(n, "wrapper:method:name", wname);

    String *retType_class = NULL;
    bool retType_valid = is_class(d);
    bool valid_wrapped_class = false;
    bool constructorRenameOverload = false;

    if (retType_valid) {
      retType_class = get_class_name(d);
      Chop(retType_class);
      valid_wrapped_class = is_class_wrapped(retType_class);
    }

    if (constructor && Cmp(class_name, Getattr(n, "constructorHandler:sym:name")) != 0) {
      constructorRenameOverload = true;
    }

    /* emit function call */
    String *actioncode = emit_action(n);

    if ((tm = Swig_typemap_lookup_out("out", n, Swig_cresult_name(), f, actioncode))) {
      Replaceall(tm, "$input", Swig_cresult_name());
      Replaceall(tm, "$source", Swig_cresult_name());
      Replaceall(tm, "$target", "return_value");
      Replaceall(tm, "$result", constructor ? (constructorRenameOverload ? "return_value" : "getThis()") : "return_value");
      Replaceall(tm, "$owner", newobject ? "1" : "0");
      Replaceall(tm, "$needNewFlow", retType_valid ? (constructor ? (constructorRenameOverload ? "1" : "2") : (valid_wrapped_class ? "1" : "0")) : "0");
      if (retType_class) {
        String *retZend_obj = NewStringEmpty();
        Printf(retZend_obj, "%s_object_new(SWIGTYPE_%s_ce)", retType_class, retType_class);
        Replaceall(tm, "$zend_obj", retType_valid ? (constructor ? (constructorRenameOverload ? retZend_obj : "NULL") : (valid_wrapped_class ? retZend_obj : "NULL")) : "NULL");
      }
      Replaceall(tm, "$zend_obj", "NULL");
      Printf(f->code, "%s\n", tm);
    } else {
      Swig_warning(WARN_TYPEMAP_OUT_UNDEF, input_file, line_number, "Unable to use return type %s in function %s.\n", SwigType_str(d, 0), name);
    }
    emit_return_variable(n, d, f);

    if (outarg) {
      Printv(f->code, outarg, NIL);
    }

    if (cleanup) {
      Printv(f->code, cleanup, NIL);
    }

    /* Look to see if there is any newfree cleanup code */
    if (GetFlag(n, "feature:new")) {
      if ((tm = Swig_typemap_lookup("newfree", n, Swig_cresult_name(), 0))) {
	Printf(f->code, "%s\n", tm);
	Delete(tm);
      }
    }

    /* See if there is any return cleanup code */
    if ((tm = Swig_typemap_lookup("ret", n, Swig_cresult_name(), 0))) {
      Printf(f->code, "%s\n", tm);
      Delete(tm);
    }

    if (static_getter) {
      Printf(f->code, "}\n");
    }

    if (static_setter || static_getter) {
      Printf(f->code, "}\n");
    }

    if (!static_setter) {
      Printf(f->code, "thrown:\n");
      Printf(f->code, "return;\n");

      /* Error handling code */
      Printf(f->code, "fail:\n");
      Printv(f->code, cleanup, NIL);
      Append(f->code, "SWIG_FAIL();\n");

      Printf(f->code, "}\n");
    }

    Replaceall(f->code, "$cleanup", cleanup);
    Replaceall(f->code, "$symname", iname);

    Wrapper_print(f, s_wrappers);
    DelWrapper(f);
    f = NULL;
    wname = NULL;

    if (overloaded && !Getattr(n, "sym:nextSibling")) {
      dispatchFunction(n, constructor);
    }

    // Handle getters and setters.
    if (wrapperType == membervar) {
      const char *p = Char(iname);
      if (strlen(p) > 4) {
	p += strlen(p) - 4;
	String *varname = Getattr(n, "membervariableHandler:sym:name");
	if (strcmp(p, "_get") == 0) {
          magic_method_setter(n, false, NULL);
	  Setattr(shadow_get_vars, varname, Getattr(n, "type"));
	} else if (strcmp(p, "_set") == 0) {
	  Setattr(shadow_set_vars, varname, iname);
	}
      }
      return SWIG_OK;
    }

    if (!shadow) {
      return SWIG_OK;
    }

    // Only look at non-overloaded methods and the last entry in each overload
    // chain (we check the last so that wrap:parms and wrap:name have been set
    // for them all).
    if (overloaded && Getattr(n, "sym:nextSibling") != 0)
      return SWIG_OK;

    if (!s_oowrappers)
      s_oowrappers = NewStringEmpty();

    if (newobject || wrapperType == memberfn || wrapperType == staticmemberfn || wrapperType == standard || wrapperType == staticmembervar) {
      bool handle_as_overload = false;
      String **arg_names;
      String **arg_values;
      unsigned char * byref;
      // Method or static method or plain function.
      const char *methodname = 0;
      String *output = s_oowrappers;
      if (constructor) {
	class_has_ctor = true;
	// Skip the Foo:: prefix.
	char *ptr = strrchr(GetChar(current_class, "sym:name"), ':');
	if (ptr) {
	  ptr++;
	} else {
	  ptr = GetChar(current_class, "sym:name");
	}
	if (strcmp(ptr, GetChar(n, "constructorHandler:sym:name")) == 0) {
	  methodname = "__construct";
	} else {
	  // The class has multiple constructors and this one is
	  // renamed, so this will be a static factory function
	  methodname = GetChar(n, "constructorHandler:sym:name");
	}
      } else if (wrapperType == memberfn) {
	methodname = Char(Getattr(n, "memberfunctionHandler:sym:name"));
      } else if (wrapperType == staticmemberfn) {
	methodname = Char(Getattr(n, "staticmemberfunctionHandler:sym:name"));
      } else if (wrapperType == staticmembervar) {
	// Static member variable, wrapped as a function due to PHP limitations.
	methodname = Char(Getattr(n, "staticmembervariableHandler:sym:name"));
      } else {			// wrapperType == standard
	methodname = Char(iname);
	if (!s_fakeoowrappers)
	  s_fakeoowrappers = NewStringEmpty();
	output = s_fakeoowrappers;
      }

      bool really_overloaded = overloaded ? true : false;
      int min_num_of_arguments = emit_num_required(l);
      int max_num_of_arguments = emit_num_arguments(l);

      Hash *ret_types = NewHash();
      Setattr(ret_types, d, d);

      bool non_void_return = (Cmp(d, "void") != 0);

      if (overloaded) {
	// Look at all the overloaded versions of this method in turn to
	// decide if it's really an overloaded method, or just one where some
	// parameters have default values.
	Node *o = Getattr(n, "sym:overloaded");
	while (o) {
	  if (o == n) {
	    o = Getattr(o, "sym:nextSibling");
	    continue;
	  }

	  SwigType *d2 = Getattr(o, "type");
	  if (!d2) {
	    assert(constructor);
	  } else if (!Getattr(ret_types, d2)) {
	    Setattr(ret_types, d2, d2);
	    non_void_return = non_void_return || (Cmp(d2, "void") != 0);
	  }

	  ParmList *l2 = Getattr(o, "wrap:parms");
	  int num_arguments = emit_num_arguments(l2);
	  int num_required = emit_num_required(l2);
	  if (num_required < min_num_of_arguments)
	    min_num_of_arguments = num_required;

	  if (num_arguments > max_num_of_arguments) {
	    max_num_of_arguments = num_arguments;
	  }
	  o = Getattr(o, "sym:nextSibling");
	}

	o = Getattr(n, "sym:overloaded");
	while (o) {
	  if (o == n) {
	    o = Getattr(o, "sym:nextSibling");
	    continue;
	  }

	  ParmList *l2 = Getattr(o, "wrap:parms");
	  Parm *p = l, *p2 = l2;
	  if (wrapperType == memberfn) {
	    p = nextSibling(p);
	    p2 = nextSibling(p2);
	  }
	  while (p && p2) {
	    if (Cmp(Getattr(p, "type"), Getattr(p2, "type")) != 0)
	      break;
	    if (Cmp(Getattr(p, "name"), Getattr(p2, "name")) != 0)
	      break;
	    String *value = Getattr(p, "value");
	    String *value2 = Getattr(p2, "value");
	    if (value && !value2)
	      break;
	    if (!value && value2)
	      break;
	    if (value) {
	      if (Cmp(value, value2) != 0)
		break;
	    }
	    p = nextSibling(p);
	    p2 = nextSibling(p2);
	  }
	  if (p && p2)
	    break;
	  // One parameter list is a prefix of the other, so check that all
	  // remaining parameters of the longer list are optional.
	  if (p2)
	    p = p2;
	  while (p && Getattr(p, "value"))
	    p = nextSibling(p);
	  if (p)
	    break;
	  o = Getattr(o, "sym:nextSibling");
	}
	if (!o) {
	  // This "overloaded method" is really just one with default args.
	  really_overloaded = false;
	}
      }

      if (wrapperType == memberfn) {
	// Allow for the "this" pointer.
	--min_num_of_arguments;
	--max_num_of_arguments;
      }

      arg_names = (String **) malloc(max_num_of_arguments * sizeof(String *));
      if (!arg_names) {
	/* FIXME: How should this be handled?  The rest of SWIG just seems
	 * to not bother checking for malloc failing! */
	fprintf(stderr, "Malloc failed!\n");
	SWIG_exit(EXIT_FAILURE);
      }
      for (i = 0; i < max_num_of_arguments; ++i) {
	arg_names[i] = NULL;
      }

      arg_values = (String **) malloc(max_num_of_arguments * sizeof(String *));
      byref = (unsigned char *) malloc(max_num_of_arguments);
      if (!arg_values || !byref) {
	/* FIXME: How should this be handled?  The rest of SWIG just seems
	 * to not bother checking for malloc failing! */
	fprintf(stderr, "Malloc failed!\n");
	SWIG_exit(EXIT_FAILURE);
      }
      for (i = 0; i < max_num_of_arguments; ++i) {
	arg_values[i] = NULL;
	byref[i] = false;
      }

      Node *o;
      if (overloaded) {
	o = Getattr(n, "sym:overloaded");
      } else {
	o = n;
      }
      while (o) {
	int argno = 0;
	Parm *p = Getattr(o, "wrap:parms");
	if (wrapperType == memberfn)
	  p = nextSibling(p);
	while (p) {
	  if (GetInt(p, "tmap:in:numinputs") == 0) {
	    p = nextSibling(p);
	    continue;
	  }
	  assert(0 <= argno && argno < max_num_of_arguments);
	  byref[argno] = GetFlag(p, "tmap:in:byref");
	  String *&pname = arg_names[argno];
	  const char *pname_cstr = GetChar(p, "name");
	  // Just get rid of the C++ namespace part for now.
	  const char *ptr = NULL;
	  if (pname_cstr && (ptr = strrchr(pname_cstr, ':'))) {
	    pname_cstr = ptr + 1;
	  }
	  if (!pname_cstr) {
	    // Unnamed parameter, e.g. int foo(int);
	  } else if (!pname) {
	    pname = NewString(pname_cstr);
	  } else {
	    size_t len = strlen(pname_cstr);
	    size_t spc = 0;
	    size_t len_pname = strlen(Char(pname));
	    while (spc + len <= len_pname) {
	      if (strncmp(pname_cstr, Char(pname) + spc, len) == 0) {
		char ch = ((char *) Char(pname))[spc + len];
		if (ch == '\0' || ch == ' ') {
		  // Already have this pname_cstr.
		  pname_cstr = NULL;
		  break;
		}
	      }
	      char *p = strchr(Char(pname) + spc, ' ');
	      if (!p)
		break;
	      spc = (p + 4) - Char(pname);
	    }
	    if (pname_cstr) {
	      Printf(pname, " or_%s", pname_cstr);
	    }
	  }
	  String *value = NewString(Getattr(p, "value"));
	  if (Len(value)) {
	    /* Check that value is a valid constant in PHP (and adjust it if
	     * necessary, or replace it with "?" if it's just not valid). */
	    SwigType *type = Getattr(p, "type");
	    switch (SwigType_type(type)) {
	      case T_BOOL: {
		if (Strcmp(value, "true") == 0 || Strcmp(value, "false") == 0)
		  break;
		char *p;
		errno = 0;
		long n = strtol(Char(value), &p, 0);
	        Clear(value);
		if (errno || *p) {
		  Append(value, "?");
		} else if (n) {
		  Append(value, "true");
		} else {
		  Append(value, "false");
		}
		break;
	      }
	      case T_CHAR:
	      case T_SCHAR:
	      case T_SHORT:
	      case T_INT:
	      case T_LONG:
	      case T_LONGLONG: {
		char *p;
		errno = 0;
		long n = strtol(Char(value), &p, 0);
		(void) n;
		if (errno || *p) {
		  Clear(value);
		  Append(value, "?");
		}
		break;
	      }
	      case T_UCHAR:
	      case T_USHORT:
	      case T_UINT:
	      case T_ULONG:
	      case T_ULONGLONG: {
		char *p;
		errno = 0;
		unsigned int n = strtoul(Char(value), &p, 0);
		(void) n;
		if (errno || *p) {
		  Clear(value);
		  Append(value, "?");
		}
		break;
	      }
	      case T_FLOAT:
	      case T_DOUBLE:
	      case T_LONGDOUBLE: {
		char *p;
		errno = 0;
		/* FIXME: strtod is locale dependent... */
		double val = strtod(Char(value), &p);
		if (errno || *p) {
		  Clear(value);
		  Append(value, "?");
		} else if (strchr(Char(value), '.') == 0) {
		  // Ensure value is a double constant, not an integer one.
		  Append(value, ".0");
		  double val2 = strtod(Char(value), &p);
		  if (errno || *p || val != val2) {
		    Clear(value);
		    Append(value, "?");
		  }
		}
		break;
	      }
	      case T_STRING:
		if (Len(value) < 2) {
		  // How can a string (including "" be less than 2 characters?)
		  Clear(value);
		  Append(value, "?");
		} else {
		  const char *v = Char(value);
		  if (v[0] != '"' || v[Len(value) - 1] != '"') {
		    Clear(value);
		    Append(value, "?");
		  }
		  // Strings containing "$" require special handling, but we do
		  // that later.
		}
		break;
	      case T_VOID:
		assert(false);
		break;
	      case T_POINTER: {
		const char *v = Char(value);
		if (v[0] == '(') {
		  // Handle "(void*)0", "(TYPE*)0", "(char*)NULL", etc.
		  v += strcspn(v + 1, "*()") + 1;
		  if (*v == '*') {
		    do {
		      v++;
		      v += strspn(v, " \t");
		    } while (*v == '*');
		    if (*v++ == ')') {
		      v += strspn(v, " \t");
		      String * old = value;
		      value = NewString(v);
		      Delete(old);
		    }
		  }
		}
		if (Strcmp(value, "NULL") == 0 ||
		    Strcmp(value, "nullptr") == 0 ||
		    Strcmp(value, "0") == 0 ||
		    Strcmp(value, "0L") == 0) {
		  Clear(value);
		  Append(value, "null");
		} else {
		  Clear(value);
		  Append(value, "?");
		}
		break;
	      }
	      default:
		/* Safe default */
		Clear(value);
		Append(value, "?");
		break;
	    }

	    if (!arg_values[argno]) {
	      arg_values[argno] = value;
	      value = NULL;
	    } else if (Cmp(arg_values[argno], value) != 0) {
	      // If a parameter has two different default values in
	      // different overloaded forms of the function, we can't
	      // set its default in PHP.  Flag this by setting its
	      // default to `?'.
	      Delete(arg_values[argno]);
	      arg_values[argno] = NewString("?");
	    }
	  } else if (arg_values[argno]) {
	    // This argument already has a default value in another overloaded
	    // form, but doesn't in this form.  So don't try to do anything
	    // clever, just let the C wrappers resolve the overload and set the
	    // default values.
	    //
	    // This handling is safe, but I'm wondering if it may be overly
	    // conservative (FIXME) in some cases.  It seems it's only bad when
	    // there's an overloaded form with the appropriate number of
	    // parameters which doesn't want the default value, but I need to
	    // think about this more.
	    Delete(arg_values[argno]);
	    arg_values[argno] = NewString("?");
	  }
	  Delete(value);
	  p = nextSibling(p);
	  ++argno;
	}
	if (!really_overloaded)
	  break;
	o = Getattr(o, "sym:nextSibling");
      }

      /* Clean up any parameters which haven't yet got names, or whose
       * names clash. */
      Hash *seen = NewHash();
      /* We need $this to refer to the current class, so can't allow it
       * to be used as a parameter. */
      Setattr(seen, "this", seen);

      for (int argno = 0; argno < max_num_of_arguments; ++argno) {
	String *&pname = arg_names[argno];
	if (pname) {
	  Replaceall(pname, " ", "_");
	} else {
	  /* We get here if the SWIG .i file has "int foo(int);" */
	  pname = NewStringEmpty();
	  Printf(pname, "arg%d", argno + 1);
	}
	// Check if we've already used this parameter name.
	while (Getattr(seen, pname)) {
	  // Append "_" to clashing names until they stop clashing...
	  Printf(pname, "_");
	}
	Setattr(seen, Char(pname), seen);

	if (arg_values[argno] && Cmp(arg_values[argno], "?") == 0) {
	  handle_as_overload = true;
	}
      }
      Delete(seen);
      seen = NULL;

      String *invoke = NewStringEmpty();
      String *prepare = NewStringEmpty();
      String *args = NewStringEmpty();

      if (!handle_as_overload && !(really_overloaded && max_num_of_arguments > min_num_of_arguments)) {
	Printf(invoke, "%s(", iname);
	if (wrapperType == memberfn) {
	  Printf(invoke, "$this->%s", SWIG_PTR);
	}
	for (int i = 0; i < max_num_of_arguments; ++i) {
	  if (i)
	    Printf(args, ",");
	  if (i || wrapperType == memberfn)
	    Printf(invoke, ",");
	  if (byref[i]) Printf(args, "&");
	  String *value = arg_values[i];
	  if (value) {
	    const char *v = Char(value);
	    if (v[0] == '"') {
	      /* In a PHP double quoted string, $ needs to be escaped as \$. */
	      Replaceall(value, "$", "\\$");
	    }
	    Printf(args, "$%s=%s", arg_names[i], value);
	  } else if (constructor && strcmp(methodname, "__construct") == 0 && i >= 1 && i < min_num_of_arguments) {
	    // We need to be able to call __construct($resource).
	    Printf(args, "$%s=null", arg_names[i]);
	  } else {
	    Printf(args, "$%s", arg_names[i]);
	  }
	  Printf(invoke, "$%s", arg_names[i]);
	}
	Printf(invoke, ")");
      } else {
	int i;
	for (i = 0; i < min_num_of_arguments; ++i) {
	  if (i)
	    Printf(args, ",");
	  Printf(args, "$%s", arg_names[i]);
	}
	String *invoke_args = NewStringEmpty();
	if (wrapperType == memberfn) {
	  Printf(invoke_args, "$this->%s", SWIG_PTR);
	  if (min_num_of_arguments > 0)
	    Printf(invoke_args, ",");
	}
	Printf(invoke_args, "%s", args);
	if (constructor && min_num_of_arguments > 1) {
	  // We need to be able to call __construct($resource).
	  Clear(args);
	  Printf(args, "$%s", arg_names[0]);
	  for (i = 1; i < min_num_of_arguments; ++i) {
	    Printf(args, ",");
	    Printf(args, "$%s=null", arg_names[i]);
	  }
	}
	bool had_a_case = false;
	int last_handled_i = i - 1;
	for (; i < max_num_of_arguments; ++i) {
	  if (i)
	    Printf(args, ",");
	  const char *value = Char(arg_values[i]);
	  // FIXME: (really_overloaded && handle_as_overload) is perhaps a
	  // little conservative, but it doesn't hit any cases that it
	  // shouldn't for Xapian at least (and we need it to handle
	  // "Enquire::get_mset()" correctly).
	  bool non_php_default = ((really_overloaded && handle_as_overload) ||
				  !value || strcmp(value, "?") == 0);
	  if (non_php_default)
	    value = "null";
	  Printf(args, "$%s=%s", arg_names[i], value);
	  if (non_php_default) {
	    if (!had_a_case) {
	      Printf(prepare, "\t\tswitch (func_num_args()) {\n");
	      had_a_case = true;
	    }
	    Printf(prepare, "\t\t");
	    while (last_handled_i < i) {
	      Printf(prepare, "case %d: ", ++last_handled_i);
	    }
	    if (non_void_return) {
	      if (!constructor) {
		Append(prepare, "$r=");
	      } else if (wrapperType == staticmemberfn || wrapperType == staticmembervar) {
		Append(prepare, "$r=");
	      } else {
		Printf(prepare, "$this->%s=", SWIG_PTR);
	      }
	    }
	    if (!directorsEnabled() || !Swig_directorclass(n) || !constructor) {
	      Printf(prepare, "%s(%s); break;\n", iname, invoke_args);
	    } else if (!i) {
	      Printf(prepare, "%s($_this%s); break;\n", iname, invoke_args);
	    } else {
	      Printf(prepare, "%s($_this, %s); break;\n", iname, invoke_args);
	    }
	  }
	  if (i || wrapperType == memberfn)
	    Printf(invoke_args, ",");
	  Printf(invoke_args, "$%s", arg_names[i]);
	}
	Printf(prepare, "\t\t");
	if (had_a_case)
	  Printf(prepare, "default: ");
	if (non_void_return) {
	  if (!constructor) {
	    Append(prepare, "$r=");
	  } else if (wrapperType == staticmemberfn || wrapperType == staticmembervar) {
	    Append(prepare, "$r=");
	  } else {
	    Printf(prepare, "$this->%s=", SWIG_PTR);
	  }
	}

	if (!directorsEnabled() || !Swig_directorclass(n) || !constructor) {
	  Printf(prepare, "%s(%s);\n", iname, invoke_args);
	} else {
	  Printf(prepare, "%s($_this, %s);\n", iname, invoke_args);
	}
	if (had_a_case)
	  Printf(prepare, "\t\t}\n");
	Delete(invoke_args);
	Printf(invoke, "$r");
      }

      Printf(output, "\n");
      // If it's a member function or a class constructor...
      if (wrapperType == memberfn || (constructor && current_class)) {
	String *acc = NewString(Getattr(n, "access"));
	// If a base has the same method with public access, then PHP
	// requires to have it here as public as well
	Node *bases = Getattr(Swig_methodclass(n), "bases");
	if (bases && Strcmp(acc, "public") != 0) {
	  String *warnmsg = 0;
	  int haspublicbase = 0;
	  Iterator i = First(bases);
	  while (i.item) {
	    Node *j = firstChild(i.item);
	    while (j) {
	      String *jname = Getattr(j, "name");
	      if (!jname || Strcmp(jname, Getattr(n, "name")) != 0) {
		j = nextSibling(j);
		continue;
	      }
	      if (Strcmp(nodeType(j), "cdecl") == 0) {
		if (!Getattr(j, "access") || checkAttribute(j, "access", "public")) {
		  haspublicbase = 1;
		}
	      } else if (Strcmp(nodeType(j), "using") == 0 && firstChild(j) && Strcmp(nodeType(firstChild(j)), "cdecl") == 0) {
		if (!Getattr(firstChild(j), "access") || checkAttribute(firstChild(j), "access", "public")) {
		  haspublicbase = 1;
		}
	      }
	      if (haspublicbase) {
		  warnmsg = NewStringf("Modifying the access of '%s::%s' to public, as the base '%s' has it as public as well.\n", Getattr(current_class, "classtype"), Getattr(n, "name"), Getattr(i.item, "classtype"));
		  break;
	      }
	      j = nextSibling(j);
	    }
	    i = Next(i);
	    if (haspublicbase) {
	      break;
	    }
	  }
	  if (Getattr(n, "access") && haspublicbase) {
	    Delete(acc);
	    acc = NewStringEmpty(); // implicitly public
	    Swig_warning(WARN_PHP_PUBLIC_BASE, input_file, line_number, Char(warnmsg));
	    Delete(warnmsg);
	  }
	}

	if (Cmp(acc, "public") == 0) {
	  // The default visibility for methods is public, so don't specify
	  // that explicitly to keep the wrapper size down.
	  Delete(acc);
	  acc = NewStringEmpty();
	} else if (Cmp(acc, "") != 0) {
	  Append(acc, " ");
	}

	if (constructor) {
	  // Discriminate between the PHP constructor and a C++ constructor
	  // renamed to become a factory function in PHP.
	  bool php_constructor = (strcmp(methodname, "__construct") == 0);
	  const char * arg0 = NULL;
	  if (max_num_of_arguments > 0) {
	    arg0 = Char(arg_names[0]);
	  } else if (php_constructor) {
	    // The PHP constructor needs to be able to wrap a resource, but a
	    // renamed constructor doesn't.
	    arg0 = "res";
	    Delete(args);
	    args = NewString("$res=null");
	  }
	  String *mangled_type = SwigType_manglestr(Getattr(n, "type"));
	  if (!php_constructor) {
	    // A renamed constructor should be a static method.
	    Append(acc, "static ");
	  }
	  Printf(output, "\t%sfunction %s(%s) {\n", acc, methodname, args);
	  if (php_constructor) {
	    // The PHP constructor needs to be able to wrap a resource, but a
	    // renamed constructor doesn't.
	    Printf(output, "\t\tif (is_resource($%s) && get_resource_type($%s) === '%s') {\n", arg0, arg0, mangled_type);
	    Printf(output, "\t\t\t$this->%s=$%s;\n", SWIG_PTR, arg0);
	    Printf(output, "\t\t\treturn;\n");
	    Printf(output, "\t\t}\n");
	  }
	} else {
	  Printf(output, "\t%sfunction %s(%s) {\n", acc, methodname, args);
	}
	Delete(acc);
      } else if (wrapperType == staticmembervar) {
	// We're called twice for a writable static member variable - first
	// with "foo_set" and then with "foo_get" - so generate half the
	// wrapper function each time.
	//
	// For a const static member, we only get called once.
	static bool started = false;
	if (!started) {
	  Printf(output, "\tstatic function %s() {\n", methodname);
	  if (max_num_of_arguments) {
	    // Setter.
	    Printf(output, "\t\tif (func_num_args()) {\n");
	    Printf(output, "\t\t\t%s(func_get_arg(0));\n", iname);
	    Printf(output, "\t\t\treturn;\n");
	    Printf(output, "\t\t}\n");
	    started = true;
	    goto done;
	  }
	}
	started = false;
      } else {
	Printf(output, "\tstatic function %s(%s) {\n", methodname, args);
      }

      if (!constructor)
	Printf(output, "%s", prepare);
      if (constructor) {
	if (!directorsEnabled() || !Swig_directorclass(n)) {
	  if (!Len(prepare)) {
	    if (strcmp(methodname, "__construct") == 0) {
	      Printf(output, "\t\t$this->%s=%s;\n", SWIG_PTR, invoke);
	    } else {
	      String *classname = Swig_class_name(current_class);
	      Printf(output, "\t\treturn new %s%s(%s);\n", prefix, classname, invoke);
	    }
	  }
	} else {
	  Node *parent = Swig_methodclass(n);
	  String *classname = Swig_class_name(parent);
	  Printf(output, "\t\tif (get_class($this) === '%s%s') {\n", prefix, classname);
	  Printf(output, "\t\t\t$_this = null;\n");
	  Printf(output, "\t\t} else {\n");
	  Printf(output, "\t\t\t$_this = $this;\n");
	  Printf(output, "\t\t}\n");
	  if (!Len(prepare)) {
	    if (num_arguments > 1) {
	      Printf(output, "\t\t$this->%s=%s($_this, %s);\n", SWIG_PTR, iname, args);
	    } else {
	      Printf(output, "\t\t$this->%s=%s($_this);\n", SWIG_PTR, iname);
	    }
	  }
	}
	Printf(output, "%s", prepare);
      } else if (!non_void_return && !hasargout) {
	if (Cmp(invoke, "$r") != 0)
	  Printf(output, "\t\t%s;\n", invoke);
      } else if (is_class(d)) {
	if (Cmp(invoke, "$r") != 0)
	  Printf(output, "\t\t$r=%s;\n", invoke);
	if (Len(ret_types) == 1) {
	  /* If d is abstract we can't create a new wrapper type d. */
	  Node *d_class = classLookup(d);
	  int is_abstract = 0;
	  if (Getattr(d_class, "abstracts")) {
	    is_abstract = 1;
	  }
	  if (newobject || !is_abstract) {
	    Printf(output, "\t\tif (is_resource($r)) {\n");
	    if (Getattr(classLookup(Getattr(n, "type")), "module")) {
	      /*
	       * _p_Foo -> Foo, _p_ns__Bar -> Bar
	       * TODO: do this in a more elegant way
	       */
	      if (Len(prefix) == 0) {
		Printf(output, "\t\t\t$c=substr(get_resource_type($r), (strpos(get_resource_type($r), '__') ? strpos(get_resource_type($r), '__') + 2 : 3));\n");
	      } else {
		Printf(output, "\t\t\t$c='%s'.substr(get_resource_type($r), (strpos(get_resource_type($r), '__') ? strpos(get_resource_type($r), '__') + 2 : 3));\n", prefix);
	      }
	      Printf(output, "\t\t\tif (class_exists($c)) return new $c($r);\n");
	      Printf(output, "\t\t\treturn new %s%s($r);\n", prefix, Getattr(classLookup(d), "sym:name"));
	    } else {
	      Printf(output, "\t\t\t$c = new stdClass();\n");
	      Printf(output, "\t\t\t$c->" SWIG_PTR " = $r;\n");
	      Printf(output, "\t\t\treturn $c;\n");
	    }
	    Printf(output, "\t\t}\n\t\treturn $r;\n");
	  } else {
	    Printf(output, "\t\t$this->%s = $r;\n", SWIG_PTR);
	    Printf(output, "\t\treturn $this;\n");
	  }
	} else {
	  Printf(output, "\t\tif (!is_resource($r)) return $r;\n");
	  String *wrapobj = NULL;
	  String *common = NULL;
	  Iterator i = First(ret_types);
	  while (i.item) {
	    SwigType *ret_type = i.item;
	    i = Next(i);
	    String *mangled = NewString("_p");
	    Printf(mangled, "%s", SwigType_manglestr(ret_type));
	    Node *class_node = Getattr(zend_types, mangled);
	    if (!class_node) {
	      /* This is needed when we're returning a pointer to a type
	       * rather than returning the type by value or reference. */
	      Delete(mangled);
	      mangled = NewString(SwigType_manglestr(ret_type));
	      class_node = Getattr(zend_types, mangled);
	      if (!class_node) {
		// Return type isn't an object, so will be handled by the
		// !is_resource() check before the switch.
		continue;
	      }
	    }
	    const char *classname = GetChar(class_node, "sym:name");
	    if (!classname)
	      classname = GetChar(class_node, "name");
	    String * action = NewStringEmpty();
	    if (classname)
	      Printf(action, "return new %s%s($r);\n", prefix, classname);
            else
	      Printf(action, "return $r;\n");
	    if (!wrapobj) {
		wrapobj = NewString("\t\tswitch (get_resource_type($r)) {\n");
		common = action;
	    } else {
		if (common && Cmp(common, action) != 0) {
		    Delete(common);
		    common = NULL;
		}
	    }
	    Printf(wrapobj, "\t\t");
	    if (i.item) {
	      Printf(wrapobj, "case '%s': ", mangled);
	    } else {
	      Printf(wrapobj, "default: ");
	    }
	    Printv(wrapobj, action, NIL);
	    if (action != common) Delete(action);
	    Delete(mangled);
	  }
	  Printf(wrapobj, "\t\t}\n");
	  if (common) {
	      // All cases have the same action, so eliminate the switch
	      // wrapper.
	      Printf(output, "\t\t%s", common);
	      Delete(common);
	  } else {
	      Printv(output, wrapobj, NIL);
	  }
	  Delete(wrapobj);
	}
      } else {
	if (non_void_return || hasargout) {
	  Printf(output, "\t\treturn %s;\n", invoke);
	} else if (Cmp(invoke, "$r") != 0) {
	  Printf(output, "\t\t%s;\n", invoke);
	}
      }
      Printf(output, "\t}\n");

done:
      Delete(prepare);
      Delete(invoke);
      free(arg_values);

      Delete(args);
      args = NULL;

      for (int i = 0; i < max_num_of_arguments; ++i) {
	Delete(arg_names[i]);
      }
      free(arg_names);
      arg_names = NULL;
    }

    return SWIG_OK;
  }

  /* ------------------------------------------------------------
   * globalvariableHandler()
   * ------------------------------------------------------------ */

  virtual int globalvariableHandler(Node *n) {
    char *name = GetChar(n, "name");
    char *iname = GetChar(n, "sym:name");
    SwigType *t = Getattr(n, "type");
    String *tm;
    wrapperType = globalvar;

    /* First do the wrappers such as name_set(), name_get()
     * as provided by the baseclass's implementation of variableWrapper
     */
    if (Language::globalvariableHandler(n) == SWIG_NOWRAP) {
      return SWIG_NOWRAP;
    }

    if (!addSymbol(iname, n))
      return SWIG_ERROR;

    /* First link C variables to PHP */

    tm = Swig_typemap_lookup("varinit", n, name, 0);
    if (tm) {
      Replaceall(tm, "$target", name);
      Printf(s_vinit, "%s\n", tm);
    } else {
      Swig_error(input_file, line_number, "Unable to link with type %s\n", SwigType_str(t, 0));
    }

    /* Now generate PHP -> C sync blocks */
    /*
       tm = Swig_typemap_lookup("varin", n, name, 0);
       if(tm) {
       Replaceall(tm, "$symname", iname);
       Printf(f_c->code, "%s\n", tm);
       } else {
       Swig_error(input_file, line_number, "Unable to link with type %s\n", SwigType_str(t, 0));
       }
     */
    /* Now generate C -> PHP sync blocks */
    /*
       if(!GetFlag(n,"feature:immutable")) {

       tm = Swig_typemap_lookup("varout", n, name, 0);
       if(tm) {
       Replaceall(tm, "$symname", iname);
       Printf(f_php->code, "%s\n", tm);
       } else {
       Swig_error(input_file, line_number, "Unable to link with type %s\n", SwigType_str(t, 0));
       }
       }
     */
    wrapperType = standard;
    return SWIG_OK;
  }

  /* ------------------------------------------------------------
   * constantWrapper()
   * ------------------------------------------------------------ */

  virtual int constantWrapper(Node *n) {
    String *name = GetChar(n, "name");
    String *iname = GetChar(n, "sym:name");
    SwigType *type = Getattr(n, "type");
    String *rawval = Getattr(n, "rawval");
    String *value = rawval ? rawval : Getattr(n, "value");
    String *tm;

    if (!addSymbol(iname, n))
      return SWIG_ERROR;

    SwigType_remember(type);

    if (!wrapping_member_constant && (tm = Swig_typemap_lookup("consttab", n, name, 0))) {
      Replaceall(tm, "$source", value);
      Replaceall(tm, "$target", name);
      Replaceall(tm, "$value", value);
      Printf(s_cinit, "%s\n", tm);
    } else if (wrapping_member_constant && (tm = Swig_typemap_lookup("classconsttab", n, name, 0))) {
      Replaceall(tm, "$class", class_name);
      Replaceall(tm, "$const_name", wrapping_member_constant);
      Replaceall(tm, "$value", value);
      Printf(s_cinit, "%s\n", tm);
    }

    if (shadow) {
      String *enumvalue = GetChar(n, "enumvalue");
      String *set_to = iname;

      if (!enumvalue) {
	enumvalue = GetChar(n, "enumvalueex");
      }

      if (enumvalue && *Char(enumvalue)) {
	// Check for a simple constant expression which is valid in PHP.
	// If we find one, initialise the const member with it; otherwise
	// we initialise it using the C/C++ wrapped constant.
	const char *p;
	for (p = Char(enumvalue); *p; ++p) {
	  if (!isdigit((unsigned char)*p) && !strchr(" +-", *p)) {
	    // FIXME: enhance to handle `<previous_enum> + 1' which is what
	    // we get for enums that don't have an explicit value set.
	    break;
	  }
	}
	if (!*p)
	  set_to = enumvalue;
      }

      if (wrapping_member_constant) {
	if (!s_oowrappers)
	  s_oowrappers = NewStringEmpty();
	Printf(s_oowrappers, "\n\tconst %s = %s;\n", wrapping_member_constant, set_to);
      } else {
	if (!s_fakeoowrappers)
	  s_fakeoowrappers = NewStringEmpty();
	Printf(s_fakeoowrappers, "\n\tconst %s = %s;\n", iname, set_to);
      }
    }
    wrapperType = standard;
    return SWIG_OK;
  }

  /*
   * PHP::pragma()
   *
   * Pragma directive.
   *
   * %pragma(php) code="String"         # Includes a string in the .php file
   * %pragma(php) include="file.php"    # Includes a file in the .php file
   */

  virtual int pragmaDirective(Node *n) {
    if (!ImportMode) {
      String *lang = Getattr(n, "lang");
      String *type = Getattr(n, "name");
      String *value = Getattr(n, "value");

      if (Strcmp(lang, "php") == 0) {
	if (Strcmp(type, "code") == 0) {
	  if (value) {
	    Printf(pragma_code, "%s\n", value);
	  }
	} else if (Strcmp(type, "include") == 0) {
	  if (value) {
	    Printf(pragma_incl, "include '%s';\n", value);
	  }
	} else if (Strcmp(type, "phpinfo") == 0) {
	  if (value) {
	    Printf(pragma_phpinfo, "%s\n", value);
	  }
	} else if (Strcmp(type, "version") == 0) {
	  if (value) {
	    pragma_version = value;
	  }
	} else {
	  Swig_warning(WARN_PHP_UNKNOWN_PRAGMA, input_file, line_number, "Unrecognized pragma <%s>.\n", type);
	}
      }
    }
    return Language::pragmaDirective(n);
  }

  /* ------------------------------------------------------------
   * classDeclaration()
   * ------------------------------------------------------------ */

  virtual int classDeclaration(Node *n) {
    if (!Getattr(n, "feature:onlychildren")) {
      String *symname = Getattr(n, "sym:name");
      Setattr(n, "php:proxy", symname);
    }

    return Language::classDeclaration(n);
  }

  /* ------------------------------------------------------------
   * classHandler()
   * ------------------------------------------------------------ */

  virtual int classHandler(Node *n) {
    constructors = 0;
    current_class = n;
    String *symname = Getattr(n, "sym:name");
    String *baseClassExtend = NULL;
    bool exceptionClassFlag = false;

    class_name = symname;

    if (Len(classes) != 0) {
        Printf(all_cs_entry, " ZEND_FE_END\n};\n\n");
    }

    Printf(all_cs_entry, "static zend_function_entry class_%s_functions[] = {\n", class_name);

    class_type = Getattr(n, "classtype");
    Append(classes,class_name);
    Append(class_types, class_type);
    Append(class_need_free, "0");

    Printf(s_oinit, "\n{\n  zend_class_entry SWIGTYPE_%s_internal_ce;\n", class_name);
    
    // namespace code to introduce namespaces into wrapper classes.
    //if (nameSpace != NULL)
      //Printf(s_oinit, "INIT_CLASS_ENTRY(%s_internal_ce, \"%s\\\\%s\", class_%s_functions);\n", class_name, nameSpace ,class_name, class_name);
    //else
    Printf(s_oinit, "  INIT_CLASS_ENTRY(SWIGTYPE_%s_internal_ce, \"%s\", class_%s_functions);\n", class_name, class_name, class_name);

    if (shadow) {
      char *rename = GetChar(n, "sym:name");

      if (!addSymbol(rename, n))
	return SWIG_ERROR;
      shadow_classname = NewString(rename);

      shadow_get_vars = NewHash();
      shadow_set_vars = NewHash();

      /* Deal with inheritance */
      List *baselist = Getattr(n, "bases");
      if (baselist) {
	Iterator base = First(baselist);
	while (base.item && GetFlag(base.item, "feature:ignore")) {
	  base = Next(base);
	}
        if (base.item)
          baseClassExtend = Getattr(base.item, "sym:name");
	base = Next(base);
	if (base.item) {
	  /* Warn about multiple inheritance for additional base class(es) */
	  while (base.item) {
	    if (GetFlag(base.item, "feature:ignore")) {
	      base = Next(base);
	      continue;
	    }
	    String *proxyclassname = SwigType_str(Getattr(n, "classtypeobj"), 0);
	    String *baseclassname = SwigType_str(Getattr(base.item, "name"), 0);
	    Swig_warning(WARN_PHP_MULTIPLE_INHERITANCE, input_file, line_number,
			 "Warning for %s, base %s ignored. Multiple inheritance is not supported in PHP.\n", proxyclassname, baseclassname);
	    base = Next(base);
	  }
	}
      }
    }

    if (Cmp(Getattr(n, "feature:exceptionclass"), "1") == 0 && Getattr(n, "feature:except")) {
        if (baseClassExtend) {
          Swig_warning(WARN_PHP_MULTIPLE_INHERITANCE, input_file, line_number,
                         "Warning for %s, base %s ignored. Multiple inheritance is not supported in PHP.\n", class_name, baseClassExtend);
        }
        baseClassExtend = NewString(class_name);
        Append(baseClassExtend, "_Exception");

        Printf(s_oinit, "  zend_class_entry *SWIGTYPE_%s_ce = zend_lookup_class(zend_string_init(\"Exception\", sizeof(\"Exception\") - 1, 0));\n", baseClassExtend);
        exceptionClassFlag = true;
    }

    if (baseClassExtend && (exceptionClassFlag || is_class_wrapped(baseClassExtend))) {
      Printf(s_oinit, "  SWIGTYPE_%s_ce = zend_register_internal_class_ex(&SWIGTYPE_%s_internal_ce, SWIGTYPE_%s_ce);\n", class_name , class_name, baseClassExtend);
    } else {
      Printf(s_oinit, "  SWIGTYPE_%s_ce = zend_register_internal_class(&SWIGTYPE_%s_internal_ce);\n", class_name , class_name);
    }

    {
      Node *node = NewHash();
      Setattr(node, "type", Getattr(n, "name"));
      Setfile(node, Getfile(n));
      Setline(node, Getline(n));
      String *interfaces = Swig_typemap_lookup("phpinterfaces", node, "", 0);
      Replaceall(interfaces, " ", "");
      if (interfaces) {
        List *interface_list = Split(interfaces, ',', -1);
        int num_interfaces = Len(interface_list);
        String *append_interface = NewStringEmpty();
        for(int Iterator = 1; Iterator <= num_interfaces; Iterator++) {
          String *interface = Getitem(interface_list, Iterator-1);
          String *interface_ce = NewStringEmpty();
          Printf(interface_ce, "php_%s_interface_ce_%d" , class_name , Iterator);
          Printf(s_oinit, "  zend_class_entry *%s = zend_lookup_class(zend_string_init(\"%s\", sizeof(\"%s\") - 1, 0));\n", interface_ce , interface, interface);
          Append(append_interface, interface_ce);
          Append(append_interface, " ");
        }
        Chop(append_interface);
        Replaceall(append_interface, " ", ",");
        Printf(s_oinit, "  zend_class_implements(SWIGTYPE_%s_ce, %d, %s);\n", class_name, num_interfaces, append_interface);
      }
    }

    Printf(s_oinit, "  SWIGTYPE_%s_ce->create_object = %s_object_new;\n", class_name, class_name);
    Printf(s_oinit, "  memcpy(&%s_object_handlers,zend_get_std_object_handlers(), sizeof(zend_object_handlers));\n", class_name);
    Printf(s_oinit, "  %s_object_handlers.clone_obj = NULL;\n}\n\n", class_name);

    classnode = n;
    Language::classHandler(n);
    classnode = 0;

    if (shadow && !class_name) {
      List *baselist = Getattr(n, "bases");
      Iterator ki, base;

      if (baselist) {
	base = First(baselist);
	while (base.item && GetFlag(base.item, "feature:ignore")) {
	  base = Next(base);
	}
      } else {
	base.item = NULL;
      }

      if (Getattr(n, "abstracts") && !GetFlag(n, "feature:notabstract")) {
	Printf(s_phpclasses, "abstract ");
      }

      Printf(s_phpclasses, "class %s%s ", prefix, shadow_classname);
      String *baseclass = NULL;
      if (base.item && Getattr(base.item, "module")) {
	baseclass = Getattr(base.item, "sym:name");
	if (!baseclass)
	  baseclass = Getattr(base.item, "name");
	Printf(s_phpclasses, "extends %s%s ", prefix, baseclass);
      } else if (GetFlag(n, "feature:exceptionclass")) {
	Append(s_phpclasses, "extends Exception ");
      }
      {
	Node *node = NewHash();
	Setattr(node, "type", Getattr(n, "name"));
	Setfile(node, Getfile(n));
	Setline(node, Getline(n));
	String * interfaces = Swig_typemap_lookup("phpinterfaces", node, "", 0);
	if (interfaces) {
	  Printf(s_phpclasses, "implements %s ", interfaces);
	}
	Delete(node);
      }
      Printf(s_phpclasses, "{\n\tpublic $%s=null;\n", SWIG_PTR);
      if (!baseclass) {
	// Only store this in the base class (NB !baseclass means we *are*
	// a base class...)
	Printf(s_phpclasses, "\tprotected $%s=array();\n", SWIG_DATA);
      }

      // Write property SET handlers
      ki = First(shadow_set_vars);
      if (ki.key) {
	// This class has setters.
	Printf(s_phpclasses, "\n\tfunction __set($var,$value) {\n");
	// FIXME: tune this threshold...
	if (Len(shadow_set_vars) <= 2) {
	  // Not many setters, so avoid call_user_func.
	  for (; ki.key; ki = Next(ki)) {
	    DOH *key = ki.key;
	    String *iname = ki.item;
	    Printf(s_phpclasses, "\t\tif ($var === '%s') return %s($this->%s,$value);\n", key, iname, SWIG_PTR);
	  }
	} else {
	  Printf(s_phpclasses, "\t\t$func = '%s_'.$var.'_set';\n", shadow_classname);
	  Printf(s_phpclasses, "\t\tif (function_exists($func)) return call_user_func($func,$this->%s,$value);\n", SWIG_PTR);
	}
	Printf(s_phpclasses, "\t\tif ($var === 'thisown') return swig_%s_alter_newobject($this->%s,$value);\n", module, SWIG_PTR);
	if (baseclass) {
	  Printf(s_phpclasses, "\t\t%s%s::__set($var,$value);\n", prefix, baseclass);
	} else {
	  Printf(s_phpclasses, "\t\t$this->%s[$var] = $value;\n", SWIG_DATA);
	}
	Printf(s_phpclasses, "\t}\n");
      } else {
	Printf(s_phpclasses, "\n\tfunction __set($var,$value) {\n");
	Printf(s_phpclasses, "\t\tif ($var === 'thisown') return swig_%s_alter_newobject($this->%s,$value);\n", module, SWIG_PTR);
	if (baseclass) {
	  Printf(s_phpclasses, "\t\t%s%s::__set($var,$value);\n", prefix, baseclass);
	} else {
	  Printf(s_phpclasses, "\t\t$this->%s[$var] = $value;\n", SWIG_DATA);
	}
	Printf(s_phpclasses, "\t}\n");
      }

      // Write property GET handlers
      ki = First(shadow_get_vars);
      if (ki.key) {
	// This class has getters.
	Printf(s_phpclasses, "\n\tfunction __get($var) {\n");
	int non_class_getters = 0;
	for (; ki.key; ki = Next(ki)) {
	  DOH *key = ki.key;
	  SwigType *d = ki.item;
	  if (!is_class(d)) {
	    ++non_class_getters;
	    continue;
	  }
	  Printv(s_phpclasses, "\t\tif ($var === '", key, "') return new ", prefix, Getattr(classLookup(d), "sym:name"), "(", shadow_classname, "_", key, "_get($this->", SWIG_PTR, "));\n", NIL);
	}
	// FIXME: tune this threshold...
	if (non_class_getters <= 2) {
	  // Not many non-class getters, so avoid call_user_func.
	  for (ki = First(shadow_get_vars); non_class_getters && ki.key;  ki = Next(ki)) {
	    DOH *key = ki.key;
	    SwigType *d = ki.item;
	    if (is_class(d)) continue;
	    Printv(s_phpclasses, "\t\tif ($var === '", key, "') return ", shadow_classname, "_", key, "_get($this->", SWIG_PTR, ");\n", NIL);
	    --non_class_getters;
	  }
	} else {
	  Printf(s_phpclasses, "\t\t$func = '%s_'.$var.'_get';\n", shadow_classname);
	  Printf(s_phpclasses, "\t\tif (function_exists($func)) return call_user_func($func,$this->%s);\n", SWIG_PTR);
	}
	Printf(s_phpclasses, "\t\tif ($var === 'thisown') return swig_%s_get_newobject($this->%s);\n", module, SWIG_PTR);
	if (baseclass) {
	  Printf(s_phpclasses, "\t\treturn %s%s::__get($var);\n", prefix, baseclass);
	} else {
	  // Reading an unknown property name gives null in PHP.
	  Printf(s_phpclasses, "\t\treturn $this->%s[$var];\n", SWIG_DATA);
	}
	Printf(s_phpclasses, "\t}\n");

	/* __isset() should return true for read-only properties, so check for
	 * *_get() not *_set(). */
	Printf(s_phpclasses, "\n\tfunction __isset($var) {\n");
	Printf(s_phpclasses, "\t\tif (function_exists('%s_'.$var.'_get')) return true;\n", shadow_classname);
	Printf(s_phpclasses, "\t\tif ($var === 'thisown') return true;\n");
	if (baseclass) {
	  Printf(s_phpclasses, "\t\treturn %s%s::__isset($var);\n", prefix, baseclass);
	} else {
	  Printf(s_phpclasses, "\t\treturn array_key_exists($var, $this->%s);\n", SWIG_DATA);
	}
	Printf(s_phpclasses, "\t}\n");
      } else {
	Printf(s_phpclasses, "\n\tfunction __get($var) {\n");
	Printf(s_phpclasses, "\t\tif ($var === 'thisown') return swig_%s_get_newobject($this->%s);\n", module, SWIG_PTR);
	if (baseclass) {
	  Printf(s_phpclasses, "\t\treturn %s%s::__get($var);\n", prefix, baseclass);
	} else {
	  Printf(s_phpclasses, "\t\treturn $this->%s[$var];\n", SWIG_DATA);
	}
	Printf(s_phpclasses, "\t}\n");
	Printf(s_phpclasses, "\n\tfunction __isset($var) {\n");
	Printf(s_phpclasses, "\t\tif ($var === 'thisown') return true;\n");
	if (baseclass) {
	  Printf(s_phpclasses, "\t\treturn %s%s::__isset($var);\n", prefix, baseclass);
	} else {
	  Printf(s_phpclasses, "\t\treturn array_key_exists($var, $this->%s);\n", SWIG_DATA);
	}
	Printf(s_phpclasses, "\t}\n");
      }

      if (!class_has_ctor) {
	Printf(s_phpclasses, "\tfunction __construct($h) {\n");
	Printf(s_phpclasses, "\t\t$this->%s=$h;\n", SWIG_PTR);
	Printf(s_phpclasses, "\t}\n");
      }

      if (s_oowrappers) {
	Printf(s_phpclasses, "%s", s_oowrappers);
	Delete(s_oowrappers);
	s_oowrappers = NULL;
      }
      class_has_ctor = false;

      Printf(s_phpclasses, "}\n\n");

      Delete(shadow_classname);
      shadow_classname = NULL;

      Delete(shadow_set_vars);
      shadow_set_vars = NULL;
      Delete(shadow_get_vars);
      shadow_get_vars = NULL;
    }
    magic_method_setter(n, true, baseClassExtend);
    class_name = NULL;
    class_type = NULL;
    return SWIG_OK;
  }

  /* ------------------------------------------------------------
   * memberfunctionHandler()
   * ------------------------------------------------------------ */

  virtual int memberfunctionHandler(Node *n) {
    wrapperType = memberfn;
    Language::memberfunctionHandler(n);
    wrapperType = standard;

    return SWIG_OK;
  }

  /* ------------------------------------------------------------
   * membervariableHandler()
   * ------------------------------------------------------------ */

  virtual int membervariableHandler(Node *n) {
    wrapperType = membervar;
    Language::membervariableHandler(n);
    wrapperType = standard;

    return SWIG_OK;
  }

  /* ------------------------------------------------------------
   * staticmembervariableHandler()
   * ------------------------------------------------------------ */

  virtual int staticmembervariableHandler(Node *n) {
    wrapperType = staticmembervar;
    Language::staticmembervariableHandler(n);
    wrapperType = standard;

    return SWIG_OK;
  }

  /* ------------------------------------------------------------
   * staticmemberfunctionHandler()
   * ------------------------------------------------------------ */

  virtual int staticmemberfunctionHandler(Node *n) {
    wrapperType = staticmemberfn;
    Language::staticmemberfunctionHandler(n);
    wrapperType = standard;

    return SWIG_OK;
  }

  int abstractConstructorHandler(Node *) {
    return SWIG_OK;
  }

  /* ------------------------------------------------------------
   * constructorHandler()
   * ------------------------------------------------------------ */

  virtual int constructorHandler(Node *n) {
    constructors++;
    if (Swig_directorclass(n)) {
      String *name = GetChar(Swig_methodclass(n), "name");
      String *ctype = GetChar(Swig_methodclass(n), "classtype");
      String *sname = GetChar(Swig_methodclass(n), "sym:name");
      String *args = NewStringEmpty();
      ParmList *p = Getattr(n, "parms");
      int i;

      for (i = 0; p; p = nextSibling(p), i++) {
	if (i) {
	  Printf(args, ", ");
	}
	if (Strcmp(GetChar(p, "type"), SwigType_str(GetChar(p, "type"), 0))) {
	  SwigType *t = Getattr(p, "type");
	  Printf(args, "%s", SwigType_rcaststr(t, 0));
	  if (SwigType_isreference(t)) {
	    Append(args, "*");
	  }
	}
	Printf(args, "arg%d", i+1);
      }

      /* director ctor code is specific for each class */
      Delete(director_ctor_code);
      director_ctor_code = NewStringEmpty();
      director_prot_ctor_code = NewStringEmpty();
      Printf(director_ctor_code, "if (Swig::Director::swig_is_overridden_method(\"%s\", arg0)) { /* not subclassed */\n", class_name);
      Printf(director_prot_ctor_code, "if (Swig::Director::swig_is_overridden_method(\"%s\", arg0)) { /* not subclassed */\n", class_name);
      Printf(director_ctor_code, "  %s = (%s *)new %s(%s);\n", Swig_cresult_name(), ctype, ctype, args);
      Printf(director_prot_ctor_code, "  SWIG_PHP_Error(E_ERROR, \"accessing abstract class or protected constructor\");\n", name, name, args);
      if (i) {
	Insert(args, 0, ", ");
      }
      Printf(director_ctor_code, "} else {\n  %s = (%s *)new SwigDirector_%s(arg0%s);\n}\n", Swig_cresult_name(), ctype, sname, args);
      Printf(director_prot_ctor_code, "} else {\n  %s = (%s *)new SwigDirector_%s(arg0%s);\n}\n", Swig_cresult_name(), ctype, sname, args);
      Delete(args);

      wrapperType = directorconstructor;
    } else {
      wrapperType = constructor;
    }
    Language::constructorHandler(n);
    wrapperType = standard;

    return SWIG_OK;
  }

  /* ------------------------------------------------------------
   * CreateZendListDestructor()
   * ------------------------------------------------------------ */
  //virtual int destructorHandler(Node *n) {
  //}
  int CreateZendListDestructor(Node *n) {
    String *name = GetChar(Swig_methodclass(n), "name");
    String *iname = GetChar(n, "sym:name");
    ParmList *l = Getattr(n, "parms");

    Delitem(class_need_free, Len(class_need_free) - 1);
    Append(class_need_free, "1");

    bool newClassObject = is_class_wrapped(class_name);

    String *destructorname = NewStringEmpty();
    Printf(destructorname, "_%s", Swig_name_wrapper(iname));
    Setattr(classnode, "destructor", destructorname);

    Wrapper *f = NewWrapper();
    Printf(f->def, "/* This function is designed to be called by the zend list destructors */\n");
    Printf(f->def, "/* to typecast and do the actual destruction */\n");
    Printf(f->def, "static void %s(zend_resource *res, const char *type_name) {\n", destructorname);

    Wrapper_add_localv(f, "value", "swig_object_wrapper *value = 0", NIL);
    Wrapper_add_localv(f, "ptr", "void *ptr = 0", NIL);
    Wrapper_add_localv(f, "newobject", "int newobject = 0", NIL);


    Printf(f->code, "if(%d) {\n", newClassObject ? 1 : 0);
    Printf(f->code, "return;\n}\n\n");

    Printf(f->code, "value=(swig_object_wrapper *) res->ptr;\n");
    Printf(f->code, "ptr=value->ptr;\n");
    Printf(f->code, "newobject=value->newobject;\n\n");

    emit_parameter_variables(l, f);
    emit_attach_parmmaps(l, f);

    // Get type of first arg, thing to be destructed
    // Skip ignored arguments
    Parm *p = l;
    //while (Getattr(p,"tmap:ignore")) {p = Getattr(p,"tmap:ignore:next");}
    while (checkAttribute(p, "tmap:in:numinputs", "0")) {
      p = Getattr(p, "tmap:in:next");
    }
    SwigType *pt = Getattr(p, "type");

    Printf(f->code, "  efree(value);\n");
    Printf(f->code, "  if (! newobject) return; /* can't delete it! */\n");
    Printf(f->code, "  arg1 = (%s)SWIG_ConvertResourceData(ptr, type_name, SWIGTYPE%s);\n", SwigType_lstr(pt, 0), SwigType_manglestr(pt));
    Printf(f->code, "  if (! arg1) zend_error(E_ERROR, \"%s resource already free'd\");\n", Char(name));

    Setattr(n, "wrap:name", destructorname);

    String *actioncode = emit_action(n);
    Append(f->code, actioncode);
    Delete(actioncode);

    Printf(f->code, "thrown:\n");
    Append(f->code, "return;\n");
    Append(f->code, "fail:\n");
    Append(f->code, "SWIG_FAIL();\n");
    Printf(f->code, "}\n");

    Wrapper_print(f, s_wrappers);
    DelWrapper(f);

    return SWIG_OK;
  }

  /* ------------------------------------------------------------
   * memberconstantHandler()
   * ------------------------------------------------------------ */

  virtual int memberconstantHandler(Node *n) {
    wrapping_member_constant = Getattr(n, "sym:name");
    Language::memberconstantHandler(n);
    wrapping_member_constant = NULL;
    return SWIG_OK;
  }

  int classDirectorInit(Node *n) {
    String *declaration = Swig_director_declaration(n);
    Printf(f_directors_h, "%s\n", declaration);
    Printf(f_directors_h, "public:\n");
    Delete(declaration);
    return Language::classDirectorInit(n);
  }

  int classDirectorEnd(Node *n) {
    Printf(f_directors_h, "};\n");
    return Language::classDirectorEnd(n);
  }

  int classDirectorConstructor(Node *n) {
    Node *parent = Getattr(n, "parentNode");
    String *decl = Getattr(n, "decl");
    String *supername = Swig_class_name(parent);
    String *classname = NewStringEmpty();
    Printf(classname, "SwigDirector_%s", supername);

    /* insert self parameter */
    Parm *p;
    ParmList *superparms = Getattr(n, "parms");
    ParmList *parms = CopyParmList(superparms);
    String *type = NewString("zval");
    SwigType_add_pointer(type);
    p = NewParm(type, NewString("self"), n);
    set_nextSibling(p, parms);
    parms = p;

    if (!Getattr(n, "defaultargs")) {
      // There should always be a "self" parameter first.
      assert(ParmList_len(parms) > 0);

      /* constructor */
      {
	Wrapper *w = NewWrapper();
	String *call;
	String *basetype = Getattr(parent, "classtype");

	String *target = Swig_method_decl(0, decl, classname, parms, 0);
	call = Swig_csuperclass_call(0, basetype, superparms);
	Printf(w->def, "%s::%s: %s, Swig::Director(self) {", classname, target, call);
	Append(w->def, "}");
	Delete(target);
	Wrapper_print(w, f_directors);
	Delete(call);
	DelWrapper(w);
      }

      /* constructor header */
      {
	String *target = Swig_method_decl(0, decl, classname, parms, 1);
	Printf(f_directors_h, "    %s;\n", target);
	Delete(target);
      }
    }
    return Language::classDirectorConstructor(n);
  }

  int classDirectorMethod(Node *n, Node *parent, String *super) {
    int is_void = 0;
    int is_pointer = 0;
    String *decl = Getattr(n, "decl");
    String *returntype = Getattr(n, "type");
    String *name = Getattr(n, "name");
    String *classname = Getattr(parent, "sym:name");
    String *c_classname = Getattr(parent, "name");
    String *symname = Getattr(n, "sym:name");
    String *declaration = NewStringEmpty();
    ParmList *l = Getattr(n, "parms");
    Wrapper *w = NewWrapper();
    String *tm;
    String *wrap_args = NewStringEmpty();
    String *value = Getattr(n, "value");
    String *storage = Getattr(n, "storage");
    bool pure_virtual = false;
    int status = SWIG_OK;
    int idx;
    bool ignored_method = GetFlag(n, "feature:ignore") ? true : false;

    if (Cmp(storage, "virtual") == 0) {
      if (Cmp(value, "0") == 0) {
	pure_virtual = true;
      }
    }

    /* determine if the method returns a pointer */
    is_pointer = SwigType_ispointer_return(decl);
    is_void = (Cmp(returntype, "void") == 0 && !is_pointer);

    /* virtual method definition */
    String *target;
    String *pclassname = NewStringf("SwigDirector_%s", classname);
    String *qualified_name = NewStringf("%s::%s", pclassname, name);
    SwigType *rtype = Getattr(n, "conversion_operator") ? 0 : Getattr(n, "classDirectorMethods:type");
    target = Swig_method_decl(rtype, decl, qualified_name, l, 0);
    Printf(w->def, "%s", target);
    Delete(qualified_name);
    Delete(target);
    /* header declaration */
    target = Swig_method_decl(rtype, decl, name, l, 1);
    Printf(declaration, "    virtual %s", target);
    Delete(target);

    // Get any exception classes in the throws typemap
    if (Getattr(n, "noexcept")) {
      Append(w->def, " noexcept");
      Append(declaration, " noexcept");
    }
    ParmList *throw_parm_list = 0;

    if ((throw_parm_list = Getattr(n, "throws")) || Getattr(n, "throw")) {
      Parm *p;
      int gencomma = 0;

      Append(w->def, " throw(");
      Append(declaration, " throw(");

      if (throw_parm_list)
	Swig_typemap_attach_parms("throws", throw_parm_list, 0);
      for (p = throw_parm_list; p; p = nextSibling(p)) {
	if (Getattr(p, "tmap:throws")) {
	  if (gencomma++) {
	    Append(w->def, ", ");
	    Append(declaration, ", ");
	  }
	  String *str = SwigType_str(Getattr(p, "type"), 0);
	  Append(w->def, str);
	  Append(declaration, str);
	  Delete(str);
	}
      }

      Append(w->def, ")");
      Append(declaration, ")");
    }

    Append(w->def, " {");
    Append(declaration, ";\n");

    /* declare method return value 
     * if the return value is a reference or const reference, a specialized typemap must
     * handle it, including declaration of c_result ($result).
     */
    if (!is_void && (!ignored_method || pure_virtual)) {
      if (!SwigType_isclass(returntype)) {
	if (!(SwigType_ispointer(returntype) || SwigType_isreference(returntype))) {
	  String *construct_result = NewStringf("= SwigValueInit< %s >()", SwigType_lstr(returntype, 0));
	  Wrapper_add_localv(w, "c_result", SwigType_lstr(returntype, "c_result"), construct_result, NIL);
	  Delete(construct_result);
	} else {
	  Wrapper_add_localv(w, "c_result", SwigType_lstr(returntype, "c_result"), "= 0", NIL);
	}
      } else {
	String *cres = SwigType_lstr(returntype, "c_result");
	Printf(w->code, "%s;\n", cres);
	Delete(cres);
      }
    }

    if (ignored_method) {
      if (!pure_virtual) {
	if (!is_void)
	  Printf(w->code, "return ");
	String *super_call = Swig_method_call(super, l);
	Printf(w->code, "%s;\n", super_call);
	Delete(super_call);
      } else {
	Printf(w->code, "Swig::DirectorPureVirtualException::raise(\"Attempted to invoke pure virtual method %s::%s\");\n", SwigType_namestr(c_classname),
	    SwigType_namestr(name));
      }
    } else {
      /* attach typemaps to arguments (C/C++ -> PHP) */
      String *parse_args = NewStringEmpty();

      Swig_director_parms_fixup(l);

      /* remove the wrapper 'w' since it was producing spurious temps */
      Swig_typemap_attach_parms("in", l, 0);
      Swig_typemap_attach_parms("directorin", l, w);
      Swig_typemap_attach_parms("directorargout", l, w);

      Parm *p;

      int outputs = 0;
      if (!is_void)
	outputs++;

      /* build argument list and type conversion string */
      idx = 0;
      p = l;
      while (p) {
	if (checkAttribute(p, "tmap:in:numinputs", "0")) {
	  p = Getattr(p, "tmap:in:next");
	  continue;
	}

	if (Getattr(p, "tmap:directorargout") != 0)
	  outputs++;

	String *pname = Getattr(p, "name");
	String *ptype = Getattr(p, "type");

	if ((tm = Getattr(p, "tmap:directorin")) != 0) {
	  String *parse = Getattr(p, "tmap:directorin:parse");
	  if (!parse) {
	    if (is_class(Getattr(p, "type"))) {
	      String *return_class_name = get_class_name(Getattr(p, "type"));
	      String *object_name = NewStringEmpty();
	      Printf(object_name, "%s_object_new(SWIGTYPE_%s_ce)", return_class_name, return_class_name);
	      Replaceall(tm, "$zend_obj", object_name);
	      Replaceall(tm, "$needNewFlow", "1");
	    }
	    Replaceall(tm, "$zend_obj", "NULL");
	    Replaceall(tm, "$needNewFlow", "0");
	    String *input = NewStringf("&args[%d]", idx++);
	    Setattr(p, "emit:directorinput", input);
	    Replaceall(tm, "$input", input);
	    Delete(input);
	    Replaceall(tm, "$owner", "0");
	    Printv(wrap_args, tm, "\n", NIL);
	    Putc('O', parse_args);
	  } else {
	    Append(parse_args, parse);
	    Setattr(p, "emit:directorinput", pname);
	    Replaceall(tm, "$input", pname);
	    Replaceall(tm, "$owner", "0");
	    if (Len(tm) == 0)
	      Append(tm, pname);
	  }
	  p = Getattr(p, "tmap:directorin:next");
	  continue;
	} else if (Cmp(ptype, "void")) {
	  Swig_warning(WARN_TYPEMAP_DIRECTORIN_UNDEF, input_file, line_number,
	      "Unable to use type %s as a function argument in director method %s::%s (skipping method).\n", SwigType_str(ptype, 0),
	      SwigType_namestr(c_classname), SwigType_namestr(name));
	  status = SWIG_NOWRAP;
	  break;
	}
	p = nextSibling(p);
      }

      /* exception handling */
      bool error_used_in_typemap = false;
      tm = Swig_typemap_lookup("director:except", n, Swig_cresult_name(), 0);
      if (!tm) {
	tm = Getattr(n, "feature:director:except");
	if (tm)
	  tm = Copy(tm);
      }
      if ((tm) && Len(tm) && (Strcmp(tm, "1") != 0)) {
	if (Replaceall(tm, "$error", "error")) {
	  /* Only declare error if it is used by the typemap. */
	  error_used_in_typemap = true;
	  Append(w->code, "int error;\n");
	}
      } else {
	Delete(tm);
	tm = NULL;
      }

      if (!idx) {
	Printf(w->code, "zval *args = NULL;\n");
      } else {
	Printf(w->code, "zval args[%d];\n", idx);
      }
      // typemap_directorout testcase requires that 0 can be assigned to the
      // variable named after the result of Swig_cresult_name(), so that can't
      // be a zval - make it a pointer to one instead.
      Printf(w->code, "zval swig_zval_result, swig_funcname;\n", Swig_cresult_name());
      Printf(w->code, "zval * SWIGUNUSED %s = &swig_zval_result;\n", Swig_cresult_name());
      const char * funcname = GetChar(n, "sym:name");
      Printf(w->code, "ZVAL_STRINGL(&swig_funcname, \"%s\", %d);\n", funcname, strlen(funcname));

      /* wrap complex arguments to zvals */
      Printv(w->code, wrap_args, NIL);

      if (error_used_in_typemap) {
	Append(w->code, "error = ");
      }
      Append(w->code, "call_user_function(EG(function_table), &swig_self, &swig_funcname,");
      Printf(w->code, " &swig_zval_result, %d, args);\n", idx);

      if (tm) {
	Printv(w->code, Str(tm), "\n", NIL);
	Delete(tm);
      }

      /* marshal return value from PHP to C/C++ type */

      String *cleanup = NewStringEmpty();
      String *outarg = NewStringEmpty();

      idx = 0;

      /* marshal return value */
      if (!is_void) {
	tm = Swig_typemap_lookup("directorout", n, Swig_cresult_name(), w);
	if (tm != 0) {
	  Replaceall(tm, "$input", Swig_cresult_name());
	  char temp[24];
	  sprintf(temp, "%d", idx);
	  Replaceall(tm, "$argnum", temp);
	  Replaceall(tm, "$needNewFlow", Getattr(n, "feature:new") ? "1" : "0");

	  /* TODO check this */
	  if (Getattr(n, "wrap:disown")) {
	    Replaceall(tm, "$disown", "SWIG_POINTER_DISOWN");
	  } else {
	    Replaceall(tm, "$disown", "0");
	  }
	  Replaceall(tm, "$result", "c_result");
	  Printv(w->code, tm, "\n", NIL);
	  Delete(tm);
	} else {
	  Swig_warning(WARN_TYPEMAP_DIRECTOROUT_UNDEF, input_file, line_number,
	      "Unable to use return type %s in director method %s::%s (skipping method).\n", SwigType_str(returntype, 0), SwigType_namestr(c_classname),
	      SwigType_namestr(name));
	  status = SWIG_ERROR;
	}
      }

      /* marshal outputs */
      for (p = l; p;) {
	if ((tm = Getattr(p, "tmap:directorargout")) != 0) {
	  Replaceall(tm, "$result", Swig_cresult_name());
	  Replaceall(tm, "$input", Getattr(p, "emit:directorinput"));
	  Printv(w->code, tm, "\n", NIL);
	  p = Getattr(p, "tmap:directorargout:next");
	} else {
	  p = nextSibling(p);
	}
      }

      Delete(parse_args);
      Delete(cleanup);
      Delete(outarg);
    }

    Append(w->code, "thrown:\n");
    if (!is_void) {
      if (!(ignored_method && !pure_virtual)) {
	String *rettype = SwigType_str(returntype, 0);
	if (!SwigType_isreference(returntype)) {
	  Printf(w->code, "return (%s) c_result;\n", rettype);
	} else {
	  Printf(w->code, "return (%s) *c_result;\n", rettype);
	}
	Delete(rettype);
      }
    } else {
      Append(w->code, "return;\n");
    }

    Append(w->code, "fail:\n");
    Append(w->code, "SWIG_FAIL();\n");
    Append(w->code, "}\n");

    // We expose protected methods via an extra public inline method which makes a straight call to the wrapped class' method
    String *inline_extra_method = NewStringEmpty();
    if (dirprot_mode() && !is_public(n) && !pure_virtual) {
      Printv(inline_extra_method, declaration, NIL);
      String *extra_method_name = NewStringf("%sSwigPublic", name);
      Replaceall(inline_extra_method, name, extra_method_name);
      Replaceall(inline_extra_method, ";\n", " {\n      ");
      if (!is_void)
	Printf(inline_extra_method, "return ");
      String *methodcall = Swig_method_call(super, l);
      Printv(inline_extra_method, methodcall, ";\n    }\n", NIL);
      Delete(methodcall);
      Delete(extra_method_name);
    }

    /* emit the director method */
    if (status == SWIG_OK) {
      if (!Getattr(n, "defaultargs")) {
	Replaceall(w->code, "$symname", symname);
	Wrapper_print(w, f_directors);
	Printv(f_directors_h, declaration, NIL);
	Printv(f_directors_h, inline_extra_method, NIL);
      }
    }

    /* clean up */
    Delete(wrap_args);
    Delete(pclassname);
    DelWrapper(w);
    return status;
  }

  int classDirectorDisown(Node *) {
    return SWIG_OK;
  }
};				/* class PHP */

static PHP *maininstance = 0;

// We use this function to be able to write out zend_register_list_destructor_ex
// lines for most things in the type table
// NOTE: it's a function NOT A PHP::METHOD
extern "C" {
static void typetrace(const SwigType *ty, String *mangled, String *clientdata) {
  Node *class_node;
  if (!zend_types) {
    zend_types = NewHash();
  }
  // we want to know if the type which reduced to this has a constructor
  if ((class_node = maininstance->classLookup(ty))) {
    if (!Getattr(zend_types, mangled)) {
      // OK it may have been set before by a different SwigType but it would
      // have had the same underlying class node I think
      // - it is certainly required not to have different originating class
      // nodes for the same SwigType
      Setattr(zend_types, mangled, class_node);
    }
  } else {			// a non-class pointer
    Setattr(zend_types, mangled, NOTCLASS);
  }
  if (r_prevtracefunc)
    (*r_prevtracefunc) (ty, mangled, (String *) clientdata);
}
}

/* -----------------------------------------------------------------------------
 * new_swig_php()    - Instantiate module
 * ----------------------------------------------------------------------------- */

static Language *new_swig_php() {
  maininstance = new PHP;
  if (!r_prevtracefunc) {
    r_prevtracefunc = SwigType_remember_trace(typetrace);
  } else {
    Printf(stderr, "php Typetrace vector already saved!\n");
    assert(0);
  }
  return maininstance;
}

extern "C" Language *swig_php(void) {
  return new_swig_php();
}<|MERGE_RESOLUTION|>--- conflicted
+++ resolved
@@ -43,12 +43,7 @@
 #include <errno.h>
 
 static const char *usage = "\
-<<<<<<< HEAD
 PHP Options (available with -php7)\n\
-=======
-PHP 7 Options (available with -php7)\n\
-     -noproxy         - Don't generate proxy classes.\n\
->>>>>>> 12026c66
      -prefix <prefix> - Prepend <prefix> to all class names in PHP wrappers\n\
 \n";
 
@@ -559,13 +554,13 @@
     // Add arginfo we'll definitely need for *_alter_newobject and *_get_newobject.
     SetFlag(arginfo_used, "1");
     Append(s_arginfo,
-	   "ZEND_BEGIN_ARG_INFO_EX(swig_arginfo_1, 0, 0, 0)\n"
+	   "ZEND_BEGIN_ARG_INFO_EX(swig_arginfo_1, 0, 0, 1)\n"
 	   " ZEND_ARG_INFO(0,arg1)\n"
 	   "ZEND_END_ARG_INFO()\n");
 
     SetFlag(arginfo_used, "2");
     Append(s_arginfo,
-	   "ZEND_BEGIN_ARG_INFO_EX(swig_arginfo_2, 0, 0, 0)\n"
+	   "ZEND_BEGIN_ARG_INFO_EX(swig_arginfo_2, 0, 0, 2)\n"
 	   " ZEND_ARG_INFO(0,arg1)\n"
 	   " ZEND_ARG_INFO(0,arg2)\n"
 	   "ZEND_END_ARG_INFO()\n");
@@ -754,15 +749,9 @@
       Dump(f_directors, f_begin);
     }
     Printv(f_begin, s_vdecl, s_wrappers, NIL);
-<<<<<<< HEAD
     Printv(f_begin, s_arginfo, "\n\n", all_cs_entry, "\n\n", s_entry,
-	" SWIG_ZEND_NAMED_FE(swig_", module, "_alter_newobject,_wrap_swig_", module, "_alter_newobject,NULL)\n"
-	" SWIG_ZEND_NAMED_FE(swig_", module, "_get_newobject,_wrap_swig_", module, "_get_newobject,NULL)\n"
-=======
-    Printv(f_begin, all_cs_entry, "\n\n", s_arginfo, "\n\n", s_entry,
 	" SWIG_ZEND_NAMED_FE(swig_", module, "_alter_newobject,_wrap_swig_", module, "_alter_newobject,swig_arginfo_2)\n"
 	" SWIG_ZEND_NAMED_FE(swig_", module, "_get_newobject,_wrap_swig_", module, "_get_newobject,swig_arginfo_1)\n"
->>>>>>> 12026c66
 	" ZEND_FE_END\n};\n\n", NIL);
     Printv(f_begin, s_init, NIL);
     Delete(s_header);
@@ -803,27 +792,18 @@
     }
     // We want to only emit each different arginfo once, as that reduces the
     // size of both the generated source code and the compiled extension
-<<<<<<< HEAD
-    // module.  To do this, we name the arginfo to encode the number of
-    // parameters and which (if any) are passed by reference by using a
-    // sequence of 0s (for non-reference) and 1s (for by references).
+    // module.  The parameters at this level are just named arg1, arg2, etc
+    // so we generate an arginfo name with the number of parameters and a
+    // bitmap value saying which (if any) are passed by reference.
     bool constructor = false;
     if (Cmp(fname,"__construct") == 0) {
       constructor = true;
     }
-
     ParmList *l = Getattr(n, "parms");
     int Iterator = 0;
-    String * arginfo_code = NewStringEmpty();
-=======
-    // module.  The parameters at this level are just named arg1, arg2, etc
-    // so we generate an arginfo name with the number of parameters and a
-    // bitmap value saying which (if any) are passed by reference.
-    ParmList *l = Getattr(n, "parms");
     unsigned long bitmap = 0, bit = 1;
     int n_params = 0;
     bool overflowed = false;
->>>>>>> 12026c66
     for (Parm *p = l; p; p = Getattr(p, "tmap:in:next")) {
       /* Ignored parameters */
       if ((overload || (!constructor && class_name)) && (Iterator == 0)) {
@@ -855,19 +835,12 @@
       arginfo_code = NewStringf("%d_%lx", n_params, bitmap);
     }
 
-    int numberOfParams = Len(arginfo_code);
     if (!GetFlag(arginfo_used, arginfo_code)) {
       // Not had this one before so emit it.
       SetFlag(arginfo_used, arginfo_code);
-<<<<<<< HEAD
-      Printf(s_arginfo, "ZEND_BEGIN_ARG_INFO_EX(swig_arginfo_%s, 0, 0, %d)\n", arginfo_code, numberOfParams);
-      for (const char * p = Char(arginfo_code); *p; ++p) {
-	Printf(s_arginfo, " ZEND_ARG_PASS_INFO(%c)\n", *p);
-=======
-      Printf(s_arginfo, "ZEND_BEGIN_ARG_INFO_EX(swig_arginfo_%s, 0, 0, 0)\n", arginfo_code);
+      Printf(s_arginfo, "ZEND_BEGIN_ARG_INFO_EX(swig_arginfo_%s, 0, 0, %d)\n", arginfo_code, n_params);
       for (Parm *p = l; p; p = Getattr(p, "tmap:in:next")) {
 	Printf(s_arginfo, " ZEND_ARG_INFO(%d,%s)\n", GetFlag(p, "tmap:in:byref"), Getattr(p, "lname"));
->>>>>>> 12026c66
       }
       Printf(s_arginfo, "ZEND_END_ARG_INFO()\n");
     }
@@ -1180,36 +1153,9 @@
         baseClassExtend = NULL;
       }
       Wrapper *f = NewWrapper();
-      // Need arg info set for __get magic function with one variable.
-      String * arginfo_code = NewString("0");
-      if (!GetFlag(arginfo_used, arginfo_code)) {
-        // Not had this one before, so emit it.
-        SetFlag(arginfo_used, arginfo_code);
-        Printf(s_arginfo, "ZEND_BEGIN_ARG_INFO_EX(swig_arginfo_%s, 0, 0, 1)\n", arginfo_code);
-        for (const char * p = Char(arginfo_code); *p; ++p) {
-          Printf(s_arginfo, " ZEND_ARG_PASS_INFO(%c)\n", *p);
-        }
-        Printf(s_arginfo, "ZEND_END_ARG_INFO()\n");
-      }
-
-      arginfo_code = NULL;
-
-      // Need arg info set for __set and __isset magic function with two variable.
-      arginfo_code = NewString("00");
-      if (!GetFlag(arginfo_used, arginfo_code)) {
-        // Not had this one before, so emit it.
-        SetFlag(arginfo_used, arginfo_code);
-        Printf(s_arginfo, "ZEND_BEGIN_ARG_INFO_EX(swig_arginfo_%s, 0, 0, 2)\n", arginfo_code);
-        for (const char * p = Char(arginfo_code); *p; ++p) {
-          Printf(s_arginfo, " ZEND_ARG_PASS_INFO(%c)\n", *p);
-        }
-        Printf(s_arginfo, "ZEND_END_ARG_INFO()\n");
-      }
-
-      arginfo_code = NULL;
 
       Printf(f_h, "PHP_METHOD(%s,__set);\n", class_name);
-      Printf(all_cs_entry, " PHP_ME(%s,__set,swig_arginfo_00,ZEND_ACC_PUBLIC)\n", class_name);
+      Printf(all_cs_entry, " PHP_ME(%s,__set,swig_arginfo_2,ZEND_ACC_PUBLIC)\n", class_name);
       Printf(f->code, "PHP_METHOD(%s,__set) {\n",class_name);
 
       Printf(f->code, "  swig_object_wrapper *arg = (swig_object_wrapper *)SWIG_Z_FETCH_OBJ_P(getThis());\n");
@@ -1244,7 +1190,7 @@
 
 
       Printf(f_h, "PHP_METHOD(%s,__get);\n", class_name);
-      Printf(all_cs_entry, " PHP_ME(%s,__get,swig_arginfo_0,ZEND_ACC_PUBLIC)\n", class_name);
+      Printf(all_cs_entry, " PHP_ME(%s,__get,swig_arginfo_1,ZEND_ACC_PUBLIC)\n", class_name);
       Printf(f->code, "PHP_METHOD(%s,__get) {\n",class_name);
 
       Printf(f->code, "  swig_object_wrapper *arg = (swig_object_wrapper *)SWIG_Z_FETCH_OBJ_P(getThis());\n", class_name);
@@ -1278,7 +1224,7 @@
 
 
       Printf(f_h, "PHP_METHOD(%s,__isset);\n", class_name);
-      Printf(all_cs_entry, " PHP_ME(%s,__isset,swig_arginfo_0,ZEND_ACC_PUBLIC)\n", class_name);
+      Printf(all_cs_entry, " PHP_ME(%s,__isset,swig_arginfo_1,ZEND_ACC_PUBLIC)\n", class_name);
       Printf(f->code, "PHP_METHOD(%s,__isset) {\n",class_name);
 
       Printf(f->code, "  swig_object_wrapper *arg = (swig_object_wrapper *)SWIG_Z_FETCH_OBJ_P(getThis());\n", class_name);
