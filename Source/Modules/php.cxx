/* -----------------------------------------------------------------------------
 * This file is part of SWIG, which is licensed as a whole under version 3 
 * (or any later version) of the GNU General Public License. Some additional
 * terms also apply to certain portions of SWIG. The full details of the SWIG
 * license and copyrights can be found in the LICENSE and COPYRIGHT files
 * included with the SWIG source code as distributed by the SWIG developers
 * and at http://www.swig.org/legal.html.
 *
 * php.cxx
 *
 * PHP language module for SWIG.
 * -----------------------------------------------------------------------------
 */

#include "swigmod.h"

#include <ctype.h>
#include <errno.h>

static const char *usage = "\
PHP Options (available with -php7)\n\
     -prefix <prefix> - Prepend <prefix> to all class names in PHP wrappers\n\
\n";

// How to wrap non-class functions, variables and constants:
// FIXME: Make this specifiable and also allow a real namespace.

// Wrap as global PHP names.
static bool wrap_nonclass_global = true;

// Wrap in a class to fake a namespace (for compatibility with SWIG's behaviour
// before PHP added namespaces.
static bool wrap_nonclass_fake_class = true;

static String *module = 0;
static String *cap_module = 0;
static String *prefix = 0;

static File *f_begin = 0;
static File *f_runtime = 0;
static File *f_runtime_h = 0;
static File *f_h = 0;
static File *f_phpcode = 0;
static File *f_directors = 0;
static File *f_directors_h = 0;

static String *s_header;
static String *s_wrappers;
static String *s_init;
static String *r_init;		// RINIT user code
static String *s_shutdown;	// MSHUTDOWN user code
static String *r_shutdown;	// RSHUTDOWN user code
static String *s_vdecl;
static String *s_cinit;		// consttab initialization code.
static String *s_oinit;
static String *s_arginfo;
static String *s_entry;
static String *cs_entry;
static String *all_cs_entry;
static String *fake_cs_entry;
static String *s_creation;
static String *pragma_incl;
static String *pragma_code;
static String *pragma_phpinfo;
static String *pragma_version;

static String *class_name = NULL;
static String *magic_set = NULL;
static String *magic_get = NULL;
static String *magic_isset = NULL;

// Class used as pseudo-namespace for compatibility.
static String *fake_class_name() {
  static String *result = NULL;
  if (!result) {
    result = Len(prefix) ? prefix : module;
    if (!s_creation) {
      s_creation = NewStringEmpty();
    }
    if (!fake_cs_entry) {
      fake_cs_entry = NewStringf("static zend_function_entry class_%s_functions[] = {\n", result);
    }
    Printf(s_creation, "/* class entry for %s */\n",result);
    Printf(s_creation, "zend_class_entry *SWIGTYPE_%s_ce;\n\n",result);
    Printf(s_oinit, "\n{\n  zend_class_entry internal_ce;\n");
    Printf(s_oinit, "  INIT_CLASS_ENTRY(internal_ce, \"%s\", class_%s_functions);\n", result, result);
    Printf(s_oinit, "  SWIGTYPE_%s_ce = zend_register_internal_class(&internal_ce);\n", result);
    Printf(s_oinit, "}\n\n", result);
  }
  return result;
}

/* To reduce code size (generated and compiled) we only want to emit each
 * different arginfo once, so we need to track which have been used.
 */
static Hash *arginfo_used;

/* Track non-class pointer types we need to to wrap */
static Hash *zend_types = 0;

static int shadow = 1;

static String *wrapping_member_constant = NULL;

// These static variables are used to pass some state from Handlers into functionWrapper
static enum {
  standard = 0,
  memberfn,
  staticmemberfn,
  membervar,
  staticmembervar,
  constructor,
  directorconstructor,
  directordisown
} wrapperType = standard;

extern "C" {
  static void (*r_prevtracefunc) (const SwigType *t, String *mangled, String *clientdata) = 0;
}

static void print_creation_free_wrapper(Node *n) {
  if (!s_creation) {
    s_creation = NewStringEmpty();
  }

  String *s = s_creation;

  Printf(s, "/* class entry for %s */\n",class_name);
  Printf(s, "zend_class_entry *SWIGTYPE_%s_ce;\n\n",class_name);
  Printf(s, "/* class object handlers for %s */\n",class_name);
  Printf(s, "zend_object_handlers %s_object_handlers;\n\n",class_name);

  if (Getattr(n, "has_destructor")) {
    Printf(s, "/* Garbage Collection Method for class %s */\n",class_name);
    Printf(s, "void %s_free_storage(zend_object *object) {\n",class_name);
    Printf(s, "  swig_object_wrapper *obj = 0;\n");
    Printf(s, "  if (!object)\n");
    Printf(s, "    return;\n");
    Printf(s, "  obj = php_fetch_object(object);\n");

    Printf(s, "  zend_object_std_dtor(&obj->std);\n");

    // expand %delete typemap instead of SWIG_remove?
    Printf(s, "  if (obj->newobject)\n");
    Printf(s, "    SWIG_remove((%s *)obj->ptr);\n", Getattr(n, "classtype"));
    Printf(s, "}\n\n");
  }

  Printf(s, "/* Object Creation Method for class %s */\n",class_name);
  Printf(s, "zend_object * %s_object_new(zend_class_entry *ce) {\n",class_name);
  Printf(s, "  swig_object_wrapper *obj = (swig_object_wrapper*)zend_object_alloc(sizeof(swig_object_wrapper), ce);\n");
  Printf(s, "  zend_object_std_init(&obj->std, ce);\n");
  Printf(s, "  object_properties_init(&obj->std, ce);\n");
  Printf(s, "  %s_object_handlers.offset = XtOffsetOf(swig_object_wrapper, std);\n", class_name);
  if (Getattr(n, "has_destructor")) {
    Printf(s, "  %s_object_handlers.free_obj = %s_free_storage;\n", class_name, class_name);
  }
  Printf(s, "  obj->std.handlers = &%s_object_handlers;\n  obj->newobject = 1;\n  return &obj->std;\n}\n\n\n",class_name);
}

static void SwigPHP_emit_pointer_type_registrations() {
  if (!zend_types)
    return;

  Iterator ki = First(zend_types);
  if (!ki.key)
    return;

  Printf(s_wrappers, "/* class object handlers for pointer wrappers */\n");
  Printf(s_wrappers, "static zend_object_handlers swig_ptr_object_handlers;\n\n");

  Printf(s_wrappers, "/* Object Creation Method for pointer wrapping class */\n");
  Printf(s_wrappers, "static zend_object * swig_ptr_object_new(zend_class_entry *ce) {\n");
  Printf(s_wrappers, "  swig_object_wrapper *obj = (swig_object_wrapper*)zend_object_alloc(sizeof(swig_object_wrapper), ce);\n");
  Printf(s_wrappers, "  zend_object_std_init(&obj->std, ce);\n");
  Printf(s_wrappers, "  object_properties_init(&obj->std, ce);\n");
  Printf(s_wrappers, "  obj->std.handlers = &swig_ptr_object_handlers;\n");
  Printf(s_wrappers, "  obj->newobject = 0;\n");
  Printf(s_wrappers, "  return &obj->std;\n");
  Printf(s_wrappers, "}\n\n");

  Printf(s_wrappers, "/* Implement __toString equivalent, since that worked for the old-style resource wrapped pointers. */\n");
  Append(s_wrappers, "#if PHP_MAJOR_VERSION < 8\n");
  Printf(s_wrappers, "static int swig_ptr_cast_object(zval *z, zval *retval, int type) {\n");
  Append(s_wrappers, "#else\n");
  Printf(s_wrappers, "static int swig_ptr_cast_object(zend_object *zobj, zval *retval, int type) {\n");
  Append(s_wrappers, "#endif\n");
  Printf(s_wrappers, "  if (type == IS_STRING) {\n");
  Printf(s_wrappers, "    char buf[80];\n");
  Append(s_wrappers, "#if PHP_MAJOR_VERSION < 8\n");
  Printf(s_wrappers, "    swig_object_wrapper *obj = SWIG_Z_FETCH_OBJ_P(z);\n");
  Append(s_wrappers, "#else\n");
  Printf(s_wrappers, "    swig_object_wrapper *obj = php_fetch_object(zobj);\n");
  Append(s_wrappers, "#endif\n");
  Printv(s_wrappers, "    sprintf(buf, \"SWIGPointer(%p,owned=%d)\", obj->ptr, obj->newobject);\n", NIL);
  Printf(s_wrappers, "    ZVAL_STRING(retval, buf);\n");
  Printf(s_wrappers, "    return SUCCESS;\n");
  Printf(s_wrappers, "  }\n");
  Printf(s_wrappers, "  return FAILURE;\n");
  Printf(s_wrappers, "}\n\n");

  Printf(s_oinit, "\n  /* Register classes to represent non-class pointer types */\n");
  Printf(s_oinit, "  memcpy(&swig_ptr_object_handlers, zend_get_std_object_handlers(), sizeof(zend_object_handlers));\n");
  Printf(s_oinit, "  swig_ptr_object_handlers.offset = XtOffsetOf(swig_object_wrapper, std);\n");
  Printf(s_oinit, "  swig_ptr_object_handlers.cast_object = swig_ptr_cast_object;\n");

  while (ki.key) {
    String *type = ki.key;

    if (!s_creation) {
      s_creation = NewStringEmpty();
    }

    Printf(s_creation, "/* class entry for pointer to %s */\n", type);
    Printf(s_creation, "zend_class_entry *SWIGTYPE_%s_ce;\n\n", type);

    Printf(s_oinit, "{\n");
    Printf(s_oinit, "  zend_class_entry internal_ce;\n");
    Printf(s_oinit, "  INIT_CLASS_ENTRY(internal_ce, \"%s\\\\%s\", NULL);\n", "SWIG", type);
    Printf(s_oinit, "  SWIGTYPE_%s_ce = zend_register_internal_class(&internal_ce);\n", type);
    Printf(s_oinit, "  SWIGTYPE_%s_ce->create_object = swig_ptr_object_new;\n", type);
    Printf(s_oinit, "  SWIG_TypeClientData(SWIGTYPE%s,SWIGTYPE_%s_ce);\n", type, type);
    Printf(s_oinit, "}\n\n");

    ki = Next(ki);
  }
}

class PHP : public Language {
public:
  PHP() {
    director_language = 1;
  }

  /* ------------------------------------------------------------
   * main()
   * ------------------------------------------------------------ */

  virtual void main(int argc, char *argv[]) {
    SWIG_library_directory("php");

    for (int i = 1; i < argc; i++) {
      if (strcmp(argv[i], "-prefix") == 0) {
	if (argv[i + 1]) {
	  prefix = NewString(argv[i + 1]);
	  Swig_mark_arg(i);
	  Swig_mark_arg(i + 1);
	  i++;
	} else {
	  Swig_arg_error();
	}
      } else if ((strcmp(argv[i], "-noshadow") == 0)) {
	shadow = 0;
	Swig_mark_arg(i);
      } else if (strcmp(argv[i], "-help") == 0) {
	fputs(usage, stdout);
      }
    }

    Preprocessor_define("SWIGPHP 1", 0);
    Preprocessor_define("SWIGPHP7 1", 0);
    SWIG_typemap_lang("php");
    SWIG_config_file("php.swg");
    allow_overloading();
  }

  /* ------------------------------------------------------------
   * top()
   * ------------------------------------------------------------ */

  virtual int top(Node *n) {

    String *filen;

    /* Check if directors are enabled for this module. */
    Node *mod = Getattr(n, "module");
    if (mod) {
      Node *options = Getattr(mod, "options");
      if (options && Getattr(options, "directors")) {
	allow_directors();
      }
    }

    /* Set comparison with null for ConstructorToFunction */
    setSubclassInstanceCheck(NewString("Z_TYPE_P($arg) != IS_NULL"));

    /* Initialize all of the output files */
    String *outfile = Getattr(n, "outfile");
    String *outfile_h = Getattr(n, "outfile_h");

    /* main output file */
    f_begin = NewFile(outfile, "w", SWIG_output_files());
    if (!f_begin) {
      FileErrorDisplay(outfile);
      SWIG_exit(EXIT_FAILURE);
    }
    f_runtime = NewStringEmpty();

    /* sections of the output file */
    s_init = NewStringEmpty();
    r_init = NewStringEmpty();
    s_shutdown = NewStringEmpty();
    r_shutdown = NewStringEmpty();
    s_header = NewString("/* header section */\n");
    s_wrappers = NewString("/* wrapper section */\n");
    /* subsections of the init section */
    s_vdecl = NewString("/* vdecl subsection */\n");
    s_cinit = NewString("  /* cinit subsection */\n");
    s_oinit = NewString("  /* oinit subsection */\n");
    pragma_phpinfo = NewStringEmpty();
    f_directors_h = NewStringEmpty();
    f_directors = NewStringEmpty();

    if (directorsEnabled()) {
      f_runtime_h = NewFile(outfile_h, "w", SWIG_output_files());
      if (!f_runtime_h) {
	FileErrorDisplay(outfile_h);
	SWIG_exit(EXIT_FAILURE);
      }
    }

    /* Register file targets with the SWIG file handler */
    Swig_register_filebyname("begin", f_begin);
    Swig_register_filebyname("runtime", f_runtime);
    Swig_register_filebyname("init", s_init);
    Swig_register_filebyname("rinit", r_init);
    Swig_register_filebyname("shutdown", s_shutdown);
    Swig_register_filebyname("rshutdown", r_shutdown);
    Swig_register_filebyname("header", s_header);
    Swig_register_filebyname("wrapper", s_wrappers);
    Swig_register_filebyname("director", f_directors);
    Swig_register_filebyname("director_h", f_directors_h);

    Swig_banner(f_begin);

    Printf(f_runtime, "\n\n#ifndef SWIGPHP\n#define SWIGPHP\n#endif\n\n");

    if (directorsEnabled()) {
      Printf(f_runtime, "#define SWIG_DIRECTORS\n");
    }

    /* Set the module name */
    module = Copy(Getattr(n, "name"));
    cap_module = NewStringf("%(upper)s", module);
    if (!prefix)
      prefix = NewStringEmpty();

    if (directorsEnabled()) {
      Swig_banner(f_directors_h);
      Printf(f_directors_h, "\n");
      Printf(f_directors_h, "#ifndef SWIG_%s_WRAP_H_\n", cap_module);
      Printf(f_directors_h, "#define SWIG_%s_WRAP_H_\n\n", cap_module);

      String *filename = Swig_file_filename(outfile_h);
      Printf(f_directors, "\n#include \"%s\"\n\n", filename);
      Delete(filename);
    }

    /* PHP module file */
    filen = NewStringEmpty();
    Printv(filen, SWIG_output_directory(), module, ".php", NIL);

    f_phpcode = NewFile(filen, "w", SWIG_output_files());
    if (!f_phpcode) {
      FileErrorDisplay(filen);
      SWIG_exit(EXIT_FAILURE);
    }

    Printf(f_phpcode, "<?php\n\n");

    Swig_banner(f_phpcode);

    Printf(f_phpcode, "\n");
    Printf(f_phpcode, "// Try to load our extension if it's not already loaded.\n");
    Printf(f_phpcode, "if (!extension_loaded('%s')) {\n", module);
    Printf(f_phpcode, "  if (strtolower(substr(PHP_OS, 0, 3)) === 'win') {\n");
    Printf(f_phpcode, "    if (!dl('php_%s.dll')) return;\n", module);
    Printf(f_phpcode, "  } else {\n");
    Printf(f_phpcode, "    // PHP_SHLIB_SUFFIX gives 'dylib' on MacOS X but modules are 'so'.\n");
    Printf(f_phpcode, "    if (PHP_SHLIB_SUFFIX === 'dylib') {\n");
    Printf(f_phpcode, "      if (!dl('%s.so')) return;\n", module);
    Printf(f_phpcode, "    } else {\n");
    Printf(f_phpcode, "      if (!dl('%s.'.PHP_SHLIB_SUFFIX)) return;\n", module);
    Printf(f_phpcode, "    }\n");
    Printf(f_phpcode, "  }\n");
    Printf(f_phpcode, "}\n\n");

    /* sub-sections of the php file */
    pragma_code = NewStringEmpty();
    pragma_incl = NewStringEmpty();
    pragma_version = NULL;

    /* Initialize the rest of the module */

    Printf(s_oinit, "  ZEND_INIT_MODULE_GLOBALS(%s, %s_init_globals, NULL);\n", module, module);

    /* start the header section */
    Printf(s_header, "ZEND_BEGIN_MODULE_GLOBALS(%s)\n", module);
    Printf(s_header, "const char *error_msg;\n");
    Printf(s_header, "int error_code;\n");
    Printf(s_header, "ZEND_END_MODULE_GLOBALS(%s)\n", module);
    Printf(s_header, "ZEND_DECLARE_MODULE_GLOBALS(%s)\n", module);
    Printf(s_header, "#define SWIG_ErrorMsg() ZEND_MODULE_GLOBALS_ACCESSOR(%s, error_msg)\n", module);
    Printf(s_header, "#define SWIG_ErrorCode() ZEND_MODULE_GLOBALS_ACCESSOR(%s, error_code)\n", module);

    Printf(s_header, "static void %s_init_globals(zend_%s_globals *globals ) {\n", module, module);
    Printf(s_header, "  globals->error_msg = default_error_msg;\n");
    Printf(s_header, "  globals->error_code = default_error_code;\n");
    Printf(s_header, "}\n");

    Printf(s_header, "static void SWIG_ResetError(void) {\n");
    Printf(s_header, "  SWIG_ErrorMsg() = default_error_msg;\n");
    Printf(s_header, "  SWIG_ErrorCode() = default_error_code;\n");
    Printf(s_header, "}\n");

    Append(s_header, "\n");

    Printf(s_header, "#define SWIG_name  \"%s\"\n", module);
    Printf(s_header, "#ifdef __cplusplus\n");
    Printf(s_header, "extern \"C\" {\n");
    Printf(s_header, "#endif\n");
    Printf(s_header, "#include \"php.h\"\n");
    Printf(s_header, "#include \"php_ini.h\"\n");
    Printf(s_header, "#include \"ext/standard/info.h\"\n");
    Printf(s_header, "#include \"php_%s.h\"\n", module);
    Printf(s_header, "#ifdef __cplusplus\n");
    Printf(s_header, "}\n");
    Printf(s_header, "#endif\n\n");

    Printf(s_header, "#ifdef __cplusplus\n#define SWIG_remove(PTR) delete PTR\n");
    Printf(s_header, "#else\n#define SWIG_remove(PTR) free(PTR)\n#endif\n\n");

    if (directorsEnabled()) {
      // Insert director runtime
      Swig_insert_file("director_common.swg", s_header);
      Swig_insert_file("director.swg", s_header);
    }

    /* Create the .h file too */
    filen = NewStringEmpty();
    Printv(filen, SWIG_output_directory(), "php_", module, ".h", NIL);
    f_h = NewFile(filen, "w", SWIG_output_files());
    if (!f_h) {
      FileErrorDisplay(filen);
      SWIG_exit(EXIT_FAILURE);
    }

    Swig_banner(f_h);

    Printf(f_h, "\n");
    Printf(f_h, "#ifndef PHP_%s_H\n", cap_module);
    Printf(f_h, "#define PHP_%s_H\n\n", cap_module);
    Printf(f_h, "extern zend_module_entry %s_module_entry;\n", module);
    Printf(f_h, "#define phpext_%s_ptr &%s_module_entry\n\n", module, module);
    Printf(f_h, "#ifdef PHP_WIN32\n");
    Printf(f_h, "# define PHP_%s_API __declspec(dllexport)\n", cap_module);
    Printf(f_h, "#else\n");
    Printf(f_h, "# define PHP_%s_API\n", cap_module);
    Printf(f_h, "#endif\n\n");

    /* start the arginfo section */
    s_arginfo = NewString("/* arginfo subsection */\n");
    arginfo_used = NewHash();

    /* start the function entry section */
    s_entry = NewString("/* entry subsection */\n");

    /* holds all the per-class function entry sections */
    all_cs_entry = NewString("/* class entry subsection */\n");
    cs_entry = NULL;
    fake_cs_entry = NULL;

    Printf(s_entry, "/* Every non-class user visible function must have an entry here */\n");
    Printf(s_entry, "static zend_function_entry module_%s_functions[] = {\n", module);

    /* Emit all of the code */
    Language::top(n);

    SwigPHP_emit_pointer_type_registrations();
    if (s_creation) {
      Dump(s_creation, s_header);
      Delete(s_creation);
      s_creation = NULL;
    }

    /* start the init section */
    {
      String * s_init_old = s_init;
      s_init = NewString("/* init section */\n");
      Printv(s_init, "zend_module_entry ", module, "_module_entry = {\n", NIL);
      Printf(s_init, "    STANDARD_MODULE_HEADER,\n");
      Printf(s_init, "    \"%s\",\n", module);
      Printf(s_init, "    module_%s_functions,\n", module);
      Printf(s_init, "    PHP_MINIT(%s),\n", module);
      if (Len(s_shutdown) > 0) {
	Printf(s_init, "    PHP_MSHUTDOWN(%s),\n", module);
      } else {
	Printf(s_init, "    NULL, /* No MSHUTDOWN code */\n");
      }
      if (Len(r_init) > 0) {
	Printf(s_init, "    PHP_RINIT(%s),\n", module);
      } else {
	Printf(s_init, "    NULL, /* No RINIT code */\n");
      }
      if (Len(r_shutdown) > 0) {
	Printf(s_init, "    PHP_RSHUTDOWN(%s),\n", module);
      } else {
	Printf(s_init, "    NULL, /* No RSHUTDOWN code */\n");
      }
      if (Len(pragma_phpinfo) > 0) {
	Printf(s_init, "    PHP_MINFO(%s),\n", module);
      } else {
	Printf(s_init, "    NULL, /* No MINFO code */\n");
      }
      if (Len(pragma_version) > 0) {
	Printf(s_init, "    \"%s\",\n", pragma_version);
      } else {
	Printf(s_init, "    NO_VERSION_YET,\n");
      }
      Printf(s_init, "    STANDARD_MODULE_PROPERTIES\n");
      Printf(s_init, "};\n");
      Printf(s_init, "zend_module_entry* SWIG_module_entry = &%s_module_entry;\n\n", module);

      Printf(s_init, "#ifdef __cplusplus\n");
      Printf(s_init, "extern \"C\" {\n");
      Printf(s_init, "#endif\n");
      // We want to write "SWIGEXPORT ZEND_GET_MODULE(%s)" but ZEND_GET_MODULE
      // in PHP7 has "extern "C" { ... }" around it so we can't do that.
      Printf(s_init, "SWIGEXPORT zend_module_entry *get_module(void) { return &%s_module_entry; }\n", module);
      Printf(s_init, "#ifdef __cplusplus\n");
      Printf(s_init, "}\n");
      Printf(s_init, "#endif\n\n");

      Printf(s_init, "#define SWIG_php_minit PHP_MINIT_FUNCTION(%s)\n\n", module);

      Printv(s_init, s_init_old, NIL);
      Delete(s_init_old);
    }

    /* We have to register the constants before they are (possibly) used
     * by the pointer typemaps. This all needs re-arranging really as
     * things are being called in the wrong order
     */

    //    Printv(s_init,s_resourcetypes,NIL);
    /* We need this after all classes written out by ::top */
    Printf(s_oinit, "  CG(active_class_entry) = NULL;\n");
    Printf(s_oinit, "  /* end oinit subsection */\n");
    Printf(s_init, "%s\n", s_oinit);

    /* Constants generated during top call */
    Printf(s_cinit, "  /* end cinit subsection */\n");
    Printf(s_init, "%s\n", s_cinit);
    Clear(s_cinit);
    Delete(s_cinit);

    Printf(s_init, "  return SUCCESS;\n");
    Printf(s_init, "}\n\n");

    // Now do REQUEST init which holds any user specified %rinit, and also vinit
    if (Len(r_init) > 0) {
      Printf(f_h, "PHP_RINIT_FUNCTION(%s);\n", module);

      Printf(s_init, "PHP_RINIT_FUNCTION(%s)\n{\n", module);
      Printv(s_init,
	     "/* rinit section */\n",
	     r_init, "\n",
	     NIL);

      Printf(s_init, "  return SUCCESS;\n");
      Printf(s_init, "}\n\n");
    }

    Printf(f_h, "PHP_MINIT_FUNCTION(%s);\n", module);

    if (Len(s_shutdown) > 0) {
      Printf(f_h, "PHP_MSHUTDOWN_FUNCTION(%s);\n", module);

      Printv(s_init, "PHP_MSHUTDOWN_FUNCTION(", module, ")\n"
		     "/* shutdown section */\n"
		     "{\n",
		     s_shutdown,
		     "  return SUCCESS;\n"
		     "}\n\n", NIL);
    }

    if (Len(r_shutdown) > 0) {
      Printf(f_h, "PHP_RSHUTDOWN_FUNCTION(%s);\n", module);

      Printf(s_init, "PHP_RSHUTDOWN_FUNCTION(%s)\n{\n", module);
      Printf(s_init, "/* rshutdown section */\n");
      Printf(s_init, "%s\n", r_shutdown);
      Printf(s_init, "    return SUCCESS;\n");
      Printf(s_init, "}\n\n");
    }

    if (Len(pragma_phpinfo) > 0) {
      Printf(f_h, "PHP_MINFO_FUNCTION(%s);\n", module);

      Printf(s_init, "PHP_MINFO_FUNCTION(%s)\n{\n", module);
      Printf(s_init, "%s", pragma_phpinfo);
      Printf(s_init, "}\n");
    }

    Printf(s_init, "/* end init section */\n");

    Printf(f_h, "\n#endif /* PHP_%s_H */\n", cap_module);

    Delete(f_h);

    String *type_table = NewStringEmpty();
    SwigType_emit_type_table(f_runtime, type_table);
    Printf(s_header, "%s", type_table);
    Delete(type_table);

    /* Oh dear, more things being called in the wrong order. This whole
     * function really needs totally redoing.
     */

    if (directorsEnabled()) {
      Dump(f_directors_h, f_runtime_h);
      Printf(f_runtime_h, "\n");
      Printf(f_runtime_h, "#endif\n");
      Delete(f_runtime_h);
    }

    Printf(s_header, "/* end header section */\n");
    Printf(s_wrappers, "/* end wrapper section */\n");
    Printf(s_vdecl, "/* end vdecl subsection */\n");

    Dump(f_runtime, f_begin);
    Printv(f_begin, s_header, NIL);
    if (directorsEnabled()) {
      Dump(f_directors, f_begin);
    }
    Printv(f_begin, s_vdecl, s_wrappers, NIL);
    Printv(f_begin, s_arginfo, "\n\n", all_cs_entry, "\n\n", s_entry,
	" ZEND_FE_END\n};\n\n", NIL);
    if (fake_cs_entry) {
      Printv(f_begin, fake_cs_entry, " ZEND_FE_END\n};\n\n", NIL);
      Delete(fake_cs_entry);
      fake_cs_entry = NULL;
    }
    Printv(f_begin, s_init, NIL);
    Delete(s_header);
    Delete(s_wrappers);
    Delete(s_init);
    Delete(s_vdecl);
    Delete(all_cs_entry);
    Delete(s_entry);
    Delete(s_arginfo);
    Delete(f_runtime);
    Delete(f_begin);
    Delete(arginfo_used);

    Printf(f_phpcode, "%s\n%s\n", pragma_incl, pragma_code);

    return SWIG_OK;
  }

  /* Just need to append function names to function table to register with PHP. */
  void create_command(String *cname, String *fname, Node *n, bool overload, String *modes = NULL) {
    // This is for the single main zend_function_entry record
    bool has_this = false;
    if (cname && Cmp(Getattr(n, "storage"), "friend") != 0) {
      Printf(f_h, "PHP_METHOD(%s%s,%s);\n", prefix, cname, fname);
      has_this = (wrapperType != staticmemberfn) &&
		 (wrapperType != staticmembervar) &&
		 (Cmp(fname, "__construct") != 0);
    } else {
      if (overload) {
        Printf(f_h, "ZEND_NAMED_FUNCTION(%s);\n", fname);
      } else {
        Printf(f_h, "PHP_FUNCTION(%s);\n", fname);
      }
    }
    // We want to only emit each different arginfo once, as that reduces the
    // size of both the generated source code and the compiled extension
    // module.  The parameters at this level are just named arg1, arg2, etc
    // so we generate an arginfo name with the number of parameters and a
    // bitmap value saying which (if any) are passed by reference.
    ParmList *l = Getattr(n, "parms");
    unsigned long bitmap = 0, bit = 1;
    bool overflowed = false;
    bool skip_this = has_this;
    for (Parm *p = l; p; p = Getattr(p, "tmap:in:next")) {
      if (skip_this) {
	skip_this = false;
        continue;
      }
      String* tmap_in_numinputs = Getattr(p, "tmap:in:numinputs");
      // tmap:in:numinputs is unset for varargs, which we don't count here.
      if (!tmap_in_numinputs || Equal(tmap_in_numinputs, "0")) {
	/* Ignored parameter */
	continue;
      }
      if (GetFlag(p, "tmap:in:byref")) {
	  bitmap |= bit;
	  if (bit == 0) overflowed = true;
      }
      bit <<= 1;
    }
    int num_arguments = emit_num_arguments(l);
    int num_required = emit_num_required(l);
    if (has_this) {
      --num_arguments;
      --num_required;
    }
    String * arginfo_code;
    if (overflowed) {
      // We overflowed the bitmap so just generate a unique name - this only
      // happens for a function with more parameters than bits in a long
      // where a high numbered parameter is passed by reference, so should be
      // rare in practice.
      static int overflowed_counter = 0;
      arginfo_code = NewStringf("z%d", ++overflowed_counter);
    } else if (bitmap == 0) {
      // No parameters passed by reference.
      if (num_required == num_arguments) {
	  arginfo_code = NewStringf("%d", num_arguments);
      } else {
	  arginfo_code = NewStringf("%d_%d", num_required, num_arguments);
      }
    } else {
      if (num_required == num_arguments) {
	  arginfo_code = NewStringf("%d_r%lx", num_arguments, bitmap);
      } else {
	  arginfo_code = NewStringf("%d_%d_r%lx", num_required, num_arguments, bitmap);
      }
    }

    if (!GetFlag(arginfo_used, arginfo_code)) {
      // Not had this one before so emit it.
      SetFlag(arginfo_used, arginfo_code);
      Printf(s_arginfo, "ZEND_BEGIN_ARG_INFO_EX(swig_arginfo_%s, 0, 0, %d)\n", arginfo_code, num_required);
      bool skip_this = has_this;
      int param_count = 0;
      for (Parm *p = l; p; p = Getattr(p, "tmap:in:next")) {
	if (skip_this) {
	  skip_this = false;
	  continue;
	}
	String* tmap_in_numinputs = Getattr(p, "tmap:in:numinputs");
	// tmap:in:numinputs is unset for varargs, which we don't count here.
	if (!tmap_in_numinputs || Equal(tmap_in_numinputs, "0")) {
	  /* Ignored parameter */
	  continue;
	}
	Printf(s_arginfo, " ZEND_ARG_INFO(%d,arg%d)\n", GetFlag(p, "tmap:in:byref"), ++param_count);
      }
      Printf(s_arginfo, "ZEND_END_ARG_INFO()\n");
    }

    String * s = cs_entry;
    if (!s) s = s_entry;
    if (cname && Cmp(Getattr(n, "storage"), "friend") != 0) {
      Printf(all_cs_entry, " PHP_ME(%s%s,%s,swig_arginfo_%s,%s)\n", prefix, cname, fname, arginfo_code, modes);
    } else {
      if (overload) {
	if (wrap_nonclass_global) {
	  Printf(s, " ZEND_NAMED_FE(%(lower)s,%s,swig_arginfo_%s)\n", Getattr(n, "sym:name"), fname, arginfo_code);
	}

	if (wrap_nonclass_fake_class) {
	  (void)fake_class_name();
	  Printf(fake_cs_entry, " ZEND_NAMED_ME(%(lower)s,%s,swig_arginfo_%s,ZEND_ACC_PUBLIC|ZEND_ACC_STATIC)\n", Getattr(n, "sym:name"), fname, arginfo_code);
	}
      } else {
	if (wrap_nonclass_global) {
	  Printf(s, " PHP_FE(%s,swig_arginfo_%s)\n", fname, arginfo_code);
	}

	if (wrap_nonclass_fake_class) {
	  String *fake_class = fake_class_name();
	  Printf(fake_cs_entry, " PHP_ME(%s,%s,swig_arginfo_%s,ZEND_ACC_PUBLIC|ZEND_ACC_STATIC)\n", fake_class, fname, arginfo_code);
	}
      }
    }
    Delete(arginfo_code);
  }

  /* ------------------------------------------------------------
   * dispatchFunction()
   * ------------------------------------------------------------ */
  void dispatchFunction(Node *n, int constructor) {
    /* Last node in overloaded chain */

    int maxargs;
    String *tmp = NewStringEmpty();
    String *dispatch = Swig_overload_dispatch(n, "%s(INTERNAL_FUNCTION_PARAM_PASSTHRU); return;", &maxargs);

    /* Generate a dispatch wrapper for all overloaded functions */

    Wrapper *f = NewWrapper();
    String *symname = Getattr(n, "sym:name");
    String *wname = NULL;
    String *modes = NULL;
    bool constructorRenameOverload = false;

    if (constructor) {
      // Renamed constructor - turn into static factory method
      if (Cmp(class_name, Getattr(n, "constructorHandler:sym:name")) != 0) {
        constructorRenameOverload = true;
        wname = Copy(Getattr(n, "constructorHandler:sym:name"));
      } else {
        wname = NewString("__construct");
      }
    } else if (class_name) {
      wname = Getattr(n, "wrapper:method:name");
    } else {
      wname = Swig_name_wrapper(symname);
    }

    if (constructor) {
      modes = NewString("ZEND_ACC_PUBLIC | ZEND_ACC_CTOR");
      if (constructorRenameOverload) {
        Append(modes, " | ZEND_ACC_STATIC");
      }
    } else if (wrapperType == staticmemberfn || Cmp(Getattr(n, "storage"), "static") == 0) {
      modes = NewString("ZEND_ACC_PUBLIC | ZEND_ACC_STATIC");
    } else {
      modes = NewString("ZEND_ACC_PUBLIC");
    }

    create_command(class_name, wname, n, true, modes);

    if (class_name && Cmp(Getattr(n, "storage"), "friend") != 0) {
      Printv(f->def, "PHP_METHOD(", prefix, class_name, ",", wname, ") {\n", NIL);
    } else {
      Printv(f->def, "ZEND_NAMED_FUNCTION(", wname, ") {\n", NIL);
    }

    Wrapper_add_local(f, "argc", "int argc");

    Printf(tmp, "zval argv[%d]", maxargs);
    Wrapper_add_local(f, "argv", tmp);

    Printf(f->code, "argc = ZEND_NUM_ARGS();\n");

    Printf(f->code, "zend_get_parameters_array_ex(argc, argv);\n");

    Replaceall(dispatch, "$args", "self,args");

    Printv(f->code, dispatch, "\n", NIL);

    Printf(f->code, "SWIG_ErrorCode() = E_ERROR;\n");
    Printf(f->code, "SWIG_ErrorMsg() = \"No matching function for overloaded '%s'\";\n", symname);
    Printv(f->code, "SWIG_FAIL();\n", NIL);
    Printv(f->code, "thrown:\n", NIL);
    Printv(f->code, "return;\n", NIL);
    Printv(f->code, "}\n", NIL);
    Wrapper_print(f, s_wrappers);

    DelWrapper(f);
    Delete(dispatch);
    Delete(tmp);
  }

  /* ------------------------------------------------------------
   * functionWrapper()
   * ------------------------------------------------------------ */

  /* Helper method for PHP::functionWrapper */
  bool is_class(SwigType *t) {
    Node *n = classLookup(t);
    if (n) {
      String *r = Getattr(n, "php:proxy");	// Set by classDeclaration()
      if (!r)
	r = Getattr(n, "sym:name");	// Not seen by classDeclaration yet, but this is the name
      if (r)
	return true;
    }
    return false;
  }

  /* Helper method for PHP::functionWrapper to get class name for parameter*/
  String *get_class_name(SwigType *t) {
    Node *n = classLookup(t);
    String *r = NULL;
    if (n) {
      r = Getattr(n, "php:proxy");      // Set by classDeclaration()
      if (!r)
        r = Getattr(n, "sym:name");     // Not seen by classDeclaration yet, but this is the name
    }
    return r;
  }

  /* Helper function to check if class is wrapped */
  bool is_class_wrapped(String *className) {
    if (!className)
      return false;
    Node * n = symbolLookup(className);
    return n && Getattr(n, "classtype") != NULL;
  }

  /* Is special return type */
  bool is_param_type_pointer(SwigType *t) {
    
    if (SwigType_ispointer(t) ||
          SwigType_ismemberpointer(t) ||
            SwigType_isreference(t) ||
              SwigType_isarray(t))
      return true;

    return false;
  }

  void generate_magic_property_methods(Node *class_node, String *baseClassExtend) {
    if (Cmp(baseClassExtend, "Exception") == 0 || !is_class_wrapped(baseClassExtend)) {
      baseClassExtend = NULL;
    }

    // Ensure arginfo_1 and arginfo_2 exist.
    if (!GetFlag(arginfo_used, "1")) {
      SetFlag(arginfo_used, "1");
      Append(s_arginfo,
	     "ZEND_BEGIN_ARG_INFO_EX(swig_arginfo_1, 0, 0, 1)\n"
	     " ZEND_ARG_INFO(0,arg1)\n"
	     "ZEND_END_ARG_INFO()\n");
    }
    if (!GetFlag(arginfo_used, "2")) {
      SetFlag(arginfo_used, "2");
      Append(s_arginfo,
	     "ZEND_BEGIN_ARG_INFO_EX(swig_arginfo_2, 0, 0, 2)\n"
	     " ZEND_ARG_INFO(0,arg1)\n"
	     " ZEND_ARG_INFO(0,arg2)\n"
	     "ZEND_END_ARG_INFO()\n");
    }

    Wrapper *f = NewWrapper();

    Printf(f_h, "PHP_METHOD(%s%s,__set);\n", prefix, class_name);
    Printf(all_cs_entry, " PHP_ME(%s%s,__set,swig_arginfo_2,ZEND_ACC_PUBLIC)\n", prefix, class_name);
    Printf(f->code, "PHP_METHOD(%s%s,__set) {\n", prefix, class_name);

    Printf(f->code, "  swig_object_wrapper *arg = SWIG_Z_FETCH_OBJ_P(ZEND_THIS);\n");
    Printf(f->code, "  zval args[2];\n zval tempZval;\n  zend_string *arg2 = 0;\n\n");
    Printf(f->code, "  if(ZEND_NUM_ARGS() != 2 || zend_get_parameters_array_ex(2, args) != SUCCESS) {\n");
    Printf(f->code, "\tWRONG_PARAM_COUNT;\n}\n\n");
    Printf(f->code, "  if(!arg) SWIG_PHP_Error(E_ERROR, \"this pointer is NULL\");\n\n");
    Printf(f->code, "  arg2 = Z_STR(args[0]);\n\n");

    Printf(f->code, "if (!arg2) {\n  RETVAL_NULL();\n}\n");
    if (magic_set) {
      Append(f->code, magic_set);
    }
    Printf(f->code, "\nelse if (strcmp(ZSTR_VAL(arg2),\"thisown\") == 0) {\n");
    Printf(f->code, "arg->newobject = zval_get_long(&args[1]);\n");
    if (Swig_directorclass(class_node)) {
      Printv(f->code, "if (arg->newobject == 0) {\n",
		      "  Swig::Director *director = SWIG_DIRECTOR_CAST((", Getattr(class_node, "classtypeobj"), "*)(arg->ptr));\n",
		      "  if (director) director->swig_disown();\n",
		      "}\n", NIL);
    }
    Printf(f->code, "} else {\n");
    if (baseClassExtend) {
      Printf(f->code, "PHP_MN(%s___set)(INTERNAL_FUNCTION_PARAM_PASSTHRU);\n}\n", baseClassExtend);
    } else {
      Printf(f->code, "add_property_zval_ex(ZEND_THIS, ZSTR_VAL(arg2), ZSTR_LEN(arg2), &args[1]);\n}\n");
    }

    Printf(f->code, "thrown:\n");
    Printf(f->code, "return;\n");

    /* Error handling code */
    Printf(f->code, "fail:\n");
    Append(f->code, "SWIG_FAIL();\n");
    Printf(f->code, "}\n\n\n");


    Printf(f_h, "PHP_METHOD(%s%s,__get);\n", prefix, class_name);
    Printf(all_cs_entry, " PHP_ME(%s%s,__get,swig_arginfo_1,ZEND_ACC_PUBLIC)\n", prefix, class_name);
    Printf(f->code, "PHP_METHOD(%s%s,__get) {\n",prefix, class_name);

    Printf(f->code, "  swig_object_wrapper *arg = SWIG_Z_FETCH_OBJ_P(ZEND_THIS);\n", class_name);
    Printf(f->code, "  zval args[1];\n zval tempZval;\n  zend_string *arg2 = 0;\n\n");
    Printf(f->code, "  if(ZEND_NUM_ARGS() != 1 || zend_get_parameters_array_ex(1, args) != SUCCESS) {\n");
    Printf(f->code, "\tWRONG_PARAM_COUNT;\n}\n\n");
    Printf(f->code, "  if(!arg) SWIG_PHP_Error(E_ERROR, \"this pointer is NULL\");\n\n");
    Printf(f->code, "  arg2 = Z_STR(args[0]);\n\n");

    Printf(f->code, "if (!arg2) {\n  RETVAL_NULL();\n}\n");
    if (magic_get) {
      Append(f->code, magic_get);
    }
    Printf(f->code, "\nelse if (strcmp(ZSTR_VAL(arg2),\"thisown\") == 0) {\n");
    Printf(f->code, "if(arg->newobject) {\nRETVAL_LONG(1);\n}\nelse {\nRETVAL_LONG(0);\n}\n}\n\n");
    Printf(f->code, "else {\n");
    if (baseClassExtend) {
      Printf(f->code, "PHP_MN(%s___get)(INTERNAL_FUNCTION_PARAM_PASSTHRU);\n}\n", baseClassExtend);
    } else {
      // __get is only called if the property isn't set on the zend_object.
      Printf(f->code, "RETVAL_NULL();\n}\n");
    }

    Printf(f->code, "thrown:\n");
    Printf(f->code, "return;\n");

    /* Error handling code */
    Printf(f->code, "fail:\n");
    Append(f->code, "SWIG_FAIL();\n");
    Printf(f->code, "}\n\n\n");


    Printf(f_h, "PHP_METHOD(%s%s,__isset);\n", prefix, class_name);
    Printf(all_cs_entry, " PHP_ME(%s%s,__isset,swig_arginfo_1,ZEND_ACC_PUBLIC)\n", prefix, class_name);
    Printf(f->code, "PHP_METHOD(%s%s,__isset) {\n",prefix, class_name);

    Printf(f->code, "  swig_object_wrapper *arg = SWIG_Z_FETCH_OBJ_P(ZEND_THIS);\n", class_name);
    Printf(f->code, "  zval args[1];\n  zend_string *arg2 = 0;\n\n");
    Printf(f->code, "  if(ZEND_NUM_ARGS() != 1 || zend_get_parameters_array_ex(1, args) != SUCCESS) {\n");
    Printf(f->code, "\tWRONG_PARAM_COUNT;\n}\n\n");
    Printf(f->code, "  if(!arg) SWIG_PHP_Error(E_ERROR, \"this pointer is NULL\");\n\n");
    Printf(f->code, "  arg2 = Z_STR(args[0]);\n\n");

    Printf(f->code, "if (!arg2) {\n  RETVAL_FALSE;\n}\n");
    Printf(f->code, "\nelse if (strcmp(ZSTR_VAL(arg2),\"thisown\") == 0) {\n");
    Printf(f->code, "RETVAL_TRUE;\n}\n\n");
    if (magic_isset) {
      Append(f->code, magic_isset);
    }
    Printf(f->code, "else {\n");
    if (baseClassExtend) {
      Printf(f->code, "PHP_MN(%s___isset)(INTERNAL_FUNCTION_PARAM_PASSTHRU);\n}\n", baseClassExtend);
    } else {
      // __isset is only called if the property isn't set on the zend_object.
      Printf(f->code, "RETVAL_FALSE;\n}\n");
    }

    Printf(f->code, "thrown:\n");
    Printf(f->code, "return;\n");

    /* Error handling code */
    Printf(f->code, "fail:\n");
    Append(f->code, "SWIG_FAIL();\n");
    Printf(f->code, "}\n\n\n");

    Wrapper_print(f, s_wrappers);
    DelWrapper(f);
    f = NULL;

    Delete(magic_set);
    Delete(magic_get);
    Delete(magic_isset);
    magic_set = NULL;
    magic_get = NULL;
    magic_isset = NULL;
  }

  String *getAccessMode(String *access) {
    if (Cmp(access, "protected") == 0) {
      return NewString("ZEND_ACC_PROTECTED");
    } else if (Cmp(access, "private") == 0) {
      return NewString("ZEND_ACC_PRIVATE");
    }
    return NewString("ZEND_ACC_PUBLIC");
  }

  bool is_setter_method(Node *n) {

    const char *p = GetChar(n, "sym:name");
      if (strlen(p) > 4) {
        p += strlen(p) - 4;
        if (strcmp(p, "_set") == 0) {
          return true;
        }
      }
      return false;
  }

  bool is_getter_method(Node *n) {

    const char *p = GetChar(n, "sym:name");
      if (strlen(p) > 4) {
        p += strlen(p) - 4;
        if (strcmp(p, "_get") == 0) {
          return true;
        }
      }
      return false;
  }

  virtual int functionWrapper(Node *n) {
    if (wrapperType == directordisown) {
      // Handled via __set magic method - no explicit wrapper method wanted.
      return SWIG_OK;
    }
    String *name = GetChar(n, "name");
    String *iname = GetChar(n, "sym:name");
    SwigType *d = Getattr(n, "type");
    ParmList *l = Getattr(n, "parms");
    String *nodeType = Getattr(n, "nodeType");
    int newobject = GetFlag(n, "feature:new");
    int constructor = (Cmp(nodeType, "constructor") == 0);

    Parm *p;
    int i;
    int numopt;
    String *tm;
    Wrapper *f;

    String *wname = NewStringEmpty();
    String *overloadwname = NULL;
    int overloaded = 0;
    String *overname = 0;
    String *modes = NULL;
    bool static_setter = false;
    bool static_getter = false;

    modes = getAccessMode(Getattr(n, "access"));

    if (constructor) {
      Append(modes, " | ZEND_ACC_CTOR");
    } 
    if (wrapperType == staticmemberfn || Cmp(Getattr(n, "storage"), "static") == 0) {
      Append(modes, " | ZEND_ACC_STATIC");
    }
    if (GetFlag(n, "abstract") && Swig_directorclass(Swig_methodclass(n)) && !is_member_director(n))
      Append(modes, " | ZEND_ACC_ABSTRACT");

    if (Getattr(n, "sym:overloaded")) {
      overloaded = 1;
      overname = Getattr(n, "sym:overname");
    } else {
      if (!addSymbol(iname, n))
	return SWIG_ERROR;
    }

    if (overname) {
      // Test for overloading
      overloadwname = NewString(Swig_name_wrapper(iname));
      Printf(overloadwname, "%s", overname);
    }

    if (constructor) {
      wname = NewString("__construct");
    } else if (wrapperType == membervar) {
      wname = Copy(Getattr(n, "membervariableHandler:sym:name"));
      if (is_setter_method(n)) {
        Append(wname, "_set");
      } else if (is_getter_method(n)) {
        Append(wname, "_get");
      }
    } else if (wrapperType == memberfn) {
      wname = Getattr(n, "memberfunctionHandler:sym:name");
    } else if (wrapperType == staticmembervar) {
      // Shape::nshapes -> nshapes
      wname = Getattr(n, "staticmembervariableHandler:sym:name");

      /* We get called twice for getter and setter methods. But to maintain
         compatibility, Shape::nshapes() is being used for both setter and 
         getter methods. So using static_setter and static_getter variables
         to generate half of the code each time.
       */
      static_setter = is_setter_method(n);

      if (is_getter_method(n)) {
        // This is to overcome types that can't be set and hence no setter.
        if (Cmp(Getattr(n, "feature:immutable"), "1") != 0)
          static_getter = true;
      }
    } else if (wrapperType == staticmemberfn) {
      wname = Getattr(n, "staticmemberfunctionHandler:sym:name");
    } else {
      if (class_name) {
        if (Cmp(Getattr(n, "storage"), "friend") == 0 && Cmp(Getattr(n, "view"), "globalfunctionHandler") == 0) {
          wname = iname;
        } else {
          wname = Getattr(n, "destructorHandler:sym:name");
        }
      } else {
        wname = iname;
      }
    }

    if (Cmp(nodeType, "destructor") == 0) {
      // We don't explicitly wrap the destructor for PHP - Zend manages the
      // reference counting, and the user can just do `$obj = null;' or similar
      // to remove a reference to an object.
      return SWIG_OK;
    }

    f = NewWrapper();

    if (static_getter) {
      Printf(f->def, "{\n");
    }

    String *outarg = NewStringEmpty();
    String *cleanup = NewStringEmpty();

    if (!overloaded) {
      if (!static_getter) {
        if (class_name && Cmp(Getattr(n, "storage"), "friend") != 0) {
          Printv(f->def, "PHP_METHOD(", prefix, class_name, ",", wname, ") {\n", NIL);
        } else {
	  if (wrap_nonclass_global) {
	    Printv(f->def, "PHP_METHOD(", fake_class_name(), ",", wname, ") {\n",
			   "  PHP_FN(", wname, ")(INTERNAL_FUNCTION_PARAM_PASSTHRU);\n",
			   "}\n\n", NIL);
	  }

	  if (wrap_nonclass_fake_class) {
	    Printv(f->def, "PHP_FUNCTION(", wname, ") {\n", NIL);
	  }
        }
      }
    } else {
      if (class_name && Cmp(Getattr(n, "storage"), "friend") != 0) {
        Printv(f->def, "PHP_METHOD(", prefix, class_name, ",", overloadwname, ") {\n", NIL);
      } else {
        Printv(f->def, "ZEND_NAMED_FUNCTION(", overloadwname, ") {\n", NIL);
      }
    }

    emit_parameter_variables(l, f);
    /* Attach standard typemaps */

    emit_attach_parmmaps(l, f);
    // Not issued for overloaded functions.
    if (!overloaded && !static_getter) {
      create_command(class_name, wname, n, false, modes);
    }

    if (wrapperType == memberfn || wrapperType == membervar) {
      // Assign "this" to arg1 and remove first entry from ParmList l.
      Printf(f->code, "arg1 = (%s)SWIG_Z_FETCH_OBJ_P(ZEND_THIS)->ptr;\n", SwigType_lstr(Getattr(l, "type"), ""));
      l = nextSibling(l);
    }

    // wrap:parms is used by overload resolution.
    Setattr(n, "wrap:parms", l);

    int num_arguments = emit_num_arguments(l);
    int num_required = emit_num_required(l);
    numopt = num_arguments - num_required;

    if (num_arguments > 0) {
      String *args = NewStringEmpty();
      Printf(args, "zval args[%d]", num_arguments);
      Wrapper_add_local(f, "args", args);
      Delete(args);
      args = NULL;
    }
    if (wrapperType == directorconstructor) {
      Wrapper_add_local(f, "arg0", "zval *arg0 = ZEND_THIS");
    }

    // This generated code may be called:
    // 1) as an object method, or
    // 2) as a class-method/function (without a "this_ptr")
    // Option (1) has "this_ptr" for "this", option (2) needs it as
    // first parameter

    // NOTE: possible we ignore this_ptr as a param for native constructor

    Printf(f->code, "SWIG_ResetError();\n");

    if (numopt > 0) {		// membervariable wrappers do not have optional args
      Wrapper_add_local(f, "arg_count", "int arg_count");
      Printf(f->code, "arg_count = ZEND_NUM_ARGS();\n");
      Printf(f->code, "if(arg_count<%d || arg_count>%d ||\n", num_required, num_arguments);
      Printf(f->code, "   zend_get_parameters_array_ex(arg_count,args)!=SUCCESS)\n");
      Printf(f->code, "\tWRONG_PARAM_COUNT;\n\n");
    } else if (static_setter || static_getter) {
      if (num_arguments == 0) {
        Printf(f->code, "if(ZEND_NUM_ARGS() == 0) {\n");
      } else {
        Printf(f->code, "if(ZEND_NUM_ARGS() == %d && zend_get_parameters_array_ex(%d, args) == SUCCESS) {\n", num_arguments, num_arguments);
      }
    } else {
      if (num_arguments == 0) {
	Printf(f->code, "if(ZEND_NUM_ARGS() != 0) {\n");
      } else {
	Printf(f->code, "if(ZEND_NUM_ARGS() != %d || zend_get_parameters_array_ex(%d, args) != SUCCESS) {\n", num_arguments, num_arguments);
      }
      Printf(f->code, "WRONG_PARAM_COUNT;\n}\n\n");
    }

    /* Now convert from PHP to C variables */
    // At this point, argcount if used is the number of deliberately passed args
    // not including this_ptr even if it is used.
    // It means error messages may be out by argbase with error
    // reports.  We can either take argbase into account when raising
    // errors, or find a better way of dealing with _thisptr.
    // I would like, if objects are wrapped, to assume _thisptr is always
    // _this and not the first argument.
    // This may mean looking at Language::memberfunctionHandler

    for (i = 0, p = l; i < num_arguments; i++) {
      String *source;

      /* Skip ignored arguments */
      //while (Getattr(p,"tmap:ignore")) { p = Getattr(p,"tmap:ignore:next");}
      while (checkAttribute(p, "tmap:in:numinputs", "0")) {
	p = Getattr(p, "tmap:in:next");
      }

      SwigType *pt = Getattr(p, "type");

<<<<<<< HEAD
      source = NewStringf("args[%d]", i);
=======
      if (wrapperType == directorconstructor) {
	source = NewStringf("args[%d]", i+1);
      } else {
	source = NewStringf("args[%d]", i);
      }
>>>>>>> 9ddc9dce

      /* Check if optional */
      if (i >= num_required) {
	Printf(f->code, "\tif(arg_count > %d) {\n", i);
      }

      String *paramType_class = NULL;
      bool paramType_valid = is_class(pt);

      if (paramType_valid) {
        paramType_class = get_class_name(pt);
        Chop(paramType_class);
      }

      if ((tm = Getattr(p, "tmap:in"))) {
	Replaceall(tm, "$input", source);
	Setattr(p, "emit:input", source);
	Printf(f->code, "%s\n", tm);
	if (i == 0 && Getattr(p, "self")) {
	  Printf(f->code, "\tif(!arg1) SWIG_PHP_Error(E_ERROR, \"this pointer is NULL\");\n");
	}
	p = Getattr(p, "tmap:in:next");
	if (i >= num_required) {
	  Printf(f->code, "}\n");
	}
	continue;
      } else {
	Swig_warning(WARN_TYPEMAP_IN_UNDEF, input_file, line_number, "Unable to use type %s as a function argument.\n", SwigType_str(pt, 0));
      }
      if (i >= num_required) {
	Printf(f->code, "\t}\n");
      }
      Delete(source);
    }

    if (is_member_director(n)) {
      Wrapper_add_local(f, "upcall", "bool upcall = false");
      Printf(f->code, "upcall = !Swig::Director::swig_is_overridden_method(\"%s%s\", ZEND_THIS);\n",
	  prefix, Swig_class_name(Swig_methodclass(n)));
    }

    Swig_director_emit_dynamic_cast(n, f);

    /* Insert constraint checking code */
    for (p = l; p;) {
      if ((tm = Getattr(p, "tmap:check"))) {
	Printv(f->code, tm, "\n", NIL);
	p = Getattr(p, "tmap:check:next");
      } else {
	p = nextSibling(p);
      }
    }

    /* Insert cleanup code */
    for (i = 0, p = l; p; i++) {
      if ((tm = Getattr(p, "tmap:freearg"))) {
	Printv(cleanup, tm, "\n", NIL);
	p = Getattr(p, "tmap:freearg:next");
      } else {
	p = nextSibling(p);
      }
    }

    /* Insert argument output code */
    for (i = 0, p = l; p; i++) {
      if ((tm = Getattr(p, "tmap:argout")) && Len(tm)) {
<<<<<<< HEAD
=======
	hasargout = true;
	//      Replaceall(tm,"$input",Getattr(p,"lname"));
>>>>>>> 9ddc9dce
	Replaceall(tm, "$result", "return_value");
	Replaceall(tm, "$arg", Getattr(p, "emit:input"));
	Replaceall(tm, "$input", Getattr(p, "emit:input"));
	Printv(outarg, tm, "\n", NIL);
	p = Getattr(p, "tmap:argout:next");
      } else {
	p = nextSibling(p);
      }
    }

    if (!overloaded) {
      Setattr(n, "wrap:name", wname);
    } else {
      if (class_name && Cmp(Getattr(n, "storage"), "friend") != 0) {
        String *m_call = NewStringEmpty();
        Printf(m_call, "ZEND_MN(%s_%s)", class_name, overloadwname);
        Setattr(n, "wrap:name", m_call);
      } else {
        Setattr(n, "wrap:name", overloadwname);
      }
    }
    Setattr(n, "wrapper:method:name", wname);

    bool php_constructor = (constructor && Cmp(class_name, Getattr(n, "constructorHandler:sym:name")) == 0);

    /* emit function call */
    String *actioncode = emit_action(n);

    if ((tm = Swig_typemap_lookup_out("out", n, Swig_cresult_name(), f, actioncode))) {
      Replaceall(tm, "$input", Swig_cresult_name());
<<<<<<< HEAD
      Replaceall(tm, "$result", php_constructor ? "ZEND_THIS" : "return_value");
=======
      Replaceall(tm, "$result", "return_value");
>>>>>>> 9ddc9dce
      Replaceall(tm, "$owner", newobject ? "1" : "0");
      Printf(f->code, "%s\n", tm);
    } else {
      Swig_warning(WARN_TYPEMAP_OUT_UNDEF, input_file, line_number, "Unable to use return type %s in function %s.\n", SwigType_str(d, 0), name);
    }
    emit_return_variable(n, d, f);

    if (outarg) {
      Printv(f->code, outarg, NIL);
    }

    if (cleanup) {
      Printv(f->code, cleanup, NIL);
    }

    /* Look to see if there is any newfree cleanup code */
    if (GetFlag(n, "feature:new")) {
      if ((tm = Swig_typemap_lookup("newfree", n, Swig_cresult_name(), 0))) {
	Printf(f->code, "%s\n", tm);
	Delete(tm);
      }
    }

    /* See if there is any return cleanup code */
    if ((tm = Swig_typemap_lookup("ret", n, Swig_cresult_name(), 0))) {
      Printf(f->code, "%s\n", tm);
      Delete(tm);
    }

    if (static_getter) {
      Printf(f->code, "}\n");
    }

    if (static_setter || static_getter) {
      Printf(f->code, "}\n");
    }

    if (!static_setter) {
      Printf(f->code, "thrown:\n");
      Printf(f->code, "return;\n");

      /* Error handling code */
      Printf(f->code, "fail:\n");
      Printv(f->code, cleanup, NIL);
      Append(f->code, "SWIG_FAIL();\n");

      Printf(f->code, "}\n");
    }

    Replaceall(f->code, "$cleanup", cleanup);
    Replaceall(f->code, "$symname", iname);

    Wrapper_print(f, s_wrappers);
    DelWrapper(f);
    f = NULL;
    wname = NULL;

    if (overloaded && !Getattr(n, "sym:nextSibling")) {
      dispatchFunction(n, constructor);
    }

    return SWIG_OK;
  }

  /* ------------------------------------------------------------
   * globalvariableHandler()
   * ------------------------------------------------------------ */

  /* PHP doesn't support intercepting reads and writes to global variables
   * (nor static property reads and writes so we can't wrap them as static
   * properties on a dummy class) so just let SWIG do its default thing and
   * wrap them as name_get() and name_set().
   */
  //virtual int globalvariableHandler(Node *n) {
  //}

  /* ------------------------------------------------------------
   * constantWrapper()
   * ------------------------------------------------------------ */

  virtual int constantWrapper(Node *n) {
    String *name = GetChar(n, "name");
    String *iname = GetChar(n, "sym:name");
    SwigType *type = Getattr(n, "type");
    String *rawval = Getattr(n, "rawval");
    String *value = rawval ? rawval : Getattr(n, "value");
    String *tm;

    if (!addSymbol(iname, n))
      return SWIG_ERROR;

    SwigType_remember(type);

    if (!wrapping_member_constant) {
      {
	tm = Swig_typemap_lookup("consttab", n, name, 0);
	Replaceall(tm, "$target", name);
	Replaceall(tm, "$value", value);
	Printf(s_cinit, "%s\n", tm);
      }

      {
        tm = Swig_typemap_lookup("classconsttab", n, name, 0);

        Replaceall(tm, "$class", fake_class_name());
        Replaceall(tm, "$const_name", iname);
	Replaceall(tm, "$value", value);
	Printf(s_cinit, "%s\n", tm);
      }
<<<<<<< HEAD
    } else {
      tm = Swig_typemap_lookup("classconsttab", n, name, 0);
      Replaceall(tm, "$class", class_name);
      Replaceall(tm, "$const_name", wrapping_member_constant);
=======
      free(arg_names);
      arg_names = NULL;
    }

    return SWIG_OK;
  }

  /* ------------------------------------------------------------
   * globalvariableHandler()
   * ------------------------------------------------------------ */

  virtual int globalvariableHandler(Node *n) {
    char *name = GetChar(n, "name");
    char *iname = GetChar(n, "sym:name");
    SwigType *t = Getattr(n, "type");
    String *tm;

    /* First do the wrappers such as name_set(), name_get()
     * as provided by the baseclass's implementation of variableWrapper
     */
    if (Language::globalvariableHandler(n) == SWIG_NOWRAP) {
      return SWIG_NOWRAP;
    }

    if (!addSymbol(iname, n))
      return SWIG_ERROR;

    /* First link C variables to PHP */

    tm = Swig_typemap_lookup("varinit", n, name, 0);
    if (tm) {
      Printf(s_vinit, "%s\n", tm);
    } else {
      Swig_error(input_file, line_number, "Unable to link with type %s\n", SwigType_str(t, 0));
    }

    /* Now generate PHP -> C sync blocks */
    /*
       tm = Swig_typemap_lookup("varin", n, name, 0);
       if(tm) {
       Replaceall(tm, "$symname", iname);
       Printf(f_c->code, "%s\n", tm);
       } else {
       Swig_error(input_file, line_number, "Unable to link with type %s\n", SwigType_str(t, 0));
       }
     */
    /* Now generate C -> PHP sync blocks */
    /*
       if(!GetFlag(n,"feature:immutable")) {

       tm = Swig_typemap_lookup("varout", n, name, 0);
       if(tm) {
       Replaceall(tm, "$symname", iname);
       Printf(f_php->code, "%s\n", tm);
       } else {
       Swig_error(input_file, line_number, "Unable to link with type %s\n", SwigType_str(t, 0));
       }
       }
     */
    return SWIG_OK;
  }

  /* ------------------------------------------------------------
   * constantWrapper()
   * ------------------------------------------------------------ */

  virtual int constantWrapper(Node *n) {
    String *name = GetChar(n, "name");
    String *iname = GetChar(n, "sym:name");
    SwigType *type = Getattr(n, "type");
    String *rawval = Getattr(n, "rawval");
    String *value = rawval ? rawval : Getattr(n, "value");
    String *tm;

    if (!addSymbol(iname, n))
      return SWIG_ERROR;

    SwigType_remember(type);

    if ((tm = Swig_typemap_lookup("consttab", n, name, 0))) {
>>>>>>> 9ddc9dce
      Replaceall(tm, "$value", value);
      Printf(s_cinit, "%s\n", tm);
    }

    wrapperType = standard;
    return SWIG_OK;
  }

  /*
   * PHP::pragma()
   *
   * Pragma directive.
   *
   * %pragma(php) code="String"         # Includes a string in the .php file
   * %pragma(php) include="file.php"    # Includes a file in the .php file
   */

  virtual int pragmaDirective(Node *n) {
    if (!ImportMode) {
      String *lang = Getattr(n, "lang");
      String *type = Getattr(n, "name");
      String *value = Getattr(n, "value");

      if (Strcmp(lang, "php") == 0) {
	if (Strcmp(type, "code") == 0) {
	  if (value) {
	    Printf(pragma_code, "%s\n", value);
	  }
	} else if (Strcmp(type, "include") == 0) {
	  if (value) {
	    Printf(pragma_incl, "include '%s';\n", value);
	  }
	} else if (Strcmp(type, "phpinfo") == 0) {
	  if (value) {
	    Printf(pragma_phpinfo, "%s\n", value);
	  }
	} else if (Strcmp(type, "version") == 0) {
	  if (value) {
	    pragma_version = value;
	  }
	} else {
	  Swig_warning(WARN_PHP_UNKNOWN_PRAGMA, input_file, line_number, "Unrecognized pragma <%s>.\n", type);
	}
      }
    }
    return Language::pragmaDirective(n);
  }

  /* ------------------------------------------------------------
   * classDeclaration()
   * ------------------------------------------------------------ */

  virtual int classDeclaration(Node *n) {
    if (!Getattr(n, "feature:onlychildren")) {
      String *symname = Getattr(n, "sym:name");
      Setattr(n, "php:proxy", symname);
    }

    return Language::classDeclaration(n);
  }

  /* ------------------------------------------------------------
   * classHandler()
   * ------------------------------------------------------------ */

  virtual int classHandler(Node *n) {
    String *symname = Getattr(n, "sym:name");
    String *baseClassExtend = NULL;
    bool exceptionClassFlag = false;

    class_name = symname;

    Printf(all_cs_entry, "static zend_function_entry class_%s_functions[] = {\n", class_name);

    Printf(s_oinit, "\n{\n  zend_class_entry internal_ce;\n");
    
    // namespace code to introduce namespaces into wrapper classes.
    //if (nameSpace != NULL)
      //Printf(s_oinit, "INIT_CLASS_ENTRY(internal_ce, \"%s\\\\%s\", class_%s_functions);\n", nameSpace, class_name, class_name);
    //else
    Printf(s_oinit, "  INIT_CLASS_ENTRY(internal_ce, \"%s%s\", class_%s_functions);\n", prefix, class_name, class_name);

    if (shadow) {
      char *rename = GetChar(n, "sym:name");

      if (!addSymbol(rename, n))
	return SWIG_ERROR;

      /* Deal with inheritance */
      List *baselist = Getattr(n, "bases");
      if (baselist) {
	Iterator base = First(baselist);
	while (base.item && GetFlag(base.item, "feature:ignore")) {
	  base = Next(base);
	}
        if (base.item)
          baseClassExtend = Getattr(base.item, "sym:name");
	base = Next(base);
	if (base.item) {
	  /* Warn about multiple inheritance for additional base class(es) */
	  while (base.item) {
	    if (GetFlag(base.item, "feature:ignore")) {
	      base = Next(base);
	      continue;
	    }
	    String *proxyclassname = SwigType_str(Getattr(n, "classtypeobj"), 0);
	    String *baseclassname = SwigType_str(Getattr(base.item, "name"), 0);
	    Swig_warning(WARN_PHP_MULTIPLE_INHERITANCE, input_file, line_number,
			 "Warning for %s, base %s ignored. Multiple inheritance is not supported in PHP.\n", proxyclassname, baseclassname);
	    base = Next(base);
	  }
	}
      }
    }

    if (Cmp(Getattr(n, "feature:exceptionclass"), "1") == 0 && Getattr(n, "feature:except")) {
        if (baseClassExtend) {
          Swig_warning(WARN_PHP_MULTIPLE_INHERITANCE, input_file, line_number,
                         "Warning for %s, base %s ignored. Multiple inheritance is not supported in PHP.\n", class_name, baseClassExtend);
        }
        baseClassExtend = NewString(class_name);
        Append(baseClassExtend, "_Exception");

        Printf(s_oinit, "  zend_class_entry *SWIGTYPE_%s_ce = zend_lookup_class(zend_string_init(\"Exception\", sizeof(\"Exception\") - 1, 0));\n", baseClassExtend);
        exceptionClassFlag = true;
    }

    if (baseClassExtend && (exceptionClassFlag || is_class_wrapped(baseClassExtend))) {
      Printf(s_oinit, "  SWIGTYPE_%s_ce = zend_register_internal_class_ex(&internal_ce, SWIGTYPE_%s_ce);\n", class_name, baseClassExtend);
    } else {
      Printf(s_oinit, "  SWIGTYPE_%s_ce = zend_register_internal_class(&internal_ce);\n", class_name);
    }

    if (Getattr(n, "abstracts") && !GetFlag(n, "feature:notabstract")) {
      Printf(s_oinit, "  SWIGTYPE_%s_ce->ce_flags |= ZEND_ACC_EXPLICIT_ABSTRACT_CLASS;\n", class_name);
    }

    {
      Node *node = NewHash();
      Setattr(node, "type", Getattr(n, "name"));
      Setfile(node, Getfile(n));
      Setline(node, Getline(n));
      String *interfaces = Swig_typemap_lookup("phpinterfaces", node, "", 0);
      Replaceall(interfaces, " ", "");
      if (interfaces) {
        List *interface_list = Split(interfaces, ',', -1);
        int num_interfaces = Len(interface_list);
        String *append_interface = NewStringEmpty();
        for(int Iterator = 1; Iterator <= num_interfaces; Iterator++) {
          String *interface = Getitem(interface_list, Iterator-1);
          String *interface_ce = NewStringEmpty();
          Printf(interface_ce, "php_%s_interface_ce_%d" , class_name , Iterator);
          Printf(s_oinit, "  zend_class_entry *%s = zend_lookup_class(zend_string_init(\"%s\", sizeof(\"%s\") - 1, 0));\n", interface_ce, interface, interface);
          Append(append_interface, interface_ce);
          Append(append_interface, " ");
        }
        Chop(append_interface);
        Replaceall(append_interface, " ", ",");
        Printf(s_oinit, "  zend_class_implements(SWIGTYPE_%s_ce, %d, %s);\n", class_name, num_interfaces, append_interface);
      }
    }

    Printf(s_oinit, "  SWIGTYPE_%s_ce->create_object = %s_object_new;\n", class_name, class_name);
    Printf(s_oinit, "  memcpy(&%s_object_handlers,zend_get_std_object_handlers(), sizeof(zend_object_handlers));\n", class_name);
    Printf(s_oinit, "  %s_object_handlers.clone_obj = NULL;\n", class_name);
    // If not defined we aren't wrapping this type being passed or returned.
    Printf(s_oinit, "#ifdef SWIGTYPE_p%s\n", SwigType_manglestr(Getattr(n, "classtypeobj")));
    Printf(s_oinit, "  SWIG_TypeClientData(SWIGTYPE_p%s,SWIGTYPE_%s_ce);\n", SwigType_manglestr(Getattr(n, "classtypeobj")), class_name);
    Printf(s_oinit, "#endif\n");
    Printf(s_oinit, "}\n\n");

    Language::classHandler(n);

    print_creation_free_wrapper(n);
    generate_magic_property_methods(n, baseClassExtend);
    Printf(all_cs_entry, " ZEND_FE_END\n};\n\n");

    class_name = NULL;
    return SWIG_OK;
  }

  /* ------------------------------------------------------------
   * memberfunctionHandler()
   * ------------------------------------------------------------ */

  virtual int memberfunctionHandler(Node *n) {
    wrapperType = memberfn;
    Language::memberfunctionHandler(n);
    wrapperType = standard;

    return SWIG_OK;
  }

  /* ------------------------------------------------------------
   * membervariableHandler()
   * ------------------------------------------------------------ */

  virtual int membervariableHandler(Node *n) {
    if (magic_set == NULL) {
      magic_set = NewStringEmpty();
      magic_get = NewStringEmpty();
      magic_isset = NewStringEmpty();
    }

    String *v_name = GetChar(n, "name");

    Printf(magic_set, "\nelse if (strcmp(ZSTR_VAL(arg2),\"%s\") == 0) {\n", v_name);
    Printf(magic_set, "ZVAL_STRING(&tempZval, \"%s_set\");\n", v_name);
    Printf(magic_set, "call_user_function(EG(function_table),ZEND_THIS,&tempZval,return_value,1,&args[1]);\n}\n");

    Printf(magic_get, "\nelse if (strcmp(ZSTR_VAL(arg2),\"%s\") == 0) {\n", v_name);
    Printf(magic_get, "ZVAL_STRING(&tempZval, \"%s_get\");\n", v_name);
    Printf(magic_get, "call_user_function(EG(function_table),ZEND_THIS,&tempZval,return_value,0,NULL);\n}\n");

    Printf(magic_isset, "\nelse if (strcmp(ZSTR_VAL(arg2),\"%s\") == 0) {\n", v_name);
    Printf(magic_isset, "RETVAL_TRUE;\n}\n");

    wrapperType = membervar;
    Language::membervariableHandler(n);
    wrapperType = standard;

    return SWIG_OK;
  }

  /* ------------------------------------------------------------
   * staticmembervariableHandler()
   * ------------------------------------------------------------ */

  virtual int staticmembervariableHandler(Node *n) {
    wrapperType = staticmembervar;
    Language::staticmembervariableHandler(n);
    wrapperType = standard;

    return SWIG_OK;
  }

  /* ------------------------------------------------------------
   * staticmemberfunctionHandler()
   * ------------------------------------------------------------ */

  virtual int staticmemberfunctionHandler(Node *n) {
    wrapperType = staticmemberfn;
    Language::staticmemberfunctionHandler(n);
    wrapperType = standard;

    return SWIG_OK;
  }

  int abstractConstructorHandler(Node *) {
    return SWIG_OK;
  }

  /* ------------------------------------------------------------
   * constructorHandler()
   * ------------------------------------------------------------ */

  virtual int constructorHandler(Node *n) {
    if (Swig_directorclass(n)) {
      String *ctype = GetChar(Swig_methodclass(n), "classtype");
      String *sname = GetChar(Swig_methodclass(n), "sym:name");
      String *args = NewStringEmpty();
      ParmList *p = Getattr(n, "parms");
      int i;

      for (i = 0; p; p = nextSibling(p), i++) {
	if (i) {
	  Printf(args, ", ");
	}
	if (Strcmp(GetChar(p, "type"), SwigType_str(GetChar(p, "type"), 0))) {
	  SwigType *t = Getattr(p, "type");
	  Printf(args, "%s", SwigType_rcaststr(t, 0));
	  if (SwigType_isreference(t)) {
	    Append(args, "*");
	  }
	}
	Printf(args, "arg%d", i+1);
      }

      /* director ctor code is specific for each class */
      Delete(director_ctor_code);
      director_ctor_code = NewStringEmpty();
      director_prot_ctor_code = NewStringEmpty();
      Printf(director_ctor_code, "if (Swig::Director::swig_is_overridden_method(\"%s\", arg0)) { /* not subclassed */\n", class_name);
      Printf(director_prot_ctor_code, "if (Swig::Director::swig_is_overridden_method(\"%s\", arg0)) { /* not subclassed */\n", class_name);
      Printf(director_ctor_code, "  %s = new %s(%s);\n", Swig_cresult_name(), ctype, args);
      Printf(director_prot_ctor_code, "  SWIG_PHP_Error(E_ERROR, \"accessing abstract class or protected constructor\");\n");
      if (i) {
	Insert(args, 0, ", ");
      }
      Printf(director_ctor_code, "} else {\n  %s = (%s *)new SwigDirector_%s(arg0%s);\n}\n", Swig_cresult_name(), ctype, sname, args);
      Printf(director_prot_ctor_code, "} else {\n  %s = (%s *)new SwigDirector_%s(arg0%s);\n}\n", Swig_cresult_name(), ctype, sname, args);
      Delete(args);

      wrapperType = directorconstructor;
    } else {
      wrapperType = constructor;
    }
    Language::constructorHandler(n);
    wrapperType = standard;

    return SWIG_OK;
  }

  /* ------------------------------------------------------------
   * destructorHandler()
   * ------------------------------------------------------------ */
  //virtual int destructorHandler(Node *n) {
  //}

  /* ------------------------------------------------------------
   * memberconstantHandler()
   * ------------------------------------------------------------ */

  virtual int memberconstantHandler(Node *n) {
    wrapping_member_constant = Getattr(n, "sym:name");
    Language::memberconstantHandler(n);
    wrapping_member_constant = NULL;
    return SWIG_OK;
  }

  int classDirectorInit(Node *n) {
    String *declaration = Swig_director_declaration(n);
    Printf(f_directors_h, "%s\n", declaration);
    Printf(f_directors_h, "public:\n");
    Delete(declaration);
    return Language::classDirectorInit(n);
  }

  int classDirectorEnd(Node *n) {
    Printf(f_directors_h, "};\n");
    return Language::classDirectorEnd(n);
  }

  int classDirectorConstructor(Node *n) {
    Node *parent = Getattr(n, "parentNode");
    String *decl = Getattr(n, "decl");
    String *supername = Swig_class_name(parent);
    String *classname = NewStringEmpty();
    Printf(classname, "SwigDirector_%s", supername);

    /* insert self parameter */
    Parm *p;
    ParmList *superparms = Getattr(n, "parms");
    ParmList *parms = CopyParmList(superparms);
    String *type = NewString("zval");
    SwigType_add_pointer(type);
    p = NewParm(type, NewString("self"), n);
    set_nextSibling(p, parms);
    parms = p;

    if (!Getattr(n, "defaultargs")) {
      // There should always be a "self" parameter first.
      assert(ParmList_len(parms) > 0);

      /* constructor */
      {
	Wrapper *w = NewWrapper();
	String *call;
	String *basetype = Getattr(parent, "classtype");

	String *target = Swig_method_decl(0, decl, classname, parms, 0);
	call = Swig_csuperclass_call(0, basetype, superparms);
	Printf(w->def, "%s::%s: %s, Swig::Director(self) {", classname, target, call);
	Append(w->def, "}");
	Delete(target);
	Wrapper_print(w, f_directors);
	Delete(call);
	DelWrapper(w);
      }

      /* constructor header */
      {
	String *target = Swig_method_decl(0, decl, classname, parms, 1);
	Printf(f_directors_h, "    %s;\n", target);
	Delete(target);
      }
    }
    return Language::classDirectorConstructor(n);
  }

  int classDirectorMethod(Node *n, Node *parent, String *super) {
    int is_void = 0;
    int is_pointer = 0;
    String *decl = Getattr(n, "decl");
    String *returntype = Getattr(n, "type");
    String *name = Getattr(n, "name");
    String *classname = Getattr(parent, "sym:name");
    String *c_classname = Getattr(parent, "name");
    String *symname = Getattr(n, "sym:name");
    String *declaration = NewStringEmpty();
    ParmList *l = Getattr(n, "parms");
    Wrapper *w = NewWrapper();
    String *tm;
    String *wrap_args = NewStringEmpty();
    String *value = Getattr(n, "value");
    String *storage = Getattr(n, "storage");
    bool pure_virtual = false;
    int status = SWIG_OK;
    int idx;
    bool ignored_method = GetFlag(n, "feature:ignore") ? true : false;

    if (Cmp(storage, "virtual") == 0) {
      if (Cmp(value, "0") == 0) {
	pure_virtual = true;
      }
    }

    /* determine if the method returns a pointer */
    is_pointer = SwigType_ispointer_return(decl);
    is_void = (Cmp(returntype, "void") == 0 && !is_pointer);

    /* virtual method definition */
    String *target;
    String *pclassname = NewStringf("SwigDirector_%s", classname);
    String *qualified_name = NewStringf("%s::%s", pclassname, name);
    SwigType *rtype = Getattr(n, "conversion_operator") ? 0 : Getattr(n, "classDirectorMethods:type");
    target = Swig_method_decl(rtype, decl, qualified_name, l, 0);
    Printf(w->def, "%s", target);
    Delete(qualified_name);
    Delete(target);
    /* header declaration */
    target = Swig_method_decl(rtype, decl, name, l, 1);
    Printf(declaration, "    virtual %s", target);
    Delete(target);

    // Get any exception classes in the throws typemap
    if (Getattr(n, "noexcept")) {
      Append(w->def, " noexcept");
      Append(declaration, " noexcept");
    }
    ParmList *throw_parm_list = 0;

    if ((throw_parm_list = Getattr(n, "throws")) || Getattr(n, "throw")) {
      Parm *p;
      int gencomma = 0;

      Append(w->def, " throw(");
      Append(declaration, " throw(");

      if (throw_parm_list)
	Swig_typemap_attach_parms("throws", throw_parm_list, 0);
      for (p = throw_parm_list; p; p = nextSibling(p)) {
	if (Getattr(p, "tmap:throws")) {
	  if (gencomma++) {
	    Append(w->def, ", ");
	    Append(declaration, ", ");
	  }
	  String *str = SwigType_str(Getattr(p, "type"), 0);
	  Append(w->def, str);
	  Append(declaration, str);
	  Delete(str);
	}
      }

      Append(w->def, ")");
      Append(declaration, ")");
    }

    Append(w->def, " {");
    Append(declaration, ";\n");

    /* declare method return value 
     * if the return value is a reference or const reference, a specialized typemap must
     * handle it, including declaration of c_result ($result).
     */
    if (!is_void && (!ignored_method || pure_virtual)) {
      if (!SwigType_isclass(returntype)) {
	if (!(SwigType_ispointer(returntype) || SwigType_isreference(returntype))) {
	  String *construct_result = NewStringf("= SwigValueInit< %s >()", SwigType_lstr(returntype, 0));
	  Wrapper_add_localv(w, "c_result", SwigType_lstr(returntype, "c_result"), construct_result, NIL);
	  Delete(construct_result);
	} else {
	  Wrapper_add_localv(w, "c_result", SwigType_lstr(returntype, "c_result"), "= 0", NIL);
	}
      } else {
	String *cres = SwigType_lstr(returntype, "c_result");
	Printf(w->code, "%s;\n", cres);
	Delete(cres);
      }
    }

    if (ignored_method) {
      if (!pure_virtual) {
	if (!is_void)
	  Printf(w->code, "return ");
	String *super_call = Swig_method_call(super, l);
	Printf(w->code, "%s;\n", super_call);
	Delete(super_call);
      } else {
	Printf(w->code, "Swig::DirectorPureVirtualException::raise(\"Attempted to invoke pure virtual method %s::%s\");\n", SwigType_namestr(c_classname),
	       SwigType_namestr(name));
      }
    } else {
      /* attach typemaps to arguments (C/C++ -> PHP) */
      Swig_director_parms_fixup(l);

      /* remove the wrapper 'w' since it was producing spurious temps */
      Swig_typemap_attach_parms("in", l, 0);
      Swig_typemap_attach_parms("directorin", l, w);
      Swig_typemap_attach_parms("directorargout", l, w);

      Parm *p;

      int outputs = 0;
      if (!is_void)
	outputs++;

      /* build argument list and type conversion string */
      idx = 0;
      p = l;
      while (p) {
	if (checkAttribute(p, "tmap:in:numinputs", "0")) {
	  p = Getattr(p, "tmap:in:next");
	  continue;
	}

	if (Getattr(p, "tmap:directorargout") != 0)
	  outputs++;

	String *pname = Getattr(p, "name");
	String *ptype = Getattr(p, "type");

	if ((tm = Getattr(p, "tmap:directorin")) != 0) {
	  String *parse = Getattr(p, "tmap:directorin:parse");
	  if (!parse) {
	    String *input = NewStringf("&args[%d]", idx++);
	    Setattr(p, "emit:directorinput", input);
	    Replaceall(tm, "$input", input);
	    Delete(input);
	    Replaceall(tm, "$owner", "0");
	    Printv(wrap_args, tm, "\n", NIL);
	  } else {
	    Setattr(p, "emit:directorinput", pname);
	    Replaceall(tm, "$input", pname);
	    Replaceall(tm, "$owner", "0");
	    if (Len(tm) == 0)
	      Append(tm, pname);
	  }
	  p = Getattr(p, "tmap:directorin:next");
	  continue;
	} else if (Cmp(ptype, "void")) {
	  Swig_warning(WARN_TYPEMAP_DIRECTORIN_UNDEF, input_file, line_number,
	      "Unable to use type %s as a function argument in director method %s::%s (skipping method).\n", SwigType_str(ptype, 0),
	      SwigType_namestr(c_classname), SwigType_namestr(name));
	  status = SWIG_NOWRAP;
	  break;
	}
	p = nextSibling(p);
      }

      if (!idx) {
	Printf(w->code, "zval *args = NULL;\n");
      } else {
	Printf(w->code, "zval args[%d];\n", idx);
      }
      // typemap_directorout testcase requires that 0 can be assigned to the
      // variable named after the result of Swig_cresult_name(), so that can't
      // be a zval - make it a pointer to one instead.
      Printf(w->code, "zval swig_zval_result;\n");
      Printf(w->code, "zval * SWIGUNUSED %s = &swig_zval_result;\n", Swig_cresult_name());

      /* wrap complex arguments to zvals */
      Append(w->code, wrap_args);

      const char * funcname = GetChar(n, "sym:name");
      Append(w->code, "{\n");
      Append(w->code, "#if PHP_MAJOR_VERSION < 8\n");
      Printf(w->code, "zval swig_funcname;\n");
      Printf(w->code, "ZVAL_STRINGL(&swig_funcname, \"%s\", %d);\n", funcname, strlen(funcname));
      Printf(w->code, "call_user_function(EG(function_table), &swig_self, &swig_funcname, &swig_zval_result, %d, args);\n", idx);
      Append(w->code, "#else\n");
      Printf(w->code, "zend_string *swig_funcname = zend_string_init(\"%s\", %d, 0);\n", funcname, strlen(funcname));
      Append(w->code, "zend_function *swig_zend_func = zend_std_get_method(&Z_OBJ(swig_self), swig_funcname, NULL);\n");
      Append(w->code, "zend_string_release(swig_funcname);\n");
      Printf(w->code, "if (swig_zend_func) zend_call_known_instance_method(swig_zend_func, Z_OBJ(swig_self), &swig_zval_result, %d, args);\n", idx);
      Append(w->code, "#endif\n");

      /* exception handling */
      tm = Swig_typemap_lookup("director:except", n, Swig_cresult_name(), 0);
      if (!tm) {
	tm = Getattr(n, "feature:director:except");
	if (tm)
	  tm = Copy(tm);
      }
      if ((tm) && Len(tm) && (Strcmp(tm, "1") != 0)) {
	Replaceall(tm, "$error", "EG(exception)");
	Printv(w->code, Str(tm), "\n", NIL);
      }
      Append(w->code, "}\n");
      Delete(tm);

      /* marshal return value from PHP to C/C++ type */

      String *cleanup = NewStringEmpty();
      String *outarg = NewStringEmpty();

      idx = 0;

      /* marshal return value */
      if (!is_void) {
	tm = Swig_typemap_lookup("directorout", n, Swig_cresult_name(), w);
	if (tm != 0) {
	  Replaceall(tm, "$input", Swig_cresult_name());
	  char temp[24];
	  sprintf(temp, "%d", idx);
	  Replaceall(tm, "$argnum", temp);

	  /* TODO check this */
	  if (Getattr(n, "wrap:disown")) {
	    Replaceall(tm, "$disown", "SWIG_POINTER_DISOWN");
	  } else {
	    Replaceall(tm, "$disown", "0");
	  }
	  Replaceall(tm, "$result", "c_result");
	  Printv(w->code, tm, "\n", NIL);
	  Delete(tm);
	} else {
	  Swig_warning(WARN_TYPEMAP_DIRECTOROUT_UNDEF, input_file, line_number,
		       "Unable to use return type %s in director method %s::%s (skipping method).\n", SwigType_str(returntype, 0),
		       SwigType_namestr(c_classname), SwigType_namestr(name));
	  status = SWIG_ERROR;
	}
      }

      /* marshal outputs */
      for (p = l; p;) {
	if ((tm = Getattr(p, "tmap:directorargout")) != 0) {
	  Replaceall(tm, "$result", Swig_cresult_name());
	  Replaceall(tm, "$input", Getattr(p, "emit:directorinput"));
	  Printv(w->code, tm, "\n", NIL);
	  p = Getattr(p, "tmap:directorargout:next");
	} else {
	  p = nextSibling(p);
	}
      }

      Delete(cleanup);
      Delete(outarg);
    }

    Append(w->code, "thrown:\n");
    if (!is_void) {
      if (!(ignored_method && !pure_virtual)) {
	String *rettype = SwigType_str(returntype, 0);
	if (!SwigType_isreference(returntype)) {
	  Printf(w->code, "return (%s) c_result;\n", rettype);
	} else {
	  Printf(w->code, "return (%s) *c_result;\n", rettype);
	}
	Delete(rettype);
      }
    } else {
      Append(w->code, "return;\n");
    }

    Append(w->code, "fail:\n");
    Append(w->code, "SWIG_FAIL();\n");
    Append(w->code, "}\n");

    // We expose protected methods via an extra public inline method which makes a straight call to the wrapped class' method
    String *inline_extra_method = NewStringEmpty();
    if (dirprot_mode() && !is_public(n) && !pure_virtual) {
      Printv(inline_extra_method, declaration, NIL);
      String *extra_method_name = NewStringf("%sSwigPublic", name);
      Replaceall(inline_extra_method, name, extra_method_name);
      Replaceall(inline_extra_method, ";\n", " {\n      ");
      if (!is_void)
	Printf(inline_extra_method, "return ");
      String *methodcall = Swig_method_call(super, l);
      Printv(inline_extra_method, methodcall, ";\n    }\n", NIL);
      Delete(methodcall);
      Delete(extra_method_name);
    }

    /* emit the director method */
    if (status == SWIG_OK) {
      if (!Getattr(n, "defaultargs")) {
	Replaceall(w->code, "$symname", symname);
	Wrapper_print(w, f_directors);
	Printv(f_directors_h, declaration, NIL);
	Printv(f_directors_h, inline_extra_method, NIL);
      }
    }

    /* clean up */
    Delete(wrap_args);
    Delete(pclassname);
    DelWrapper(w);
    return status;
  }

  int classDirectorDisown(Node *n) {
    wrapperType = directordisown;
    int result = Language::classDirectorDisown(n);
    wrapperType = standard;
    return result;
  }
};				/* class PHP */

static PHP *maininstance = 0;

// Collect non-class pointer types from the type table so we can set up PHP
// resource types for them later.
//
// NOTE: it's a function NOT A PHP::METHOD
extern "C" {
static void typetrace(const SwigType *ty, String *mangled, String *clientdata) {
  if (maininstance->classLookup(ty) == NULL) {
    // a non-class pointer
    if (!zend_types) {
      zend_types = NewHash();
    }
    Setattr(zend_types, mangled, mangled);
  }
  if (r_prevtracefunc)
    (*r_prevtracefunc) (ty, mangled, clientdata);
}
}

/* -----------------------------------------------------------------------------
 * new_swig_php()    - Instantiate module
 * ----------------------------------------------------------------------------- */

static Language *new_swig_php() {
  maininstance = new PHP;
  if (!r_prevtracefunc) {
    r_prevtracefunc = SwigType_remember_trace(typetrace);
  } else {
    Printf(stderr, "php Typetrace vector already saved!\n");
    assert(0);
  }
  return maininstance;
}

extern "C" Language *swig_php(void) {
  return new_swig_php();
}<|MERGE_RESOLUTION|>--- conflicted
+++ resolved
@@ -1298,15 +1298,7 @@
 
       SwigType *pt = Getattr(p, "type");
 
-<<<<<<< HEAD
       source = NewStringf("args[%d]", i);
-=======
-      if (wrapperType == directorconstructor) {
-	source = NewStringf("args[%d]", i+1);
-      } else {
-	source = NewStringf("args[%d]", i);
-      }
->>>>>>> 9ddc9dce
 
       /* Check if optional */
       if (i >= num_required) {
@@ -1373,11 +1365,6 @@
     /* Insert argument output code */
     for (i = 0, p = l; p; i++) {
       if ((tm = Getattr(p, "tmap:argout")) && Len(tm)) {
-<<<<<<< HEAD
-=======
-	hasargout = true;
-	//      Replaceall(tm,"$input",Getattr(p,"lname"));
->>>>>>> 9ddc9dce
 	Replaceall(tm, "$result", "return_value");
 	Replaceall(tm, "$arg", Getattr(p, "emit:input"));
 	Replaceall(tm, "$input", Getattr(p, "emit:input"));
@@ -1408,11 +1395,7 @@
 
     if ((tm = Swig_typemap_lookup_out("out", n, Swig_cresult_name(), f, actioncode))) {
       Replaceall(tm, "$input", Swig_cresult_name());
-<<<<<<< HEAD
       Replaceall(tm, "$result", php_constructor ? "ZEND_THIS" : "return_value");
-=======
-      Replaceall(tm, "$result", "return_value");
->>>>>>> 9ddc9dce
       Replaceall(tm, "$owner", newobject ? "1" : "0");
       Printf(f->code, "%s\n", tm);
     } else {
@@ -1509,7 +1492,6 @@
     if (!wrapping_member_constant) {
       {
 	tm = Swig_typemap_lookup("consttab", n, name, 0);
-	Replaceall(tm, "$target", name);
 	Replaceall(tm, "$value", value);
 	Printf(s_cinit, "%s\n", tm);
       }
@@ -1522,93 +1504,10 @@
 	Replaceall(tm, "$value", value);
 	Printf(s_cinit, "%s\n", tm);
       }
-<<<<<<< HEAD
     } else {
       tm = Swig_typemap_lookup("classconsttab", n, name, 0);
       Replaceall(tm, "$class", class_name);
       Replaceall(tm, "$const_name", wrapping_member_constant);
-=======
-      free(arg_names);
-      arg_names = NULL;
-    }
-
-    return SWIG_OK;
-  }
-
-  /* ------------------------------------------------------------
-   * globalvariableHandler()
-   * ------------------------------------------------------------ */
-
-  virtual int globalvariableHandler(Node *n) {
-    char *name = GetChar(n, "name");
-    char *iname = GetChar(n, "sym:name");
-    SwigType *t = Getattr(n, "type");
-    String *tm;
-
-    /* First do the wrappers such as name_set(), name_get()
-     * as provided by the baseclass's implementation of variableWrapper
-     */
-    if (Language::globalvariableHandler(n) == SWIG_NOWRAP) {
-      return SWIG_NOWRAP;
-    }
-
-    if (!addSymbol(iname, n))
-      return SWIG_ERROR;
-
-    /* First link C variables to PHP */
-
-    tm = Swig_typemap_lookup("varinit", n, name, 0);
-    if (tm) {
-      Printf(s_vinit, "%s\n", tm);
-    } else {
-      Swig_error(input_file, line_number, "Unable to link with type %s\n", SwigType_str(t, 0));
-    }
-
-    /* Now generate PHP -> C sync blocks */
-    /*
-       tm = Swig_typemap_lookup("varin", n, name, 0);
-       if(tm) {
-       Replaceall(tm, "$symname", iname);
-       Printf(f_c->code, "%s\n", tm);
-       } else {
-       Swig_error(input_file, line_number, "Unable to link with type %s\n", SwigType_str(t, 0));
-       }
-     */
-    /* Now generate C -> PHP sync blocks */
-    /*
-       if(!GetFlag(n,"feature:immutable")) {
-
-       tm = Swig_typemap_lookup("varout", n, name, 0);
-       if(tm) {
-       Replaceall(tm, "$symname", iname);
-       Printf(f_php->code, "%s\n", tm);
-       } else {
-       Swig_error(input_file, line_number, "Unable to link with type %s\n", SwigType_str(t, 0));
-       }
-       }
-     */
-    return SWIG_OK;
-  }
-
-  /* ------------------------------------------------------------
-   * constantWrapper()
-   * ------------------------------------------------------------ */
-
-  virtual int constantWrapper(Node *n) {
-    String *name = GetChar(n, "name");
-    String *iname = GetChar(n, "sym:name");
-    SwigType *type = Getattr(n, "type");
-    String *rawval = Getattr(n, "rawval");
-    String *value = rawval ? rawval : Getattr(n, "value");
-    String *tm;
-
-    if (!addSymbol(iname, n))
-      return SWIG_ERROR;
-
-    SwigType_remember(type);
-
-    if ((tm = Swig_typemap_lookup("consttab", n, name, 0))) {
->>>>>>> 9ddc9dce
       Replaceall(tm, "$value", value);
       Printf(s_cinit, "%s\n", tm);
     }
