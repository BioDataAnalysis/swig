/* -----------------------------------------------------------------------------
 * This file is part of SWIG, which is licensed as a whole under version 3 
 * (or any later version) of the GNU General Public License. Some additional
 * terms also apply to certain portions of SWIG. The full details of the SWIG
 * license and copyrights can be found in the LICENSE and COPYRIGHT files
 * included with the SWIG source code as distributed by the SWIG developers
 * and at http://www.swig.org/legal.html.
 *
 * php.cxx
 *
 * PHP language module for SWIG.
 * -----------------------------------------------------------------------------
 */

/* FIXME: PHP5 OO wrapping TODO list:
 *
 * Medium term:
 *
 * Handle default parameters on overloaded methods in PHP where possible.
 *   (Mostly done - just need to handle cases of overloaded methods with
 *   default parameters...)
 *   This is an optimisation - we could handle this case using a PHP
 *   default value, but currently we treat it as we would for a default
 *   value which is a compound C++ expression (i.e. as if we had a
 *   method with two overloaded forms instead of a single method with
 *   a default parameter value).
 *
 * Long term:
 *
 * Sort out locale-dependent behaviour of strtod() - it's harmless unless
 *   SWIG ever sets the locale and DOH/base.c calls atof, so we're probably
 *   OK currently at least.
 */

/*
 * TODO: Replace remaining stderr messages with Swig_error or Swig_warning
 * (may need to add more WARN_PHP_xxx codes...)
 */

#include "swigmod.h"

#include <ctype.h>
#include <errno.h>

static const char *usage = "\
PHP Options (available with -php7)\n\
     -noproxy         - Don't generate proxy classes.\n\
     -prefix <prefix> - Prepend <prefix> to all class names in PHP wrappers\n\
\n";

/* The original class wrappers for PHP stored the pointer to the C++ class in
 * the object property _cPtr.  If we use the same name for the member variable
 * which we put the pointer to the C++ class in, then the flat function
 * wrappers will automatically pull it out without any changes being required.
 * FIXME: Isn't using a leading underscore a bit suspect here?
 */
#define SWIG_PTR "_cPtr"

/* This is the name of the hash where the variables existing only in PHP
 * classes are stored.
 */
#define SWIG_DATA "_pData"

static int constructors = 0;
static String *NOTCLASS = NewString("Not a class");
static Node *classnode = 0;
static String *module = 0;
static String *cap_module = 0;
static String *prefix = 0;

static String *shadow_classname = 0;

static File *f_begin = 0;
static File *f_runtime = 0;
static File *f_runtime_h = 0;
static File *f_h = 0;
static File *f_phpcode = 0;
static File *f_directors = 0;
static File *f_directors_h = 0;
static String *phpfilename = 0;

static String *s_header;
static String *s_wrappers;
static String *s_init;
static String *r_init;		// RINIT user code
static String *s_shutdown;	// MSHUTDOWN user code
static String *r_shutdown;	// RSHUTDOWN user code
static String *s_vinit;		// varinit initialization code.
static String *s_vdecl;
static String *s_cinit;		// consttab initialization code.
static String *s_oinit;
static String *s_arginfo;
static String *s_entry;
static String *cs_entry;
static String *all_cs_entry;
static String *pragma_incl;
static String *pragma_code;
static String *pragma_phpinfo;
static String *pragma_version;
static String *s_oowrappers;
static String *s_fakeoowrappers;
static String *s_phpclasses;

static String *class_name = NULL;
static String *class_type = NULL;
static List *classes = NewList();
static List *class_types = NewList();
static List *class_need_free = NewList();
static String *magic_set = NULL;
static String *magic_get = NULL;
static String *magic_isset = NULL;

/* To reduce code size (generated and compiled) we only want to emit each
 * different arginfo once, so we need to track which have been used.
 */
static Hash *arginfo_used;

/* Variables for using PHP classes */
static Node *current_class = 0;

static Hash *shadow_get_vars;
static Hash *shadow_set_vars;
static Hash *zend_types = 0;

static int shadow = 1;

static bool class_has_ctor = false;
static String *wrapping_member_constant = NULL;

// These static variables are used to pass some state from Handlers into functionWrapper
static enum {
  standard = 0,
  memberfn,
  staticmemberfn,
  membervar,
  globalvar,
  staticmembervar,
  constructor,
  directorconstructor
} wrapperType = standard;

extern "C" {
  static void (*r_prevtracefunc) (const SwigType *t, String *mangled, String *clientdata) = 0;
}

static void print_creation_free_wrapper(int item_index) {

  class_name = Getitem(classes, item_index);
  class_type = Getitem(class_types, item_index);
  bool need_free = false;
  if (Cmp(Getitem(class_need_free, item_index), "1") == 0)
    need_free = true;

  Printf(s_header, "/* class entry for %s */\n",class_name);
<<<<<<< HEAD
  Printf(s_header, "zend_class_entry *%s_ce;\n\n",class_name);
=======
  Printf(s_header, "zend_class_entry *SWIGTYPE_%s_ce;\n\n",class_name);
>>>>>>> 4252b31f
  Printf(s_header, "/* class object handlers for %s */\n",class_name);
  Printf(s_header, "zend_object_handlers %s_object_handlers;\n\n",class_name);

  Printf(s_header, "/* dtor Method for class %s */\n",class_name);
  Printf(s_header, "void %s_destroy_object(zend_object *object) {\n",class_name);
  Printf(s_header, "  if(!object)\n\t  return;\n");
  Printf(s_header, "  zend_objects_destroy_object(object);\n}\n\n\n");

  Printf(s_header, "/* Garbage Collection Method for class %s */\n",class_name);
  Printf(s_header, "void %s_free_storage(zend_object *object) {\n",class_name);
  Printf(s_header, "  if(!object)\n\t  return;\n");
  Printf(s_header, "  swig_object_wrapper *obj = (swig_object_wrapper *)php_fetch_object(object);\n");
  Printf(s_header, "  if(!obj->newobject)\n\t  return;\n");

  if (need_free) {
    Printf(s_header, "  if(obj->ptr)\n");
    Printf(s_header, "   SWIG_remove((%s *)obj->ptr);\n",class_type);
  }

  Printf(s_header, "  if(obj->extras) {\n");
  Printf(s_header, "    zend_hash_destroy(obj->extras);\n");
  Printf(s_header, "    FREE_HASHTABLE(obj->extras);\n  }\n\n");
  Printf(s_header, "  if(&obj->std)\n");
  Printf(s_header, "    zend_object_std_dtor(&obj->std);\n}\n\n\n");

  Printf(s_header, "/* Object Creation Method for class %s */\n",class_name);
  Printf(s_header, "zend_object * %s_object_new(zend_class_entry *ce) {\n",class_name);
  Printf(s_header, "  swig_object_wrapper *obj = (swig_object_wrapper *)ecalloc(1,sizeof(swig_object_wrapper) + zend_object_properties_size(ce));\n");
  Printf(s_header, "  zend_object_std_init(&obj->std, ce);\n");
<<<<<<< HEAD
=======
  //Printf(s_header, "  object_properties_init(&obj->std, ce);\n");
>>>>>>> 4252b31f
  Printf(s_header, "  %s_object_handlers.offset = XtOffsetOf(swig_object_wrapper, std);\n",class_name);
  Printf(s_header, "  %s_object_handlers.free_obj = %s_free_storage;\n",class_name,class_name);
  Printf(s_header, "  %s_object_handlers.dtor_obj = %s_destroy_object;\n",class_name,class_name);
  Printf(s_header, "  obj->std.handlers = &%s_object_handlers;\n  obj->newobject = 1;\n  return &obj->std;\n}\n\n\n",class_name);

  class_name = NULL;
  class_type = NULL;

}

static void SwigPHP_emit_all_creation_free_wrapper() {
  for (int Iterator = 0; Iterator < Len(classes); Iterator++) {
    print_creation_free_wrapper(Iterator);
  }
  Delete(classes);
  Delete(class_types);
}

static void SwigPHP_emit_resource_registrations() {
  Iterator ki;
  bool emitted_default_dtor = false;

  if (!zend_types)
    return;

  ki = First(zend_types);
  if (ki.key)
    Printf(s_oinit, "\n/* Register resource destructors for pointer types */\n");
  while (ki.key) {
    DOH *key = ki.key;
    Node *class_node = ki.item;
    String *human_name = key;
    String *rsrc_dtor_name = NULL;

    // write out body
    if (class_node != NOTCLASS) {
      String *destructor = Getattr(class_node, "destructor");
      human_name = Getattr(class_node, "sym:name");
      if (!human_name)
        human_name = Getattr(class_node, "name");
      // Do we have a known destructor for this type?
      if (destructor) {
	rsrc_dtor_name = NewStringf("_wrap_destroy%s", key);
	// Write out custom destructor function
	Printf(s_wrappers, "static ZEND_RSRC_DTOR_FUNC(%s) {\n", rsrc_dtor_name);
        Printf(s_wrappers, "  %s(res, SWIGTYPE%s->name);\n", destructor, key);
	Printf(s_wrappers, "}\n");
      }
    }

    if (!rsrc_dtor_name) {
      rsrc_dtor_name = NewString("_swig_default_rsrc_destroy");
      if (!emitted_default_dtor) {
	// Write out custom destructor function
	Printf(s_wrappers, "static ZEND_RSRC_DTOR_FUNC(%s) {\n", rsrc_dtor_name);
	Printf(s_wrappers, "  efree(res->ptr);\n");
	Printf(s_wrappers, "}\n");
	emitted_default_dtor = true;
      }
    }

    // declare le_swig_<mangled> to store php registration
    Printf(s_vdecl, "static int le_swig_%s=0; /* handle for %s */\n", key, human_name);

    // register with php
    Printf(s_oinit, "le_swig_%s=zend_register_list_destructors_ex"
		    "(%s, NULL, SWIGTYPE%s->name, module_number);\n", key, rsrc_dtor_name, key);

    // store php type in class struct
    Printf(s_oinit, "SWIG_TypeClientData(SWIGTYPE%s,&le_swig_%s);\n", key, key);

    Delete(rsrc_dtor_name);

    ki = Next(ki);
  }
}

class PHP : public Language {
public:
  PHP() {
    director_language = 1;
  }

  /* ------------------------------------------------------------
   * main()
   * ------------------------------------------------------------ */

  virtual void main(int argc, char *argv[]) {
    SWIG_library_directory("php");

    for (int i = 1; i < argc; i++) {
      if (strcmp(argv[i], "-prefix") == 0) {
	if (argv[i + 1]) {
	  prefix = NewString(argv[i + 1]);
	  Swig_mark_arg(i);
	  Swig_mark_arg(i + 1);
	  i++;
	} else {
	  Swig_arg_error();
	}
      } else if ((strcmp(argv[i], "-noshadow") == 0) || (strcmp(argv[i], "-noproxy") == 0)) {
	shadow = 0;
	Swig_mark_arg(i);
      } else if (strcmp(argv[i], "-help") == 0) {
	fputs(usage, stdout);
      }
    }

    Preprocessor_define("SWIGPHP 1", 0);
    Preprocessor_define("SWIGPHP7 1", 0);
    SWIG_typemap_lang("php");
    SWIG_config_file("php.swg");
    allow_overloading();
  }

  /* ------------------------------------------------------------
   * top()
   * ------------------------------------------------------------ */

  virtual int top(Node *n) {

    String *filen;

    /* Check if directors are enabled for this module. */
    Node *mod = Getattr(n, "module");
    if (mod) {
      Node *options = Getattr(mod, "options");
      if (options && Getattr(options, "directors")) {
	allow_directors();
      }
    }

    /* Set comparison with null for ConstructorToFunction */
    setSubclassInstanceCheck(NewString("Z_TYPE_P($arg) != IS_NULL"));

    /* Initialize all of the output files */
    String *outfile = Getattr(n, "outfile");
    String *outfile_h = Getattr(n, "outfile_h");

    /* main output file */
    f_begin = NewFile(outfile, "w", SWIG_output_files());
    if (!f_begin) {
      FileErrorDisplay(outfile);
      SWIG_exit(EXIT_FAILURE);
    }
    f_runtime = NewStringEmpty();

    /* sections of the output file */
    s_init = NewStringEmpty();
    r_init = NewStringEmpty();
    s_shutdown = NewStringEmpty();
    r_shutdown = NewStringEmpty();
    s_header = NewString("/* header section */\n");
    s_wrappers = NewString("/* wrapper section */\n");
    /* subsections of the init section */
    s_vinit = NewStringEmpty();
    s_vdecl = NewString("/* vdecl subsection */\n");
    s_cinit = NewString("/* cinit subsection */\n");
    s_oinit = NewString("/* oinit subsection */\n");
    pragma_phpinfo = NewStringEmpty();
    s_phpclasses = NewString("/* PHP Proxy Classes */\n");
    f_directors_h = NewStringEmpty();
    f_directors = NewStringEmpty();

    if (directorsEnabled()) {
      f_runtime_h = NewFile(outfile_h, "w", SWIG_output_files());
      if (!f_runtime_h) {
	FileErrorDisplay(outfile_h);
	SWIG_exit(EXIT_FAILURE);
      }
    }

    /* Register file targets with the SWIG file handler */
    Swig_register_filebyname("begin", f_begin);
    Swig_register_filebyname("runtime", f_runtime);
    Swig_register_filebyname("init", s_init);
    Swig_register_filebyname("rinit", r_init);
    Swig_register_filebyname("shutdown", s_shutdown);
    Swig_register_filebyname("rshutdown", r_shutdown);
    Swig_register_filebyname("header", s_header);
    Swig_register_filebyname("wrapper", s_wrappers);
    Swig_register_filebyname("director", f_directors);
    Swig_register_filebyname("director_h", f_directors_h);

    Swig_banner(f_begin);

    Printf(f_runtime, "\n\n#ifndef SWIGPHP\n#define SWIGPHP\n#endif\n\n");

    if (directorsEnabled()) {
      Printf(f_runtime, "#define SWIG_DIRECTORS\n");
    }

    /* Set the module name */
    module = Copy(Getattr(n, "name"));
    cap_module = NewStringf("%(upper)s", module);
    if (!prefix)
      prefix = NewStringEmpty();

    Printf(f_runtime, "#define SWIG_PREFIX \"%s\"\n", prefix);
    Printf(f_runtime, "#define SWIG_PREFIX_LEN %lu\n", (unsigned long)Len(prefix));

    if (directorsEnabled()) {
      Swig_banner(f_directors_h);
      Printf(f_directors_h, "\n");
      Printf(f_directors_h, "#ifndef SWIG_%s_WRAP_H_\n", cap_module);
      Printf(f_directors_h, "#define SWIG_%s_WRAP_H_\n\n", cap_module);

      String *filename = Swig_file_filename(outfile_h);
      Printf(f_directors, "\n#include \"%s\"\n\n", filename);
      Delete(filename);
    }

    /* PHP module file */
    filen = NewStringEmpty();
    Printv(filen, SWIG_output_directory(), module, ".php", NIL);
    phpfilename = NewString(filen);

    f_phpcode = NewFile(filen, "w", SWIG_output_files());
    if (!f_phpcode) {
      FileErrorDisplay(filen);
      SWIG_exit(EXIT_FAILURE);
    }

    Printf(f_phpcode, "<?php\n\n");

    Swig_banner(f_phpcode);

    Printf(f_phpcode, "\n");
    Printf(f_phpcode, "// Try to load our extension if it's not already loaded.\n");
    Printf(f_phpcode, "if (!extension_loaded('%s')) {\n", module);
    Printf(f_phpcode, "  if (strtolower(substr(PHP_OS, 0, 3)) === 'win') {\n");
    Printf(f_phpcode, "    if (!dl('php_%s.dll')) return;\n", module);
    Printf(f_phpcode, "  } else {\n");
    Printf(f_phpcode, "    // PHP_SHLIB_SUFFIX gives 'dylib' on MacOS X but modules are 'so'.\n");
    Printf(f_phpcode, "    if (PHP_SHLIB_SUFFIX === 'dylib') {\n");
    Printf(f_phpcode, "      if (!dl('%s.so')) return;\n", module);
    Printf(f_phpcode, "    } else {\n");
    Printf(f_phpcode, "      if (!dl('%s.'.PHP_SHLIB_SUFFIX)) return;\n", module);
    Printf(f_phpcode, "    }\n");
    Printf(f_phpcode, "  }\n");
    Printf(f_phpcode, "}\n\n");

    /* sub-sections of the php file */
    pragma_code = NewStringEmpty();
    pragma_incl = NewStringEmpty();
    pragma_version = NULL;

    /* Initialize the rest of the module */

    Printf(s_oinit, "ZEND_INIT_MODULE_GLOBALS(%s, %s_init_globals, NULL);\n", module, module);

    /* start the header section */
    Printf(s_header, "ZEND_BEGIN_MODULE_GLOBALS(%s)\n", module);
    Printf(s_header, "const char *error_msg;\n");
    Printf(s_header, "int error_code;\n");
    Printf(s_header, "ZEND_END_MODULE_GLOBALS(%s)\n", module);
    Printf(s_header, "ZEND_DECLARE_MODULE_GLOBALS(%s)\n", module);
    Printf(s_header, "#define SWIG_ErrorMsg() (%s_globals.error_msg)\n", module);
    Printf(s_header, "#define SWIG_ErrorCode() (%s_globals.error_code)\n", module);

    /* The following can't go in Lib/php/phprun.swg as it uses SWIG_ErrorMsg(), etc
     * which has to be dynamically generated as it depends on the module name.
     */
    Append(s_header, "#ifdef __GNUC__\n");
    Append(s_header, "static void SWIG_FAIL(void) __attribute__ ((__noreturn__));\n");
    Append(s_header, "#endif\n\n");
    Append(s_header, "static void SWIG_FAIL(void) {\n");
    Append(s_header, "    zend_error(SWIG_ErrorCode(), \"%s\", SWIG_ErrorMsg());\n");
    // zend_error() should never return with the parameters we pass, but if it
    // does, we really don't want to let SWIG_FAIL() return.  This also avoids
    // a warning about returning from a function marked as "__noreturn__".
    Append(s_header, "    abort();\n");
    Append(s_header, "}\n\n");

    Printf(s_header, "static void %s_init_globals(zend_%s_globals *globals ) {\n", module, module);
    Printf(s_header, "  globals->error_msg = default_error_msg;\n");
    Printf(s_header, "  globals->error_code = default_error_code;\n");
    Printf(s_header, "}\n");

    Printf(s_header, "static void SWIG_ResetError(void) {\n");
    Printf(s_header, "  SWIG_ErrorMsg() = default_error_msg;\n");
    Printf(s_header, "  SWIG_ErrorCode() = default_error_code;\n");
    Printf(s_header, "}\n");

    Append(s_header, "\n");
    Printf(s_header, "ZEND_NAMED_FUNCTION(_wrap_swig_%s_alter_newobject) {\n", module);
    Append(s_header, "  zval args[2];\n");
    Append(s_header, "  swig_object_wrapper *value;\n");
    Append(s_header, "\n");
    Append(s_header, "  SWIG_ResetError();\n");
    Append(s_header, "  if(ZEND_NUM_ARGS() != 2 || zend_get_parameters_array_ex(2, args) != SUCCESS) {\n");
    Append(s_header, "    WRONG_PARAM_COUNT;\n");
    Append(s_header, "  }\n");
    Append(s_header, "\n");
    Append(s_header, "  value = (swig_object_wrapper *) Z_RES_VAL(args[0]);\n");
    Append(s_header, "  value->newobject = zval_is_true(&args[1]);\n");
    Append(s_header, "\n");
    Append(s_header, "  return;\n");
    Append(s_header, "}\n");
    Printf(s_header, "ZEND_NAMED_FUNCTION(_wrap_swig_%s_get_newobject) {\n", module);
    Append(s_header, "  zval args[1];\n");
    Append(s_header, "  swig_object_wrapper *value;\n");
    Append(s_header, "\n");
    Append(s_header, "  SWIG_ResetError();\n");
    Append(s_header, "  if(ZEND_NUM_ARGS() != 1 || zend_get_parameters_array_ex(1, args) != SUCCESS) {\n");
    Append(s_header, "    WRONG_PARAM_COUNT;\n");
    Append(s_header, "  }\n");
    Append(s_header, "\n");
    Append(s_header, "  value = (swig_object_wrapper *) Z_RES_VAL(args[0]);\n");
    Append(s_header, "  RETVAL_LONG(value->newobject);\n");
    Append(s_header, "\n");
    Append(s_header, "  return;\n");
    Append(s_header, "}\n");

    Printf(s_header, "#define SWIG_name  \"%s\"\n", module);
    Printf(s_header, "#ifdef __cplusplus\n");
    Printf(s_header, "extern \"C\" {\n");
    Printf(s_header, "#endif\n");
    Printf(s_header, "#include \"php.h\"\n");
    Printf(s_header, "#include \"php_ini.h\"\n");
    Printf(s_header, "#include \"ext/standard/info.h\"\n");
    Printf(s_header, "#include \"php_%s.h\"\n", module);
    Printf(s_header, "#ifdef __cplusplus\n");
    Printf(s_header, "}\n");
    Printf(s_header, "#endif\n\n");

    Printf(s_header,"#ifdef __cplusplus\n#define SWIG_remove(zv) delete zv\n");
    Printf(s_header,"#else\n#define SWIG_remove(zv) free(zv)\n#endif\n\n");

    Printf(s_header, "#define CALL_METHOD(name, retval, thisptr)                  \
                      call_user_function(EG(function_table),thisptr,&name,retval,0,NULL);\n\n");

    Printf(s_header, "#define CALL_METHOD_PARAM_1(name, retval, thisptr, param)                  \
                      call_user_function(EG(function_table),thisptr,&name,retval,1,&param);\n\n");

    if (directorsEnabled()) {
      // Insert director runtime
      Swig_insert_file("director_common.swg", s_header);
      Swig_insert_file("director.swg", s_header);
    }

    /* Create the .h file too */
    filen = NewStringEmpty();
    Printv(filen, SWIG_output_directory(), "php_", module, ".h", NIL);
    f_h = NewFile(filen, "w", SWIG_output_files());
    if (!f_h) {
      FileErrorDisplay(filen);
      SWIG_exit(EXIT_FAILURE);
    }

    Swig_banner(f_h);

    Printf(f_h, "\n");
    Printf(f_h, "#ifndef PHP_%s_H\n", cap_module);
    Printf(f_h, "#define PHP_%s_H\n\n", cap_module);
    Printf(f_h, "extern zend_module_entry %s_module_entry;\n", module);
    Printf(f_h, "#define phpext_%s_ptr &%s_module_entry\n\n", module, module);
    Printf(f_h, "#ifdef PHP_WIN32\n");
    Printf(f_h, "# define PHP_%s_API __declspec(dllexport)\n", cap_module);
    Printf(f_h, "#else\n");
    Printf(f_h, "# define PHP_%s_API\n", cap_module);
    Printf(f_h, "#endif\n\n");

    /* start the arginfo section */
    s_arginfo = NewString("/* arginfo subsection */\n");
    arginfo_used = NewHash();

    /* start the function entry section */
    s_entry = NewString("/* entry subsection */\n");

    /* holds all the per-class function entry sections */
    all_cs_entry = NewString("/* class entry subsection */\n");
    cs_entry = NULL;

    Printf(s_entry, "/* Every non-class user visible function must have an entry here */\n");
    Printf(s_entry, "static zend_function_entry %s_functions[] = {\n", module);

    /* Emit all of the code */
    Language::top(n);

    if (Len(classes) > 0)
      Printf(all_cs_entry, " ZEND_FE_END\n};\n\n");

    SwigPHP_emit_resource_registrations();
    SwigPHP_emit_all_creation_free_wrapper();

    /* start the init section */
    {
      String * s_init_old = s_init;
      s_init = NewString("/* init section */\n");
      Printv(s_init, "zend_module_entry ", module, "_module_entry = {\n", NIL);
      Printf(s_init, "    STANDARD_MODULE_HEADER,\n");
      Printf(s_init, "    \"%s\",\n", module);
      Printf(s_init, "    %s_functions,\n", module);
      Printf(s_init, "    PHP_MINIT(%s),\n", module);
      if (Len(s_shutdown) > 0) {
	Printf(s_init, "    PHP_MSHUTDOWN(%s),\n", module);
      } else {
	Printf(s_init, "    NULL, /* No MSHUTDOWN code */\n");
      }
      if (Len(r_init) > 0 || Len(s_vinit) > 0) {
	Printf(s_init, "    PHP_RINIT(%s),\n", module);
      } else {
	Printf(s_init, "    NULL, /* No RINIT code */\n");
      }
      if (Len(r_shutdown) > 0) {
	Printf(s_init, "    PHP_RSHUTDOWN(%s),\n", module);
      } else {
	Printf(s_init, "    NULL, /* No RSHUTDOWN code */\n");
      }
      if (Len(pragma_phpinfo) > 0) {
	Printf(s_init, "    PHP_MINFO(%s),\n", module);
      } else {
	Printf(s_init, "    NULL, /* No MINFO code */\n");
      }
      if (Len(pragma_version) > 0) {
	Printf(s_init, "    \"%s\",\n", pragma_version);
      } else {
	Printf(s_init, "    NO_VERSION_YET,\n");
      }
      Printf(s_init, "    STANDARD_MODULE_PROPERTIES\n");
      Printf(s_init, "};\n");
      Printf(s_init, "zend_module_entry* SWIG_module_entry = &%s_module_entry;\n\n", module);

      Printf(s_init, "#ifdef __cplusplus\n");
      Printf(s_init, "extern \"C\" {\n");
      Printf(s_init, "#endif\n");
      // We want to write "SWIGEXPORT ZEND_GET_MODULE(%s)" but ZEND_GET_MODULE
      // in PHP5 has "extern "C" { ... }" around it so we can't do that.
      Printf(s_init, "SWIGEXPORT zend_module_entry *get_module(void) { return &%s_module_entry; }\n", module);
      Printf(s_init, "#ifdef __cplusplus\n");
      Printf(s_init, "}\n");
      Printf(s_init, "#endif\n\n");

      Printf(s_init, "#define SWIG_php_minit PHP_MINIT_FUNCTION(%s)\n\n", module);

      Printv(s_init, s_init_old, NIL);
      Delete(s_init_old);
    }

    /* We have to register the constants before they are (possibly) used
     * by the pointer typemaps. This all needs re-arranging really as
     * things are being called in the wrong order
     */

    //    Printv(s_init,s_resourcetypes,NIL);
    /* We need this after all classes written out by ::top */
    Printf(s_oinit, "CG(active_class_entry) = NULL;\n");
    Printf(s_oinit, "/* end oinit subsection */\n");
    Printf(s_init, "%s\n", s_oinit);

    /* Constants generated during top call */
    Printf(s_cinit, "/* end cinit subsection */\n");
    Printf(s_init, "%s\n", s_cinit);
    Clear(s_cinit);
    Delete(s_cinit);

    Printf(s_init, "    return SUCCESS;\n");
    Printf(s_init, "}\n\n");

    // Now do REQUEST init which holds any user specified %rinit, and also vinit
    if (Len(r_init) > 0 || Len(s_vinit) > 0) {
      Printf(f_h, "PHP_RINIT_FUNCTION(%s);\n", module);

      Printf(s_init, "PHP_RINIT_FUNCTION(%s)\n{\n", module);
      if (Len(r_init) > 0) {
	Printv(s_init,
	       "/* rinit section */\n",
	       r_init, "\n",
	       NIL);
      }

      if (Len(s_vinit) > 0) {
	/* finish our init section which will have been used by class wrappers */
	Printv(s_init,
	       "/* vinit subsection */\n",
	       s_vinit, "\n"
	       "/* end vinit subsection */\n",
	       NIL);
	Clear(s_vinit);
      }
      Delete(s_vinit);

      Printf(s_init, "    return SUCCESS;\n");
      Printf(s_init, "}\n\n");
    }

    Printf(f_h, "PHP_MINIT_FUNCTION(%s);\n", module);

    if (Len(s_shutdown) > 0) {
      Printf(f_h, "PHP_MSHUTDOWN_FUNCTION(%s);\n", module);

      Printv(s_init, "PHP_MSHUTDOWN_FUNCTION(", module, ")\n"
		     "/* shutdown section */\n"
		     "{\n",
		     s_shutdown,
		     "    return SUCCESS;\n"
		     "}\n\n", NIL);
    }

    if (Len(r_shutdown) > 0) {
      Printf(f_h, "PHP_RSHUTDOWN_FUNCTION(%s);\n", module);

      Printf(s_init, "PHP_RSHUTDOWN_FUNCTION(%s)\n{\n", module);
      Printf(s_init, "/* rshutdown section */\n");
      Printf(s_init, "%s\n", r_shutdown);
      Printf(s_init, "    return SUCCESS;\n");
      Printf(s_init, "}\n\n");
    }

    if (Len(pragma_phpinfo) > 0) {
      Printf(f_h, "PHP_MINFO_FUNCTION(%s);\n", module);

      Printf(s_init, "PHP_MINFO_FUNCTION(%s)\n{\n", module);
      Printf(s_init, "%s", pragma_phpinfo);
      Printf(s_init, "}\n");
    }

    Printf(s_init, "/* end init section */\n");

    Printf(f_h, "\n#endif /* PHP_%s_H */\n", cap_module);

    Delete(f_h);

    String *type_table = NewStringEmpty();
    SwigType_emit_type_table(f_runtime, type_table);
    Printf(s_header, "%s", type_table);
    Delete(type_table);

    /* Oh dear, more things being called in the wrong order. This whole
     * function really needs totally redoing.
     */

    if (directorsEnabled()) {
      Dump(f_directors_h, f_runtime_h);
      Printf(f_runtime_h, "\n");
      Printf(f_runtime_h, "#endif\n");
      Delete(f_runtime_h);
    }

    Printf(s_header, "/* end header section */\n");
    Printf(s_wrappers, "/* end wrapper section */\n");
    Printf(s_vdecl, "/* end vdecl subsection */\n");

    Dump(f_runtime, f_begin);
    Printv(f_begin, s_header, NIL);
    if (directorsEnabled()) {
      Dump(f_directors, f_begin);
    }
    Printv(f_begin, s_vdecl, s_wrappers, NIL);
    Printv(f_begin, s_arginfo, "\n\n", all_cs_entry, "\n\n", s_entry,
	" SWIG_ZEND_NAMED_FE(swig_", module, "_alter_newobject,_wrap_swig_", module, "_alter_newobject,NULL)\n"
	" SWIG_ZEND_NAMED_FE(swig_", module, "_get_newobject,_wrap_swig_", module, "_get_newobject,NULL)\n"
	" ZEND_FE_END\n};\n\n", NIL);
    Printv(f_begin, s_init, NIL);
    Delete(s_header);
    Delete(s_wrappers);
    Delete(s_init);
    Delete(s_vdecl);
    Delete(all_cs_entry);
    Delete(s_entry);
    Delete(s_arginfo);
    Delete(f_runtime);
    Delete(f_begin);
    Delete(arginfo_used);

    Printf(f_phpcode, "%s\n%s\n", pragma_incl, pragma_code);
    if (s_fakeoowrappers) {
      Printf(f_phpcode, "abstract class %s {", Len(prefix) ? prefix : module);
      Printf(f_phpcode, "%s", s_fakeoowrappers);
      Printf(f_phpcode, "}\n\n");
      Delete(s_fakeoowrappers);
      s_fakeoowrappers = NULL;
    }
    Printf(f_phpcode, "%s\n?>\n", s_phpclasses);
    Delete(f_phpcode);

    return SWIG_OK;
  }

  /* Just need to append function names to function table to register with PHP. */
  void create_command(String *cname, String *fname, Node *n, bool overload, String *modes = NULL) {
    // This is for the single main zend_function_entry record
    if (cname)
        Printf(f_h, "PHP_METHOD(%s,%s);\n", cname, fname);
    else {
      if (overload)
        Printf(f_h, "ZEND_NAMED_FUNCTION(%s);\n", fname);
      else
        Printf(f_h, "PHP_FUNCTION(%s);\n", fname);
    }
    // We want to only emit each different arginfo once, as that reduces the
    // size of both the generated source code and the compiled extension
    // module.  To do this, we name the arginfo to encode the number of
    // parameters and which (if any) are passed by reference by using a
    // sequence of 0s (for non-reference) and 1s (for by references).
    bool constructor = false;
    if (Cmp(fname,"__construct") == 0)
      constructor = true;

    ParmList *l = Getattr(n, "parms");
    int Iterator = 0;
    String * arginfo_code = NewStringEmpty();
    for (Parm *p = l; p; p = Getattr(p, "tmap:in:next")) {
      /* Ignored parameters */
      if ((overload || (!constructor && class_name)) && (Iterator == 0)) {
        Iterator++;
        continue;
      }
      if (checkAttribute(p, "tmap:in:numinputs", "0")) {
	continue;
      }
      Append(arginfo_code, GetFlag(p, "tmap:in:byref") ? "1" : "0");
    }

    int numberOfParams = Len(arginfo_code);
    if (!GetFlag(arginfo_used, arginfo_code)) {
      // Not had this one before, so emit it.
      SetFlag(arginfo_used, arginfo_code);
      Printf(s_arginfo, "ZEND_BEGIN_ARG_INFO_EX(swig_arginfo_%s, 0, 0, %d)\n", arginfo_code, numberOfParams);
      for (const char * p = Char(arginfo_code); *p; ++p) {
	Printf(s_arginfo, " ZEND_ARG_PASS_INFO(%c)\n", *p);
      }
      Printf(s_arginfo, "ZEND_END_ARG_INFO()\n");
    }

    String * s = cs_entry;
    if (!s) s = s_entry;
    if (cname)
      Printf(all_cs_entry, " PHP_ME(%s,%s,swig_arginfo_%s,%s)\n", cname, fname, arginfo_code, modes);
    else {
      if (overload)
        Printf(s, " SWIG_ZEND_NAMED_FE(%(lower)s,%s,swig_arginfo_%s)\n", Getattr(n, "sym:name"), fname, arginfo_code);
      else
        Printf(s, " PHP_FE(%s,swig_arginfo_%s)\n", fname, arginfo_code);
    }
    Delete(arginfo_code);
  }

  // /* -----------------------------------------------------------------------------
  //  * print_typecheck() - Helper Function for Class Overload Dispatch
  //  * ----------------------------------------------------------------------------- */

  static bool print_typecheck(String *f, int j, Parm *pj, bool implicitconvtypecheckoff) {
    char tmp[256];
    sprintf(tmp, Char(argv_template_string), j);
    String *tm = Getattr(pj, "tmap:typecheck");
    if (tm) {
      tm = Copy(tm);
      Replaceid(tm, Getattr(pj, "lname"), "_v");
      String *conv = Getattr(pj, "implicitconv");
      if (conv && !implicitconvtypecheckoff) {
        Replaceall(tm, "$implicitconv", conv);
      } else {
        Replaceall(tm, "$implicitconv", "0");
      }
      Replaceall(tm, "$input", tmp);
      Printv(f, tm, "\n", NIL);
      Delete(tm);
      return true;
    } else
      return false;
  }

  /* -----------------------------------------------------------------------------
   * ReplaceFormat() - Helper Function for Class Overload Dispatch
   * ----------------------------------------------------------------------------- */

  static String *ReplaceFormat(const_String_or_char_ptr fmt, int j) {
    String *lfmt = NewString(fmt);
    char buf[50];
    sprintf(buf, "%d", j);
    Replaceall(lfmt, "$numargs", buf);
    int i;
    String *commaargs = NewString("");
    for (i = 0; i < j; i++) {
      Printv(commaargs, ", ", NIL);
      Printf(commaargs, Char(argv_template_string), i);
    }
    Replaceall(lfmt, "$commaargs", commaargs);
    return lfmt;
  }

  /* ------------------------------------------------------------
   * Class dispatch Function - Overloaded Class Methods
   * ------------------------------------------------------------ */
   String *Swig_class_overload_dispatch(Node *n, const_String_or_char_ptr fmt, int *maxargs) {

     int i, j;

     *maxargs = 1;

     String *f = NewString("");

     int constructorOverload = (Cmp(Getattr(n, "nodeType"), "constructor") == 0);

     /* Get a list of methods ranked by precedence values and argument count */
     List *dispatch = Swig_overload_rank(n, true);
     int nfunc = Len(dispatch);

    /* Loop over the functions */

    for (i = 0; i < nfunc; i++) {
      Node *ni = Getitem(dispatch, i);
      Parm *pi = Getattr(ni, "wrap:parms");
      bool implicitconvtypecheckoff = GetFlag(ni, "implicitconvtypecheckoff") != 0;
      int num_required = emit_num_required(pi)-1;
      int num_arguments = emit_num_arguments(pi)-1;

      if (constructorOverload) {
        num_required++;
        num_arguments++;
      }

      if (num_arguments > *maxargs)
        *maxargs = num_arguments;

      if (num_required == num_arguments) {
        Printf(f, "if (%s == %d) {\n", argc_template_string, num_required);
      } else {
        Printf(f, "if ((%s >= %d) && (%s <= %d)) {\n", argc_template_string, num_required, argc_template_string, num_arguments);
      }

      if (num_arguments) {
        Printf(f, "int _v;\n");
      }

      int num_braces = 0;
      j = 0;
      Parm *pj = pi;
      if (!constructorOverload && pj)
        pj = nextSibling(pj);
      while (pj) {
        if (checkAttribute(pj, "tmap:in:numinputs", "0")) {
          pj = Getattr(pj, "tmap:in:next");
          continue;
        }
        if (j >= num_required) {
          String *lfmt = ReplaceFormat(fmt, num_arguments);
          Printf(f, "if (%s <= %d) {\n", argc_template_string, j);
          Printf(f, Char(lfmt), Getattr(ni, "wrap:name"));
          Printf(f, "}\n");
          Delete(lfmt);
        }
        if (print_typecheck(f, (GetFlag(n, "wrap:this") ? j + 1 : j), pj, implicitconvtypecheckoff)) {
          Printf(f, "if (_v) {\n");
          num_braces++;
        }
        if (!Getattr(pj, "tmap:in:SWIGTYPE") && Getattr(pj, "tmap:typecheck:SWIGTYPE")) {
          /* we emit  a warning if the argument defines the 'in' typemap, but not the 'typecheck' one */
          Swig_warning(WARN_TYPEMAP_TYPECHECK_UNDEF, Getfile(ni), Getline(ni),
                     "Overloaded method %s with no explicit typecheck typemap for arg %d of type '%s'\n",
                     Swig_name_decl(n), j, SwigType_str(Getattr(pj, "type"), 0));
        }
        Parm *pk = Getattr(pj, "tmap:in:next");
        if (pk)
          pj = pk;
        else
          pj = nextSibling(pj);
        j++;
      }
      String *lfmt = ReplaceFormat(fmt, num_arguments);
      Printf(f, Char(lfmt), Getattr(ni, "wrap:name"));
      Delete(lfmt);
      /* close braces */
      for ( /* empty */ ; num_braces > 0; num_braces--)
        Printf(f, "}\n");
      Printf(f, "}\n");           /* braces closes "if" for this method */
      if (implicitconvtypecheckoff)
        Delattr(ni, "implicitconvtypecheckoff");
    }
    Delete(dispatch);
    return f;

   }

   /* Helper method to remove class prefix on method names.
    * Ex- Class_method_name -> method_name
    */
   String *getWrapperMethodName(String *className, String *methodName) {
    String *wrapper_class_name = NewString(className);
    Append(wrapper_class_name, "_");
    String *wrapper_method_name = NewString(methodName);
    Replace(wrapper_method_name, wrapper_class_name, "", DOH_REPLACE_FIRST);
    Delete(wrapper_class_name);
    return wrapper_method_name;
  }

  /* ------------------------------------------------------------
   * dispatchFunction()
   * ------------------------------------------------------------ */
  void dispatchFunction(Node *n, int constructor) {
    /* Last node in overloaded chain */

    int maxargs;
    String *tmp = NewStringEmpty();

    String *dispatch = NULL;

    if (!class_name)
      dispatch = Swig_overload_dispatch(n, "%s(INTERNAL_FUNCTION_PARAM_PASSTHRU); return;", &maxargs);
    else
      dispatch = Swig_class_overload_dispatch(n, "%s(INTERNAL_FUNCTION_PARAM_PASSTHRU); return;", &maxargs);

    /* Generate a dispatch wrapper for all overloaded functions */

    Wrapper *f = NewWrapper();
    String *symname = Getattr(n, "sym:name");
    String *wname = NULL;
    String *modes = NULL;

<<<<<<< HEAD
    if (class_name)
      wname = getWrapperMethodName(Getattr(n, "name"), symname);
=======
    if (constructor)
      wname = NewString("__construct");
    else if (class_name)
      wname = getWrapperMethodName(class_name, symname);
>>>>>>> 4252b31f
    else
      wname = Swig_name_wrapper(symname);

    if (wrapperType == staticmemberfn || Cmp(Getattr(n, "storage"),"static") == 0)
      modes = NewString("ZEND_ACC_PUBLIC | ZEND_ACC_STATIC");
    else
      modes = NewString("ZEND_ACC_PUBLIC");

    create_command(class_name, wname, n, true, modes);

    if (!class_name)
      Printv(f->def, "ZEND_NAMED_FUNCTION(", wname, ") {\n", NIL);
    else
      Printv(f->def,  "PHP_METHOD(", class_name, ",", wname, ") {\n", NIL);

    Wrapper_add_local(f, "argc", "int argc");

    Printf(tmp, "zval argv[%d]", maxargs);
    Wrapper_add_local(f, "argv", tmp);

    Printf(f->code, "argc = ZEND_NUM_ARGS();\n");

    Printf(f->code, "zend_get_parameters_array_ex(argc, argv);\n");

    Replaceall(dispatch, "$args", "self,args");

    Printv(f->code, dispatch, "\n", NIL);

    Printf(f->code, "SWIG_ErrorCode() = E_ERROR;\n");
    Printf(f->code, "SWIG_ErrorMsg() = \"No matching function for overloaded '%s'\";\n", symname);
    Printv(f->code, "SWIG_FAIL();\n", NIL);

    Printv(f->code, "}\n", NIL);
    Wrapper_print(f, s_wrappers);

    DelWrapper(f);
    Delete(dispatch);
    Delete(tmp);
  }

  /* ------------------------------------------------------------
   * functionWrapper()
   * ------------------------------------------------------------ */

  /* Helper method for PHP::functionWrapper */
  bool is_class(SwigType *t) {
    Node *n = classLookup(t);
    if (n) {
      String *r = Getattr(n, "php:proxy");	// Set by classDeclaration()
      if (!r)
	r = Getattr(n, "sym:name");	// Not seen by classDeclaration yet, but this is the name
      if (r)
	return true;
    }
    return false;
  }

  /* Helper method for PHP::functionWrapper to get Node n of a class */
  Node *get_class_node(SwigType *t) {
    Node *n = classLookup(t);
    return n;
  }

  /* Helper method for PHP::functionWrapper to get class name for parameter*/
  String *get_class_name(SwigType *t) {
    Node *n = classLookup(t);
    String *r = NULL;
    if (n) {
      r = Getattr(n, "php:proxy");      // Set by classDeclaration()
      if (!r)
        r = Getattr(n, "sym:name");     // Not seen by classDeclaration yet, but this is the name
    }
    return r;
  }

  /* Helper function to check if class is wrapped */
  bool is_class_wrapped(String *className) {
    Iterator iterate;
    for (iterate = First(classes); iterate.item; iterate = Next(iterate)) {
      if (Cmp(iterate.item, className) == 0)
        return true;
    }
    return false;
  }

  /* Is special return type */
  bool is_param_type_pointer(SwigType *t) {
    
    if (SwigType_ispointer(t) ||
          SwigType_ismemberpointer(t) ||
            SwigType_isreference(t) ||
              SwigType_isarray(t))
      return true;

    return false;
  }

  /* Magic methods __set, __get, __isset is declared here in the extension.
     The flag variable is used to decide whether all variables are read or not.
   */
  void magic_method_setter(Node *n, bool flag) {

    if (magic_set == NULL) {
      magic_set = NewStringEmpty();
      magic_get = NewStringEmpty();
      magic_isset = NewStringEmpty();
    }
    if (flag) {
      Wrapper *f = NewWrapper();
      // Need arg info set for __get magic function with one variable.
      String * arginfo_code = NewString("0");
      if (!GetFlag(arginfo_used, arginfo_code)) {
        // Not had this one before, so emit it.
        SetFlag(arginfo_used, arginfo_code);
        Printf(s_arginfo, "ZEND_BEGIN_ARG_INFO_EX(swig_arginfo_%s, 0, 0, 1)\n", arginfo_code);
        for (const char * p = Char(arginfo_code); *p; ++p) {
          Printf(s_arginfo, " ZEND_ARG_PASS_INFO(%c)\n", *p);
        }
        Printf(s_arginfo, "ZEND_END_ARG_INFO()\n");
      }

      arginfo_code = NULL;

      // Need arg info set for __set and __isset magic function with two variable.
      arginfo_code = NewString("00");
      if (!GetFlag(arginfo_used, arginfo_code)) {
        // Not had this one before, so emit it.
        SetFlag(arginfo_used, arginfo_code);
        Printf(s_arginfo, "ZEND_BEGIN_ARG_INFO_EX(swig_arginfo_%s, 0, 0, 2)\n", arginfo_code);
        for (const char * p = Char(arginfo_code); *p; ++p) {
          Printf(s_arginfo, " ZEND_ARG_PASS_INFO(%c)\n", *p);
        }
        Printf(s_arginfo, "ZEND_END_ARG_INFO()\n");
      }

      arginfo_code = NULL;

      Printf(f_h, "PHP_METHOD(%s,__set);\n", class_name);
      Printf(all_cs_entry, " PHP_ME(%s,__set,swig_arginfo_00,ZEND_ACC_PUBLIC)\n", class_name);
      Printf(f->code, "PHP_METHOD(%s,__set) {\n",class_name);

      Printf(f->code, "  swig_object_wrapper *arg = (swig_object_wrapper *)SWIG_Z_FETCH_OBJ_P(getThis());\n");
      Printf(f->code, "  %s *arg1 = (%s *)(arg->ptr);\n", class_type, class_type);
      Printf(f->code, "  zval args[2];\n  zend_string *arg2 = 0;\n\n");
      Printf(f->code, "  if(ZEND_NUM_ARGS() != 2 || zend_get_parameters_array_ex(2, args) != SUCCESS) {\n");
      Printf(f->code, "\tWRONG_PARAM_COUNT;\n}\n\n");
      Printf(f->code, "  if(!arg1) SWIG_PHP_Error(E_ERROR, \"this pointer is NULL\");\n\n");
      Printf(f->code, "  arg2 = Z_STR(args[0]);\n\n");

      Printf(f->code, "if (!arg2) {\n  RETVAL_NULL();\n}\n",magic_set);
      Printf(f->code, "%s\n",magic_set);
      Printf(f->code, "\nelse if (strcmp(arg2->val,\"thisown\") == 0)\n{\n");
      Printf(f->code, "arg->newobject = zval_get_long(&args[1]);\n}\n\n");
      Printf(f->code, "else {\nif (!arg->extras) {\n");
      Printf(f->code, "ALLOC_HASHTABLE(arg->extras);\nzend_hash_init(arg->extras, 0, NULL, ZVAL_PTR_DTOR, 0);\n}\n");
      Printf(f->code, "if (!zend_hash_find(arg->extras,arg2))\nzend_hash_add(arg->extras,arg2,&args[1]);\n");
      Printf(f->code, "else\nzend_hash_update(arg->extras,arg2,&args[1]);\n}\n\n");


      Printf(f->code, "zend_string_release(arg2);\n\n");
      Printf(f->code, "thrown:\n");
      Printf(f->code, "return;\n");

      /* Error handling code */
      Printf(f->code, "fail:\n");
      Append(f->code, "SWIG_FAIL();\n");
      Printf(f->code, "}\n\n\n");


      Printf(f_h, "PHP_METHOD(%s,__get);\n", class_name);
      Printf(all_cs_entry, " PHP_ME(%s,__get,swig_arginfo_0,ZEND_ACC_PUBLIC)\n", class_name);
      Printf(f->code, "PHP_METHOD(%s,__get) {\n",class_name);

      Printf(f->code, "  swig_object_wrapper *arg = (swig_object_wrapper *)SWIG_Z_FETCH_OBJ_P(getThis());\n", class_name);
      Printf(f->code, "  %s *arg1 = (%s *)(arg->ptr);\n", class_type, class_type);
      Printf(f->code, "  zval args[1];\n  zend_string *arg2 = 0;\n\n");
      Printf(f->code, "  if(ZEND_NUM_ARGS() != 1 || zend_get_parameters_array_ex(1, args) != SUCCESS) {\n");
      Printf(f->code, "\tWRONG_PARAM_COUNT;\n}\n\n");
      Printf(f->code, "  if(!arg1) SWIG_PHP_Error(E_ERROR, \"this pointer is NULL\");\n\n");
      Printf(f->code, "  arg2 = Z_STR(args[0]);\n\n");

      Printf(f->code, "if (!arg2) {\n  RETVAL_NULL();\n}\n",magic_set);
      Printf(f->code, "%s\n",magic_get);
      Printf(f->code, "\nelse if (strcmp(arg2->val,\"thisown\") == 0)\n{\n");
      Printf(f->code, "if(arg->newobject) {\nRETVAL_LONG(1);\n}\nelse {\nRETVAL_LONG(0);\n}\n}\n\n");
      Printf(f->code, "else {\nif (!arg->extras) {\nRETVAL_NULL();\n}\n");
      Printf(f->code, "else {\nzval *zv = zend_hash_find(arg->extras,arg2);\n");
      Printf(f->code, "if (!zv)\nRETVAL_NULL();\nelse\nRETVAL_ZVAL(zv,1,ZVAL_PTR_DTOR);\n}\n}\n\n");


      Printf(f->code, "zend_string_release(arg2);\n\n");
      Printf(f->code, "thrown:\n");
      Printf(f->code, "return;\n");

      /* Error handling code */
      Printf(f->code, "fail:\n");
      Append(f->code, "SWIG_FAIL();\n");
      Printf(f->code, "}\n\n\n");


      Printf(f_h, "PHP_METHOD(%s,__isset);\n", class_name);
      Printf(all_cs_entry, " PHP_ME(%s,__isset,swig_arginfo_0,ZEND_ACC_PUBLIC)\n", class_name);
      Printf(f->code, "PHP_METHOD(%s,__isset) {\n",class_name);

      Printf(f->code, "  swig_object_wrapper *arg = (swig_object_wrapper *)SWIG_Z_FETCH_OBJ_P(getThis());\n", class_name);
      Printf(f->code, "  %s *arg1 = (%s *)(arg->ptr);\n", class_type, class_type);
      Printf(f->code, "  zval args[1];\n  zend_string *arg2 = 0;\n\n");
      Printf(f->code, "  int newSize = 1;\nchar *method_name = 0;\n\n");
      Printf(f->code, "  if(ZEND_NUM_ARGS() != 1 || zend_get_parameters_array_ex(1, args) != SUCCESS) {\n");
      Printf(f->code, "\tWRONG_PARAM_COUNT;\n}\n\n");
      Printf(f->code, "  if(!arg1) SWIG_PHP_Error(E_ERROR, \"this pointer is NULL\");\n\n");
      Printf(f->code, "  arg2 = Z_STR(args[0]);\n\n");
      Printf(f->code, "  newSize += arg2->len + strlen(\"_get\");\nmethod_name = (char *)malloc(newSize);\n");
      Printf(f->code, "  strcpy(method_name,arg2->val);\nstrcat(method_name,\"_get\");\n\n");

      Printf(magic_isset, "\nelse if (zend_hash_exists(&SWIGTYPE_%s_ce->function_table, zend_string_init(method_name, newSize-1, 0))) {\n",class_name);
      Printf(magic_isset, "RETVAL_TRUE;\n}\n");

      Printf(f->code, "if (!arg2) {\n  RETVAL_FALSE;\n}\n",magic_set);
      Printf(f->code, "\nelse if (strcmp(arg2->val,\"thisown\") == 0)\n{\n");
      Printf(f->code, "RETVAL_TRUE;\n}\n\n");
      Printf(f->code, "%s\n",magic_isset);
      Printf(f->code, "else {\nif (!arg->extras) {\nRETVAL_FALSE;\n}\n");
      Printf(f->code, "else {\nif (!zend_hash_find(arg->extras,arg2))\n");
      Printf(f->code, "RETVAL_FALSE;\nelse\nRETVAL_TRUE;\n}\n}\n\n");

      Printf(f->code, "free(method_name);\nzend_string_release(arg2);\n\n");
      Printf(f->code, "thrown:\n");
      Printf(f->code, "return;\n");

      /* Error handling code */
      Printf(f->code, "fail:\n");
      Append(f->code, "SWIG_FAIL();\n");
      Printf(f->code, "}\n\n\n");

      Wrapper_print(f, s_wrappers);
      DelWrapper(f);
      f = NULL;

      Delete(magic_set);
      Delete(magic_get);
      Delete(magic_isset);
      magic_set = NULL;
      magic_get = NULL;
      magic_isset = NULL;

      return;
    }

    String *v_name = GetChar(n, "name");

    Printf(magic_set, "\nelse if (strcmp(arg2->val,\"%s\") == 0)\n{\n",v_name);
    Printf(magic_set, "zval zv;\nZVAL_STRING(&zv, \"%s_set\");\n",v_name);
    Printf(magic_set, "CALL_METHOD_PARAM_1(zv, return_value, getThis(),args[1]);\n}\n\n");

    Printf(magic_get, "\nelse if (strcmp(arg2->val,\"%s\") == 0)\n{\n",v_name);
    Printf(magic_get, "zval zv;\nZVAL_STRING(&zv, \"%s_get\");\n",v_name);
    Printf(magic_get, "CALL_METHOD(zv, return_value, getThis());\n}\n");

  }

  String *getAccessMode(String *access) {
    if (Cmp(access, "protected") == 0)
      return NewString("ZEND_ACC_PROTECTED");
    else if (Cmp(access, "private") == 0)
      return NewString("ZEND_ACC_PRIVATE");
    return NewString("ZEND_ACC_PUBLIC");
  }

  virtual int functionWrapper(Node *n) {
    String *name = GetChar(n, "name");
    String *iname = GetChar(n, "sym:name");
    SwigType *d = Getattr(n, "type");
    ParmList *l = Getattr(n, "parms");
    String *nodeType = Getattr(n, "nodeType");
    int newobject = GetFlag(n, "feature:new");
    int constructor = (Cmp(nodeType, "constructor") == 0);

    Parm *p;
    int i;
    int numopt;
    String *tm;
    Wrapper *f;

    String *wname = NewStringEmpty();
    int overloaded = 0;
    String *overname = 0;
    String *modes = NULL;
    bool static_setter = false;
    bool static_getter = false;

    modes = getAccessMode(Getattr(n, "access"));

    if (constructor) {
<<<<<<< HEAD
      Append(modes,"| ZEND_ACC_CTOR");
    }
    else if (wrapperType == staticmemberfn || Cmp(Getattr(n, "storage"),"static") == 0)
      Append(modes,"| ZEND_ACC_STATIC");
=======
      Append(modes, " | ZEND_ACC_CTOR");
    }
    else if (wrapperType == staticmemberfn || Cmp(Getattr(n, "storage"),"static") == 0)
      Append(modes, " | ZEND_ACC_STATIC");

    if (GetFlag(n, "abstract") && Swig_directorclass(Swig_methodclass(n)))
      Append(modes, " | ZEND_ACC_ABSTRACT");
>>>>>>> 4252b31f

    if (Getattr(n, "sym:overloaded")) {
      overloaded = 1;
      overname = Getattr(n, "sym:overname");
    } else {
      if (!addSymbol(iname, n))
        return SWIG_ERROR;
    }

    // Test for overloading
    if (overname) {
      wname = Swig_name_wrapper(iname);
      Printf(wname, "%s", overname);
    }
    else if (constructor) {
      wname = NewString("__construct");
    }
    else if (wrapperType == membervar) {
      char *ptr = Char(iname);
      ptr+= strlen(Char(iname)) - 4 - strlen(Char(name));
      wname = (String*) ptr;
    }
    else if (wrapperType == globalvar) {
      //check for namespaces
      String *nameSpace = getNameSpace(GetChar(n, "name"));
      if (nameSpace == NULL) {
        char *ptr = Char(iname);
        ptr+= strlen(Char(iname)) - 4 - strlen(Char(name));
        wname = (String*) ptr;
      }
      else {
        wname = iname;
      }
    }
    else if (wrapperType == staticmembervar) {
      // Shape::nshapes -> nshapes
      char *ptr = Char(strrchr(GetChar(n, "name"),':'));
      ptr+= 1;
      wname = (String*) ptr;

      /* We get called twice for getter and setter methods. But to maintain
         compatibility, Shape::nshapes() is being used for both setter and 
         getter methods. So using static_setter and static_getter variables
         to generate half of the code each time.
       */
      if (Cmp(strrchr(GetChar(n, "sym:name"),'_'),"_set") == 0)
        static_setter = true;
      else if (Cmp(strrchr(GetChar(n, "sym:name"),'_'),"_get") == 0) {
        // This is to overcome types that can't be set and hence no setter.
        if (Cmp(Getattr(n, "feature:immutable"),"1") != 0)
          static_getter = true;
      }
    }
    else if (wrapperType == staticmemberfn) {
      if (Char(Strchr(name, ':'))) {
        char *ptr = Char(iname);
        ptr+= strlen(Char(iname)) - strlen(strrchr(GetChar(n, "name"),':') + 1);
        wname = (String*) ptr;
      }
      else
        wname = iname;
    }
    else {
      if (class_name) {
        wname = getWrapperMethodName(class_name, iname);
      }
      else
        wname = iname;
    }

    if (Cmp(nodeType, "destructor") == 0) {
      // We just generate the Zend List Destructor and let Zend manage the
      // reference counting.  There's no explicit destructor, but the user can
      // just do `$obj = null;' to remove a reference to an object.
      return CreateZendListDestructor(n);
    }

    f = NewWrapper();

    if (static_getter)
      Printf(f->def, "{\n");

    String *outarg = NewStringEmpty();
    String *cleanup = NewStringEmpty();

    if (!overloaded) {
      if (!static_getter) {
        if (class_name)
          Printv(f->def, "PHP_METHOD(", class_name, ",", wname,") {\n", NIL);
        else
          Printv(f->def, "PHP_FUNCTION(", wname,") {\n", NIL);
      }
    }
    else {
      if (class_name)
        Printv(f->def, "PHP_METHOD(", class_name, ",", wname,") {\n", NIL);
      else
        Printv(f->def, "ZEND_NAMED_FUNCTION(", wname,") {\n", NIL);
    }

    emit_parameter_variables(l, f);
    /* Attach standard typemaps */

    emit_attach_parmmaps(l, f);
    // Not issued for overloaded functions.
    if (!overloaded && !static_getter) {
      create_command(class_name, wname, n, false, modes);
    }

    // wrap:parms is used by overload resolution.
    Setattr(n, "wrap:parms", l);

    int num_arguments = emit_num_arguments(l);
    int num_required = emit_num_required(l);
    numopt = num_arguments - num_required;

    //if (wrapperType == directorconstructor)
      //num_arguments++;

    if (num_arguments > 0) {
      String *args = NewStringEmpty();
      //if (wrapperType == directorconstructor)
        //Wrapper_add_local(f, "arg0", "zval * arg0;");
      if ((wrapperType == memberfn || wrapperType == membervar)) {
        num_arguments--; //To remove This Pointer
        Printf(args, "arg1 = (%s *)((SWIG_Z_FETCH_OBJ_P(getThis()))->ptr);\n", class_type);
      }
      Printf(args, "zval args[%d]", num_arguments);
      Wrapper_add_local(f, "args", args);
      Delete(args);
      args = NULL;
    }

    // This generated code may be called:
    // 1) as an object method, or
    // 2) as a class-method/function (without a "this_ptr")
    // Option (1) has "this_ptr" for "this", option (2) needs it as
    // first parameter

    // NOTE: possible we ignore this_ptr as a param for native constructor

    Printf(f->code, "SWIG_ResetError();\n");

    if (numopt > 0) {		// membervariable wrappers do not have optional args
      Wrapper_add_local(f, "arg_count", "int arg_count");
      Printf(f->code, "arg_count = ZEND_NUM_ARGS();\n");
      Printf(f->code, "if(arg_count<%d || arg_count>%d ||\n", num_required, num_arguments);
      Printf(f->code, "   zend_get_parameters_array_ex(arg_count,args)!=SUCCESS)\n");
      Printf(f->code, "\tWRONG_PARAM_COUNT;\n\n");
    } else if (static_setter || static_getter) {
      if (num_arguments == 0) {
        Printf(f->code, "if(ZEND_NUM_ARGS() == 0) {\n");
      } else {
        Printf(f->code, "if(ZEND_NUM_ARGS() == %d && zend_get_parameters_array_ex(%d, args) == SUCCESS) {\n", num_arguments, num_arguments);
      }
    } else {
      if (num_arguments == 0) {
	Printf(f->code, "if(ZEND_NUM_ARGS() != 0) {\n");
      } else {
	Printf(f->code, "if(ZEND_NUM_ARGS() != %d || zend_get_parameters_array_ex(%d, args) != SUCCESS) {\n", num_arguments, num_arguments);
      }
      Printf(f->code, "WRONG_PARAM_COUNT;\n}\n\n");
    }
    if (wrapperType == directorconstructor)
      Printf(f->code, "zval * arg0 = getThis();\n  \n");

    /* Now convert from PHP to C variables */
    // At this point, argcount if used is the number of deliberately passed args
    // not including this_ptr even if it is used.
    // It means error messages may be out by argbase with error
    // reports.  We can either take argbase into account when raising
    // errors, or find a better way of dealing with _thisptr.
    // I would like, if objects are wrapped, to assume _thisptr is always
    // _this and not the first argument.
    // This may mean looking at Language::memberfunctionHandler

    int limit = num_arguments;
    //if (wrapperType == directorconstructor)
      //limit--;
    if (wrapperType == memberfn || wrapperType == membervar)
      limit++;
    for (i = 0, p = l; i < limit; i++) {
      String *source;

      /* Skip ignored arguments */
      //while (Getattr(p,"tmap:ignore")) { p = Getattr(p,"tmap:ignore:next");}
      while (checkAttribute(p, "tmap:in:numinputs", "0")) {
	p = Getattr(p, "tmap:in:next");
      }

      SwigType *pt = Getattr(p, "type");

      if (wrapperType == directorconstructor) {
        source = NewStringf("args[%d]", i);
      } else if (wrapperType == memberfn || wrapperType == membervar) {
        source = NewStringf("args[%d]", i-1);   
      } else {
        source = NewStringf("args[%d]", i);
      }

      String *ln = Getattr(p, "lname");

      /* Check if optional */
      if (i >= num_required) {
        Printf(f->code, "\tif(arg_count > %d) {\n", i);
      }

      String *paramType_class = NULL;
      String *paramType_type = NULL;
      bool paramType_valid = is_class(pt);
      SwigType *resolved = SwigType_typedef_resolve_all(pt);

      if (paramType_valid) {
        paramType_class = get_class_name(pt);
        paramType_type = Getattr(get_class_node(pt), "classtype");
        Chop(paramType_class);
      }

      if ((tm = Getattr(p, "tmap:in"))) {
	Replaceall(tm, "$source", &source);
	Replaceall(tm, "$target", ln);
        if (Cmp(source,"args[-1]") == 0) {
          Replaceall(tm, "$uinput", "getThis()");
          Replaceall(tm, "$linput", "args[0]");         // Adding this to compile. It won't reach the generated if clause.
        }
        else {
          Replaceall(tm, "$linput", source);
          Replaceall(tm, "$uinput", "args[0]");         // Adding this to compile. It won't reach the generated if clause.
        }
        Replaceall(tm, "$input", source);
        if (paramType_valid) {
          String *param_value = NewStringEmpty();
          String *param_zval = NewStringEmpty();
          if (Cmp(source,"args[-1]") == 0)
            Printf(param_zval, "getThis()");
          else
            Printf(param_zval, "&%s", source);
<<<<<<< HEAD
          Printf(param_value, "(%s *) SWIG_Z_FETCH_OBJ_P(%s)->ptr", paramType_type , param_zval);
=======
          Printf(param_value, "%sSWIG_Z_FETCH_OBJ_P(%s)->ptr", SwigType_isreference(pt) ? "&" : "", param_zval);
>>>>>>> 4252b31f
          Replaceall(tm, "$obj_value", param_value);
        }
        Replaceall(tm, "$needNewFlow", paramType_valid ? (is_class_wrapped(paramType_class) ? "1" : "0") : "0");
        String *temp_obj = NewStringEmpty();
        Printf(temp_obj, "&%s", ln);
        Replaceall(tm, "$obj_value", is_param_type_pointer(resolved ? resolved : pt) ? "NULL" : temp_obj);        // Adding this to compile. It won't reach this if $obj_val is required.
        Replaceall(tm, "$lower_param", paramType_class);
	Setattr(p, "emit:input", source);
	Printf(f->code, "%s\n", tm);
	if (i == 0 && Getattr(p, "self")) {
	  Printf(f->code, "\tif(!arg1) SWIG_PHP_Error(E_ERROR, \"this pointer is NULL\");\n");
	}
	p = Getattr(p, "tmap:in:next");
	if (i >= num_required) {
	  Printf(f->code, "}\n");
	}
	continue;
      } else {
	Swig_warning(WARN_TYPEMAP_IN_UNDEF, input_file, line_number, "Unable to use type %s as a function argument.\n", SwigType_str(pt, 0));
      }
      if (i >= num_required) {
	Printf(f->code, "\t}\n");
      }
      Delete(source);
    }

    if (is_member_director(n)) {
      Wrapper_add_local(f, "upcall", "bool upcall = false");
      Printf(f->code, "upcall = !Swig::Director::swig_is_overridden_method(\"%s%s\", getThis());\n",
	  prefix, Swig_class_name(Swig_methodclass(n)));
    }

    Swig_director_emit_dynamic_cast(n, f);

    /* Insert constraint checking code */
    for (p = l; p;) {
      if ((tm = Getattr(p, "tmap:check"))) {
	Replaceall(tm, "$target", Getattr(p, "lname"));
	Printv(f->code, tm, "\n", NIL);
	p = Getattr(p, "tmap:check:next");
      } else {
	p = nextSibling(p);
      }
    }

    /* Insert cleanup code */
    for (i = 0, p = l; p; i++) {
      if ((tm = Getattr(p, "tmap:freearg"))) {
	Replaceall(tm, "$source", Getattr(p, "lname"));
	Printv(cleanup, tm, "\n", NIL);
	p = Getattr(p, "tmap:freearg:next");
      } else {
	p = nextSibling(p);
      }
    }

    /* Insert argument output code */
    bool hasargout = false;
    for (i = 0, p = l; p; i++) {
      if ((tm = Getattr(p, "tmap:argout"))) {
	hasargout = true;
	Replaceall(tm, "$source", Getattr(p, "lname"));
	//      Replaceall(tm,"$input",Getattr(p,"lname"));
	Replaceall(tm, "$target", "return_value");
	Replaceall(tm, "$result", "return_value");
        Replaceall(tm, "$classFlag", "0");
	Replaceall(tm, "$arg", Getattr(p, "emit:input"));
	Replaceall(tm, "$input", Getattr(p, "emit:input"));
	Printv(outarg, tm, "\n", NIL);
	p = Getattr(p, "tmap:argout:next");
      } else {
	p = nextSibling(p);
      }
    }

    if (!overloaded)
      Setattr(n, "wrap:name", wname);
    else {
      if (class_name) {
        String *m_call = NewStringEmpty();
        Printf(m_call, "ZEND_MN(%s_%s)", class_name, wname);
        Setattr(n, "wrap:name", m_call);
      }
      else
        Setattr(n, "wrap:name", wname);
    }

    String *retType_class = NULL;
    bool retType_valid = is_class(d);
<<<<<<< HEAD
=======
    bool valid_wrapped_class = false;
>>>>>>> 4252b31f

    if (retType_valid) {
        retType_class = get_class_name(d);
        Chop(retType_class);
<<<<<<< HEAD
=======
        valid_wrapped_class = is_class_wrapped(retType_class);
>>>>>>> 4252b31f
    }

    /* emit function call */
    String *actioncode = emit_action(n);

    if ((tm = Swig_typemap_lookup_out("out", n, Swig_cresult_name(), f, actioncode))) {
      Replaceall(tm, "$input", Swig_cresult_name());
      Replaceall(tm, "$source", Swig_cresult_name());
      Replaceall(tm, "$target", "return_value");
      Replaceall(tm, "$result", "return_value");
      Replaceall(tm, "$owner", newobject ? "1" : "0");
<<<<<<< HEAD
      Replaceall(tm, "$classZv", constructor ? "getThis()" : "NULL");
      if (retType_class) {
        String *retZend_obj = NewStringEmpty();
        Printf(retZend_obj, "%s_object_new(%s_ce)", retType_class, retType_class);
        Replaceall(tm, "$zend_obj", retType_valid ? (constructor ? "NULL" : retZend_obj) : "NULL");
=======
      Replaceall(tm, "$needNewFlow", retType_valid ? (valid_wrapped_class ? "1" : "0") : "0");
      Replaceall(tm, "$classZv", constructor ? "getThis()" : "NULL");
      if (retType_class) {
        String *retZend_obj = NewStringEmpty();
        Printf(retZend_obj, "%s_object_new(SWIGTYPE_%s_ce)", retType_class, retType_class);
        Replaceall(tm, "$zend_obj", retType_valid ? (constructor ? "NULL" : (valid_wrapped_class ? retZend_obj : "NULL")) : "NULL");
>>>>>>> 4252b31f
      }
      Replaceall(tm, "$zend_obj", "NULL");
      Replaceall(tm, "$newobj", retType_valid ? (valid_wrapped_class ? "1" : "2") : "2");
      Replaceall(tm, "$c_obj", newobject? (valid_wrapped_class ? (constructor ? "1" : "0") : "2") : "0");
      Printf(f->code, "%s\n", tm);
    } else {
      Swig_warning(WARN_TYPEMAP_OUT_UNDEF, input_file, line_number, "Unable to use return type %s in function %s.\n", SwigType_str(d, 0), name);
    }
    emit_return_variable(n, d, f);

    if (outarg) {
      Printv(f->code, outarg, NIL);
    }

    if (cleanup) {
      Printv(f->code, cleanup, NIL);
    }

    /* Look to see if there is any newfree cleanup code */
    if (GetFlag(n, "feature:new")) {
      if ((tm = Swig_typemap_lookup("newfree", n, Swig_cresult_name(), 0))) {
	Printf(f->code, "%s\n", tm);
	Delete(tm);
      }
    }

    /* See if there is any return cleanup code */
    if ((tm = Swig_typemap_lookup("ret", n, Swig_cresult_name(), 0))) {
      Printf(f->code, "%s\n", tm);
      Delete(tm);
    }

    if (static_getter)
      Printf(f->code, "}\n");

    if (static_setter || static_getter)
      Printf(f->code, "}\n");

    if (!static_setter) {
      Printf(f->code, "thrown:\n");
      Printf(f->code, "return;\n");

      /* Error handling code */
      Printf(f->code, "fail:\n");
      Printv(f->code, cleanup, NIL);
      Append(f->code, "SWIG_FAIL();\n");

      Printf(f->code, "}\n");
    }

    Replaceall(f->code, "$cleanup", cleanup);
    Replaceall(f->code, "$symname", iname);

    Wrapper_print(f, s_wrappers);
    DelWrapper(f);
    f = NULL;
    wname = NULL;

    if (overloaded && !Getattr(n, "sym:nextSibling")) {
      dispatchFunction(n, constructor);
    }

    // Handle getters and setters.
    if (wrapperType == membervar) {
      const char *p = Char(iname);
      if (strlen(p) > 4) {
	p += strlen(p) - 4;
	String *varname = Getattr(n, "membervariableHandler:sym:name");
	if (strcmp(p, "_get") == 0) {
          magic_method_setter(n,false);
	  Setattr(shadow_get_vars, varname, Getattr(n, "type"));
	} else if (strcmp(p, "_set") == 0) {
	  Setattr(shadow_set_vars, varname, iname);
	}
      }
      return SWIG_OK;
    }

    if (!shadow) {
      return SWIG_OK;
    }

    // Only look at non-overloaded methods and the last entry in each overload
    // chain (we check the last so that wrap:parms and wrap:name have been set
    // for them all).
    if (overloaded && Getattr(n, "sym:nextSibling") != 0)
      return SWIG_OK;

    if (!s_oowrappers)
      s_oowrappers = NewStringEmpty();

    if (newobject || wrapperType == memberfn || wrapperType == staticmemberfn || wrapperType == standard || wrapperType == staticmembervar) {
      bool handle_as_overload = false;
      String **arg_names;
      String **arg_values;
      unsigned char * byref;
      // Method or static method or plain function.
      const char *methodname = 0;
      String *output = s_oowrappers;
      if (constructor) {
	class_has_ctor = true;
	// Skip the Foo:: prefix.
	char *ptr = strrchr(GetChar(Swig_methodclass(n), "sym:name"), ':');
	if (ptr) {
	  ptr++;
	} else {
	  ptr = GetChar(Swig_methodclass(n), "sym:name");
	}
	if (strcmp(ptr, GetChar(n, "constructorHandler:sym:name")) == 0) {
	  methodname = "__construct";
	} else {
	  // The class has multiple constructors and this one is
	  // renamed, so this will be a static factory function
	  methodname = GetChar(n, "constructorHandler:sym:name");
	}
      } else if (wrapperType == memberfn) {
	methodname = Char(Getattr(n, "memberfunctionHandler:sym:name"));
      } else if (wrapperType == staticmemberfn) {
	methodname = Char(Getattr(n, "staticmemberfunctionHandler:sym:name"));
      } else if (wrapperType == staticmembervar) {
	// Static member variable, wrapped as a function due to PHP limitations.
	methodname = Char(Getattr(n, "staticmembervariableHandler:sym:name"));
      } else {			// wrapperType == standard
	methodname = Char(iname);
	if (!s_fakeoowrappers)
	  s_fakeoowrappers = NewStringEmpty();
	output = s_fakeoowrappers;
      }

      bool really_overloaded = overloaded ? true : false;
      int min_num_of_arguments = emit_num_required(l);
      int max_num_of_arguments = emit_num_arguments(l);

      Hash *ret_types = NewHash();
      Setattr(ret_types, d, d);

      bool non_void_return = (Cmp(d, "void") != 0);

      if (overloaded) {
	// Look at all the overloaded versions of this method in turn to
	// decide if it's really an overloaded method, or just one where some
	// parameters have default values.
	Node *o = Getattr(n, "sym:overloaded");
	while (o) {
	  if (o == n) {
	    o = Getattr(o, "sym:nextSibling");
	    continue;
	  }

	  SwigType *d2 = Getattr(o, "type");
	  if (!d2) {
	    assert(constructor);
	  } else if (!Getattr(ret_types, d2)) {
	    Setattr(ret_types, d2, d2);
	    non_void_return = non_void_return || (Cmp(d2, "void") != 0);
	  }

	  ParmList *l2 = Getattr(o, "wrap:parms");
	  int num_arguments = emit_num_arguments(l2);
	  int num_required = emit_num_required(l2);
	  if (num_required < min_num_of_arguments)
	    min_num_of_arguments = num_required;

	  if (num_arguments > max_num_of_arguments) {
	    max_num_of_arguments = num_arguments;
	  }
	  o = Getattr(o, "sym:nextSibling");
	}

	o = Getattr(n, "sym:overloaded");
	while (o) {
	  if (o == n) {
	    o = Getattr(o, "sym:nextSibling");
	    continue;
	  }

	  ParmList *l2 = Getattr(o, "wrap:parms");
	  Parm *p = l, *p2 = l2;
	  if (wrapperType == memberfn) {
	    p = nextSibling(p);
	    p2 = nextSibling(p2);
	  }
	  while (p && p2) {
	    if (Cmp(Getattr(p, "type"), Getattr(p2, "type")) != 0)
	      break;
	    if (Cmp(Getattr(p, "name"), Getattr(p2, "name")) != 0)
	      break;
	    String *value = Getattr(p, "value");
	    String *value2 = Getattr(p2, "value");
	    if (value && !value2)
	      break;
	    if (!value && value2)
	      break;
	    if (value) {
	      if (Cmp(value, value2) != 0)
		break;
	    }
	    p = nextSibling(p);
	    p2 = nextSibling(p2);
	  }
	  if (p && p2)
	    break;
	  // One parameter list is a prefix of the other, so check that all
	  // remaining parameters of the longer list are optional.
	  if (p2)
	    p = p2;
	  while (p && Getattr(p, "value"))
	    p = nextSibling(p);
	  if (p)
	    break;
	  o = Getattr(o, "sym:nextSibling");
	}
	if (!o) {
	  // This "overloaded method" is really just one with default args.
	  really_overloaded = false;
	}
      }

      if (wrapperType == memberfn) {
	// Allow for the "this" pointer.
	--min_num_of_arguments;
	--max_num_of_arguments;
      }

      arg_names = (String **) malloc(max_num_of_arguments * sizeof(String *));
      if (!arg_names) {
	/* FIXME: How should this be handled?  The rest of SWIG just seems
	 * to not bother checking for malloc failing! */
	fprintf(stderr, "Malloc failed!\n");
	exit(1);
      }
      for (i = 0; i < max_num_of_arguments; ++i) {
	arg_names[i] = NULL;
      }

      arg_values = (String **) malloc(max_num_of_arguments * sizeof(String *));
      byref = (unsigned char *) malloc(max_num_of_arguments);
      if (!arg_values || !byref) {
	/* FIXME: How should this be handled?  The rest of SWIG just seems
	 * to not bother checking for malloc failing! */
	fprintf(stderr, "Malloc failed!\n");
	exit(1);
      }
      for (i = 0; i < max_num_of_arguments; ++i) {
	arg_values[i] = NULL;
	byref[i] = false;
      }

      Node *o;
      if (overloaded) {
	o = Getattr(n, "sym:overloaded");
      } else {
	o = n;
      }
      while (o) {
	int argno = 0;
	Parm *p = Getattr(o, "wrap:parms");
	if (wrapperType == memberfn)
	  p = nextSibling(p);
	while (p) {
	  if (GetInt(p, "tmap:in:numinputs") == 0) {
	    p = nextSibling(p);
	    continue;
	  }
	  assert(0 <= argno && argno < max_num_of_arguments);
	  byref[argno] = GetFlag(p, "tmap:in:byref");
	  String *&pname = arg_names[argno];
	  const char *pname_cstr = GetChar(p, "name");
	  // Just get rid of the C++ namespace part for now.
	  const char *ptr = NULL;
	  if (pname_cstr && (ptr = strrchr(pname_cstr, ':'))) {
	    pname_cstr = ptr + 1;
	  }
	  if (!pname_cstr) {
	    // Unnamed parameter, e.g. int foo(int);
	  } else if (!pname) {
	    pname = NewString(pname_cstr);
	  } else {
	    size_t len = strlen(pname_cstr);
	    size_t spc = 0;
	    size_t len_pname = strlen(Char(pname));
	    while (spc + len <= len_pname) {
	      if (strncmp(pname_cstr, Char(pname) + spc, len) == 0) {
		char ch = ((char *) Char(pname))[spc + len];
		if (ch == '\0' || ch == ' ') {
		  // Already have this pname_cstr.
		  pname_cstr = NULL;
		  break;
		}
	      }
	      char *p = strchr(Char(pname) + spc, ' ');
	      if (!p)
		break;
	      spc = (p + 4) - Char(pname);
	    }
	    if (pname_cstr) {
	      Printf(pname, " or_%s", pname_cstr);
	    }
	  }
	  String *value = NewString(Getattr(p, "value"));
	  if (Len(value)) {
	    /* Check that value is a valid constant in PHP (and adjust it if
	     * necessary, or replace it with "?" if it's just not valid). */
	    SwigType *type = Getattr(p, "type");
	    switch (SwigType_type(type)) {
	      case T_BOOL: {
		if (Strcmp(value, "true") == 0 || Strcmp(value, "false") == 0)
		  break;
		char *p;
		errno = 0;
		long n = strtol(Char(value), &p, 0);
	        Clear(value);
		if (errno || *p) {
		  Append(value, "?");
		} else if (n) {
		  Append(value, "true");
		} else {
		  Append(value, "false");
		}
		break;
	      }
	      case T_CHAR:
	      case T_SCHAR:
	      case T_SHORT:
	      case T_INT:
	      case T_LONG:
	      case T_LONGLONG: {
		char *p;
		errno = 0;
		long n = strtol(Char(value), &p, 0);
		(void) n;
		if (errno || *p) {
		  Clear(value);
		  Append(value, "?");
		}
		break;
	      }
	      case T_UCHAR:
	      case T_USHORT:
	      case T_UINT:
	      case T_ULONG:
	      case T_ULONGLONG: {
		char *p;
		errno = 0;
		unsigned int n = strtoul(Char(value), &p, 0);
		(void) n;
		if (errno || *p) {
		  Clear(value);
		  Append(value, "?");
		}
		break;
	      }
	      case T_FLOAT:
	      case T_DOUBLE:
	      case T_LONGDOUBLE: {
		char *p;
		errno = 0;
		/* FIXME: strtod is locale dependent... */
		double val = strtod(Char(value), &p);
		if (errno || *p) {
		  Clear(value);
		  Append(value, "?");
		} else if (strchr(Char(value), '.') == 0) {
		  // Ensure value is a double constant, not an integer one.
		  Append(value, ".0");
		  double val2 = strtod(Char(value), &p);
		  if (errno || *p || val != val2) {
		    Clear(value);
		    Append(value, "?");
		  }
		}
		break;
	      }
	      case T_STRING:
		if (Len(value) < 2) {
		  // How can a string (including "" be less than 2 characters?)
		  Clear(value);
		  Append(value, "?");
		} else {
		  const char *v = Char(value);
		  if (v[0] != '"' || v[Len(value) - 1] != '"') {
		    Clear(value);
		    Append(value, "?");
		  }
		  // Strings containing "$" require special handling, but we do
		  // that later.
		}
		break;
	      case T_VOID:
		assert(false);
		break;
	      case T_POINTER: {
		const char *v = Char(value);
		if (v[0] == '(') {
		  // Handle "(void*)0", "(TYPE*)0", "(char*)NULL", etc.
		  v += strcspn(v + 1, "*()") + 1;
		  if (*v == '*') {
		    do {
		      v++;
		      v += strspn(v, " \t");
		    } while (*v == '*');
		    if (*v++ == ')') {
		      v += strspn(v, " \t");
		      String * old = value;
		      value = NewString(v);
		      Delete(old);
		    }
		  }
		}
		if (Strcmp(value, "NULL") == 0 ||
		    Strcmp(value, "nullptr") == 0 ||
		    Strcmp(value, "0") == 0 ||
		    Strcmp(value, "0L") == 0) {
		  Clear(value);
		  Append(value, "null");
		} else {
		  Clear(value);
		  Append(value, "?");
		}
		break;
	      }
	      default:
		/* Safe default */
		Clear(value);
		Append(value, "?");
		break;
	    }

	    if (!arg_values[argno]) {
	      arg_values[argno] = value;
	      value = NULL;
	    } else if (Cmp(arg_values[argno], value) != 0) {
	      // If a parameter has two different default values in
	      // different overloaded forms of the function, we can't
	      // set its default in PHP.  Flag this by setting its
	      // default to `?'.
	      Delete(arg_values[argno]);
	      arg_values[argno] = NewString("?");
	    }
	  } else if (arg_values[argno]) {
	    // This argument already has a default value in another overloaded
	    // form, but doesn't in this form.  So don't try to do anything
	    // clever, just let the C wrappers resolve the overload and set the
	    // default values.
	    //
	    // This handling is safe, but I'm wondering if it may be overly
	    // conservative (FIXME) in some cases.  It seems it's only bad when
	    // there's an overloaded form with the appropriate number of
	    // parameters which doesn't want the default value, but I need to
	    // think about this more.
	    Delete(arg_values[argno]);
	    arg_values[argno] = NewString("?");
	  }
	  Delete(value);
	  p = nextSibling(p);
	  ++argno;
	}
	if (!really_overloaded)
	  break;
	o = Getattr(o, "sym:nextSibling");
      }

      /* Clean up any parameters which haven't yet got names, or whose
       * names clash. */
      Hash *seen = NewHash();
      /* We need $this to refer to the current class, so can't allow it
       * to be used as a parameter. */
      Setattr(seen, "this", seen);
      /* We use $r to store the return value, so disallow that as a parameter
       * name in case the user uses the "call-time pass-by-reference" feature
       * (it's deprecated and off by default in PHP5, but we want to be
       * maximally portable).  Similarly we use $c for the classname or new
       * stdClass object.
       */
      Setattr(seen, "r", seen);
      Setattr(seen, "c", seen);

      for (int argno = 0; argno < max_num_of_arguments; ++argno) {
	String *&pname = arg_names[argno];
	if (pname) {
	  Replaceall(pname, " ", "_");
	} else {
	  /* We get here if the SWIG .i file has "int foo(int);" */
	  pname = NewStringEmpty();
	  Printf(pname, "arg%d", argno + 1);
	}
	// Check if we've already used this parameter name.
	while (Getattr(seen, pname)) {
	  // Append "_" to clashing names until they stop clashing...
	  Printf(pname, "_");
	}
	Setattr(seen, Char(pname), seen);

	if (arg_values[argno] && Cmp(arg_values[argno], "?") == 0) {
	  handle_as_overload = true;
	}
      }
      Delete(seen);
      seen = NULL;

      String *invoke = NewStringEmpty();
      String *prepare = NewStringEmpty();
      String *args = NewStringEmpty();

      if (!handle_as_overload && !(really_overloaded && max_num_of_arguments > min_num_of_arguments)) {
	Printf(invoke, "%s(", iname);
	if (wrapperType == memberfn) {
	  Printf(invoke, "$this->%s", SWIG_PTR);
	}
	for (int i = 0; i < max_num_of_arguments; ++i) {
	  if (i)
	    Printf(args, ",");
	  if (i || wrapperType == memberfn)
	    Printf(invoke, ",");
	  if (byref[i]) Printf(args, "&");
	  String *value = arg_values[i];
	  if (value) {
	    const char *v = Char(value);
	    if (v[0] == '"') {
	      /* In a PHP double quoted string, $ needs to be escaped as \$. */
	      Replaceall(value, "$", "\\$");
	    }
	    Printf(args, "$%s=%s", arg_names[i], value);
	  } else if (constructor && i >= 1 && i < min_num_of_arguments) {
	    // We need to be able to call __construct($resource).
	    Printf(args, "$%s=null", arg_names[i]);
	  } else {
	    Printf(args, "$%s", arg_names[i]);
	  }
	  Printf(invoke, "$%s", arg_names[i]);
	}
	Printf(invoke, ")");
      } else {
	int i;
	for (i = 0; i < min_num_of_arguments; ++i) {
	  if (i)
	    Printf(args, ",");
	  Printf(args, "$%s", arg_names[i]);
	}
	String *invoke_args = NewStringEmpty();
	if (wrapperType == memberfn) {
	  Printf(invoke_args, "$this->%s", SWIG_PTR);
	  if (min_num_of_arguments > 0)
	    Printf(invoke_args, ",");
	}
	Printf(invoke_args, "%s", args);
	if (constructor && min_num_of_arguments > 1) {
	  // We need to be able to call __construct($resource).
	  Clear(args);
	  Printf(args, "$%s", arg_names[0]);
	  for (i = 1; i < min_num_of_arguments; ++i) {
	    Printf(args, ",");
	    Printf(args, "$%s=null", arg_names[i]);
	  }
	}
	bool had_a_case = false;
	int last_handled_i = i - 1;
	for (; i < max_num_of_arguments; ++i) {
	  if (i)
	    Printf(args, ",");
	  const char *value = Char(arg_values[i]);
	  // FIXME: (really_overloaded && handle_as_overload) is perhaps a
	  // little conservative, but it doesn't hit any cases that it
	  // shouldn't for Xapian at least (and we need it to handle
	  // "Enquire::get_mset()" correctly).
	  bool non_php_default = ((really_overloaded && handle_as_overload) ||
				  !value || strcmp(value, "?") == 0);
	  if (non_php_default)
	    value = "null";
	  Printf(args, "$%s=%s", arg_names[i], value);
	  if (non_php_default) {
	    if (!had_a_case) {
	      Printf(prepare, "\t\tswitch (func_num_args()) {\n");
	      had_a_case = true;
	    }
	    Printf(prepare, "\t\t");
	    while (last_handled_i < i) {
	      Printf(prepare, "case %d: ", ++last_handled_i);
	    }
	    if (non_void_return) {
	      if ((!directorsEnabled() || !Swig_directorclass(n)) && !newobject) {
		Append(prepare, "$r=");
	      } else {
		Printf(prepare, "$this->%s=", SWIG_PTR);
	      }
	    }
	    if (!directorsEnabled() || !Swig_directorclass(n) || !newobject) {
	      Printf(prepare, "%s(%s); break;\n", iname, invoke_args);
	    } else if (!i) {
	      Printf(prepare, "%s($_this%s); break;\n", iname, invoke_args);
	    } else {
	      Printf(prepare, "%s($_this, %s); break;\n", iname, invoke_args);
	    }
	  }
	  if (i || wrapperType == memberfn)
	    Printf(invoke_args, ",");
	  Printf(invoke_args, "$%s", arg_names[i]);
	}
	Printf(prepare, "\t\t");
	if (had_a_case)
	  Printf(prepare, "default: ");
	if (non_void_return) {
	  if ((!directorsEnabled() || !Swig_directorclass(n)) && !newobject) {
	    Append(prepare, "$r=");
	  } else {
	    Printf(prepare, "$this->%s=", SWIG_PTR);
	  }
	}

	if (!directorsEnabled() || !Swig_directorclass(n) || !newobject) {
	  Printf(prepare, "%s(%s);\n", iname, invoke_args);
	} else {
	  Printf(prepare, "%s($_this, %s);\n", iname, invoke_args);
	}
	if (had_a_case)
	  Printf(prepare, "\t\t}\n");
	Delete(invoke_args);
	Printf(invoke, "$r");
      }

      Printf(output, "\n");
      // If it's a member function or a class constructor...
      if (wrapperType == memberfn || (constructor && current_class)) {
	String *acc = NewString(Getattr(n, "access"));
	// If a base has the same method with public access, then PHP
	// requires to have it here as public as well
	Node *bases = Getattr(Swig_methodclass(n), "bases");
	if (bases && Strcmp(acc, "public") != 0) {
	  String *warnmsg = 0;
	  int haspublicbase = 0;
	  Iterator i = First(bases);
	  while (i.item) {
	    Node *j = firstChild(i.item);
	    while (j) {
	      String *jname = Getattr(j, "name");
	      if (!jname || Strcmp(jname, Getattr(n, "name")) != 0) {
		j = nextSibling(j);
		continue;
	      }
	      if (Strcmp(nodeType(j), "cdecl") == 0) {
		if (!Getattr(j, "access") || checkAttribute(j, "access", "public")) {
		  haspublicbase = 1;
		}
	      } else if (Strcmp(nodeType(j), "using") == 0 && firstChild(j) && Strcmp(nodeType(firstChild(j)), "cdecl") == 0) {
		if (!Getattr(firstChild(j), "access") || checkAttribute(firstChild(j), "access", "public")) {
		  haspublicbase = 1;
		}
	      }
	      if (haspublicbase) {
		  warnmsg = NewStringf("Modifying the access of '%s::%s' to public, as the base '%s' has it as public as well.\n", Getattr(current_class, "classtype"), Getattr(n, "name"), Getattr(i.item, "classtype"));
		  break;
	      }
	      j = nextSibling(j);
	    }
	    i = Next(i);
	    if (haspublicbase) {
	      break;
	    }
	  }
	  if (Getattr(n, "access") && haspublicbase) {
	    Delete(acc);
	    acc = NewStringEmpty(); // implicitly public
	    Swig_warning(WARN_PHP_PUBLIC_BASE, input_file, line_number, Char(warnmsg));
	    Delete(warnmsg);
	  }
	}

	if (Cmp(acc, "public") == 0) {
	  // The default visibility for methods is public, so don't specify
	  // that explicitly to keep the wrapper size down.
	  Delete(acc);
	  acc = NewStringEmpty();
	} else if (Cmp(acc, "") != 0) {
	  Append(acc, " ");
	}

	if (constructor) {
	  const char * arg0;
	  if (max_num_of_arguments > 0) {
	    arg0 = Char(arg_names[0]);
	  } else {
	    arg0 = "res";
	    Delete(args);
	    args = NewString("$res=null");
	  }
	  String *mangled_type = SwigType_manglestr(Getattr(n, "type"));
	  Printf(output, "\t%sfunction %s(%s) {\n", acc, methodname, args);
	  Printf(output, "\t\tif (is_resource($%s) && get_resource_type($%s) === '%s') {\n", arg0, arg0, mangled_type);
	  Printf(output, "\t\t\t$this->%s=$%s;\n", SWIG_PTR, arg0);
	  Printf(output, "\t\t\treturn;\n");
	  Printf(output, "\t\t}\n");
	} else {
	  Printf(output, "\t%sfunction %s(%s) {\n", acc, methodname, args);
	}
	Delete(acc);
      } else if (wrapperType == staticmembervar) {
	// We're called twice for a writable static member variable - first
	// with "foo_set" and then with "foo_get" - so generate half the
	// wrapper function each time.
	//
	// For a const static member, we only get called once.
	static bool started = false;
	if (!started) {
	  Printf(output, "\tstatic function %s() {\n", methodname);
	  if (max_num_of_arguments) {
	    // Setter.
	    Printf(output, "\t\tif (func_num_args()) {\n");
	    Printf(output, "\t\t\t%s(func_get_arg(0));\n", iname);
	    Printf(output, "\t\t\treturn;\n");
	    Printf(output, "\t\t}\n");
	    started = true;
	    goto done;
	  }
	}
	started = false;
      } else {
	Printf(output, "\tstatic function %s(%s) {\n", methodname, args);
      }

      if (!newobject)
	Printf(output, "%s", prepare);
      if (constructor) {
	if (!directorsEnabled() || !Swig_directorclass(n)) {
	  if (!Len(prepare)) {
	    if (strcmp(methodname, "__construct") == 0) {
	      Printf(output, "\t\t$this->%s=%s;\n", SWIG_PTR, invoke);
	    } else {
	      String *classname = Swig_class_name(current_class);
	      Printf(output, "\t\treturn new %s%s(%s);\n", prefix, classname, invoke);
	    }
	  }
	} else {
	  Node *parent = Swig_methodclass(n);
	  String *classname = Swig_class_name(parent);
	  Printf(output, "\t\tif (get_class($this) === '%s%s') {\n", prefix, classname);
	  Printf(output, "\t\t\t$_this = null;\n");
	  Printf(output, "\t\t} else {\n");
	  Printf(output, "\t\t\t$_this = $this;\n");
	  Printf(output, "\t\t}\n");
	  if (!Len(prepare)) {
	    if (num_arguments > 1) {
	      Printf(output, "\t\t$this->%s=%s($_this, %s);\n", SWIG_PTR, iname, args);
	    } else {
	      Printf(output, "\t\t$this->%s=%s($_this);\n", SWIG_PTR, iname);
	    }
	  }
	}
	Printf(output, "%s", prepare);
      } else if (!non_void_return && !hasargout) {
	if (Cmp(invoke, "$r") != 0)
	  Printf(output, "\t\t%s;\n", invoke);
      } else if (is_class(d)) {
	if (Cmp(invoke, "$r") != 0)
	  Printf(output, "\t\t$r=%s;\n", invoke);
	if (Len(ret_types) == 1) {
	  /* If d is abstract we can't create a new wrapper type d. */
	  Node *d_class = classLookup(d);
	  int is_abstract = 0;
	  if (Getattr(d_class, "abstracts")) {
	    is_abstract = 1;
	  }
	  if (newobject || !is_abstract) {
	    Printf(output, "\t\tif (is_resource($r)) {\n");
	    if (Getattr(classLookup(Getattr(n, "type")), "module")) {
	      /*
	       * _p_Foo -> Foo, _p_ns__Bar -> Bar
	       * TODO: do this in a more elegant way
	       */
	      if (Len(prefix) == 0) {
		Printf(output, "\t\t\t$c=substr(get_resource_type($r), (strpos(get_resource_type($r), '__') ? strpos(get_resource_type($r), '__') + 2 : 3));\n");
	      } else {
		Printf(output, "\t\t\t$c='%s'.substr(get_resource_type($r), (strpos(get_resource_type($r), '__') ? strpos(get_resource_type($r), '__') + 2 : 3));\n", prefix);
	      }
	      Printf(output, "\t\t\tif (class_exists($c)) return new $c($r);\n");
	      Printf(output, "\t\t\treturn new %s%s($r);\n", prefix, Getattr(classLookup(d), "sym:name"));
	    } else {
	      Printf(output, "\t\t\t$c = new stdClass();\n");
	      Printf(output, "\t\t\t$c->" SWIG_PTR " = $r;\n");
	      Printf(output, "\t\t\treturn $c;\n");
	    }
	    Printf(output, "\t\t}\n\t\treturn $r;\n");
	  } else {
	    Printf(output, "\t\t$this->%s = $r;\n", SWIG_PTR);
	    Printf(output, "\t\treturn $this;\n");
	  }
	} else {
	  Printf(output, "\t\tif (!is_resource($r)) return $r;\n");
	  String *wrapobj = NULL;
	  String *common = NULL;
	  Iterator i = First(ret_types);
	  while (i.item) {
	    SwigType *ret_type = i.item;
	    i = Next(i);
	    String *mangled = NewString("_p");
	    Printf(mangled, "%s", SwigType_manglestr(ret_type));
	    Node *class_node = Getattr(zend_types, mangled);
	    if (!class_node) {
	      /* This is needed when we're returning a pointer to a type
	       * rather than returning the type by value or reference. */
	      Delete(mangled);
	      mangled = NewString(SwigType_manglestr(ret_type));
	      class_node = Getattr(zend_types, mangled);
	      if (!class_node) {
		// Return type isn't an object, so will be handled by the
		// !is_resource() check before the switch.
		continue;
	      }
	    }
	    const char *classname = GetChar(class_node, "sym:name");
	    if (!classname)
	      classname = GetChar(class_node, "name");
	    String * action = NewStringEmpty();
	    if (classname)
	      Printf(action, "return new %s%s($r);\n", prefix, classname);
            else
	      Printf(action, "return $r;\n");
	    if (!wrapobj) {
		wrapobj = NewString("\t\tswitch (get_resource_type($r)) {\n");
		common = action;
	    } else {
		if (common && Cmp(common, action) != 0) {
		    Delete(common);
		    common = NULL;
		}
	    }
	    Printf(wrapobj, "\t\t");
	    if (i.item) {
	      Printf(wrapobj, "case '%s': ", mangled);
	    } else {
	      Printf(wrapobj, "default: ");
	    }
	    Printv(wrapobj, action, NIL);
	    if (action != common) Delete(action);
	    Delete(mangled);
	  }
	  Printf(wrapobj, "\t\t}\n");
	  if (common) {
	      // All cases have the same action, so eliminate the switch
	      // wrapper.
	      Printf(output, "\t\t%s", common);
	      Delete(common);
	  } else {
	      Printv(output, wrapobj, NIL);
	  }
	  Delete(wrapobj);
	}
      } else {
	if (non_void_return || hasargout) {
	  Printf(output, "\t\treturn %s;\n", invoke);
	} else if (Cmp(invoke, "$r") != 0) {
	  Printf(output, "\t\t%s;\n", invoke);
	}
      }
      Printf(output, "\t}\n");

done:
      Delete(prepare);
      Delete(invoke);
      free(arg_values);

      Delete(args);
      args = NULL;

      for (int i = 0; i < max_num_of_arguments; ++i) {
	Delete(arg_names[i]);
      }
      free(arg_names);
      arg_names = NULL;
    }

    return SWIG_OK;
  }

  /* ------------------------------------------------------------
   * globalvariableHandler()
   * ------------------------------------------------------------ */

  virtual int globalvariableHandler(Node *n) {
    char *name = GetChar(n, "name");
    char *iname = GetChar(n, "sym:name");
    SwigType *t = Getattr(n, "type");
    String *tm;
    wrapperType = globalvar;

    /* First do the wrappers such as name_set(), name_get()
     * as provided by the baseclass's implementation of variableWrapper
     */
    if (Language::globalvariableHandler(n) == SWIG_NOWRAP) {
      return SWIG_NOWRAP;
    }

    if (!addSymbol(iname, n))
      return SWIG_ERROR;

    /* First link C variables to PHP */

    tm = Swig_typemap_lookup("varinit", n, name, 0);
    if (tm) {
      Replaceall(tm, "$target", name);
      Printf(s_vinit, "%s\n", tm);
    } else {
      Swig_error(input_file, line_number, "Unable to link with type %s\n", SwigType_str(t, 0));
    }

    /* Now generate PHP -> C sync blocks */
    /*
       tm = Swig_typemap_lookup("varin", n, name, 0);
       if(tm) {
       Replaceall(tm, "$symname", iname);
       Printf(f_c->code, "%s\n", tm);
       } else {
       Swig_error(input_file, line_number, "Unable to link with type %s\n", SwigType_str(t, 0));
       }
     */
    /* Now generate C -> PHP sync blocks */
    /*
       if(!GetFlag(n,"feature:immutable")) {

       tm = Swig_typemap_lookup("varout", n, name, 0);
       if(tm) {
       Replaceall(tm, "$symname", iname);
       Printf(f_php->code, "%s\n", tm);
       } else {
       Swig_error(input_file, line_number, "Unable to link with type %s\n", SwigType_str(t, 0));
       }
       }
     */
    wrapperType = standard;
    return SWIG_OK;
  }

  /* ------------------------------------------------------------
   * constantWrapper()
   * ------------------------------------------------------------ */

  virtual int constantWrapper(Node *n) {
    String *name = GetChar(n, "name");
    String *iname = GetChar(n, "sym:name");
    SwigType *type = Getattr(n, "type");
    String *rawval = Getattr(n, "rawval");
    String *value = rawval ? rawval : Getattr(n, "value");
    String *tm;

    bool isMemberConstant = false;
    String *constant_name = NULL;

    if (Strchr(name,':') && class_name) {
      isMemberConstant = true;
      char *ptr = Char(strrchr(GetChar(n, "name"),':')) + 1;
      constant_name = NewStringEmpty();
      constant_name = (String*) ptr;
    }

    if (!addSymbol(iname, n))
      return SWIG_ERROR;

    SwigType_remember(type);

    if (!isMemberConstant && (tm = Swig_typemap_lookup("consttab", n, name, 0))) {
      Replaceall(tm, "$source", value);
      Replaceall(tm, "$target", name);
      Replaceall(tm, "$value", value);
      Printf(s_cinit, "%s\n", tm);
    }
    else if (isMemberConstant && (tm = Swig_typemap_lookup("classconsttab", n, name, 0))) {
      Replaceall(tm, "$class", class_name);
      Replaceall(tm, "$const_name", constant_name);
      Replaceall(tm, "$value", value);
      Printf(s_cinit, "%s\n", tm);
    }

    if (shadow) {
      String *enumvalue = GetChar(n, "enumvalue");
      String *set_to = iname;

      if (!enumvalue) {
	enumvalue = GetChar(n, "enumvalueex");
      }

      if (enumvalue && *Char(enumvalue)) {
	// Check for a simple constant expression which is valid in PHP.
	// If we find one, initialise the const member with it; otherwise
	// we initialise it using the C/C++ wrapped constant.
	const char *p;
	for (p = Char(enumvalue); *p; ++p) {
	  if (!isdigit((unsigned char)*p) && !strchr(" +-", *p)) {
	    // FIXME: enhance to handle `<previous_enum> + 1' which is what
	    // we get for enums that don't have an explicit value set.
	    break;
	  }
	}
	if (!*p)
	  set_to = enumvalue;
      }

      if (wrapping_member_constant) {
	if (!s_oowrappers)
	  s_oowrappers = NewStringEmpty();
	Printf(s_oowrappers, "\n\tconst %s = %s;\n", wrapping_member_constant, set_to);
      } else {
	if (!s_fakeoowrappers)
	  s_fakeoowrappers = NewStringEmpty();
	Printf(s_fakeoowrappers, "\n\tconst %s = %s;\n", iname, set_to);
      }
    }
    wrapperType = standard;
    return SWIG_OK;
  }

  /*
   * PHP::pragma()
   *
   * Pragma directive.
   *
   * %pragma(php) code="String"         # Includes a string in the .php file
   * %pragma(php) include="file.php"    # Includes a file in the .php file
   */

  virtual int pragmaDirective(Node *n) {
    if (!ImportMode) {
      String *lang = Getattr(n, "lang");
      String *type = Getattr(n, "name");
      String *value = Getattr(n, "value");

      if (Strcmp(lang, "php") == 0 || Strcmp(lang, "php4") == 0) {
	if (Strcmp(type, "code") == 0) {
	  if (value) {
	    Printf(pragma_code, "%s\n", value);
	  }
	} else if (Strcmp(type, "include") == 0) {
	  if (value) {
	    Printf(pragma_incl, "include '%s';\n", value);
	  }
	} else if (Strcmp(type, "phpinfo") == 0) {
	  if (value) {
	    Printf(pragma_phpinfo, "%s\n", value);
	  }
	} else if (Strcmp(type, "version") == 0) {
	  if (value) {
	    pragma_version = value;
	  }
	} else {
	  Swig_warning(WARN_PHP_UNKNOWN_PRAGMA, input_file, line_number, "Unrecognized pragma <%s>.\n", type);
	}
      }
    }
    return Language::pragmaDirective(n);
  }

  /* ------------------------------------------------------------
   * classDeclaration()
   * ------------------------------------------------------------ */

  virtual int classDeclaration(Node *n) {
    if (!Getattr(n, "feature:onlychildren")) {
      String *symname = Getattr(n, "sym:name");
      Setattr(n, "php:proxy", symname);
<<<<<<< HEAD

      if (className != symname)
        class_name = symname;
      else
        class_name = className;

      if (Len(classes) != 0)
        Printf(all_cs_entry, " ZEND_FE_END\n};\n\n");

      Printf(all_cs_entry, "static zend_function_entry class_%s_functions[] = {\n", class_name);
      
      Append(classes,class_name);
=======
>>>>>>> 4252b31f
    }
    return Language::classDeclaration(n);
  }

  /* class helper method to get namespace 
   */
  String *getNameSpace(char *name) {
    String *present_name = NewString(name);
    String *second_half = NewString(strchr(name, ':'));
    Replace(present_name, second_half, "", DOH_REPLACE_FIRST);
    return present_name;
  }

<<<<<<< HEAD
=======
  /* Helper method to get names without namespace
   */
  String *getNameWithoutNamespace(char *name) {
    char *returnName = Char(strrchr(name, ':'));
    if (!returnName)
      return NULL;
    return NewString(returnName + 1);
  }

>>>>>>> 4252b31f
  /* ------------------------------------------------------------
   * classHandler()
   * ------------------------------------------------------------ */

  virtual int classHandler(Node *n) {
    constructors = 0;
    current_class = n;
    String *symname = Getattr(n, "sym:name");
<<<<<<< HEAD
    String *nameSpace = NULL;
    String *baseClassExtend = NULL;

    //check for namespaces
    if (Strstr(className, ":"))
      nameSpace = getNameSpace(GetChar(n, "name"));


    class_type = Getattr(n, "classtype");
    Append(class_types, class_type);
    Append(class_need_free, "0");

    Printf(s_oinit, "\nzend_class_entry %s_internal_ce;\n", class_name);
=======
    String *baseClassExtend = NULL;
    bool exceptionClassFlag = false;

    class_name = symname;

    if (Len(classes) != 0)
        Printf(all_cs_entry, " ZEND_FE_END\n};\n\n");

    Printf(all_cs_entry, "static zend_function_entry class_%s_functions[] = {\n", class_name);

    class_type = Getattr(n, "classtype");
    Append(classes,class_name);
    Append(class_types, class_type);
    Append(class_need_free, "0");

    Printf(s_oinit, "\nzend_class_entry SWIGTYPE_%s_internal_ce;\n", class_name);
>>>>>>> 4252b31f
    
    // namespace code to introduce namespaces into wrapper classes.
    //if (nameSpace != NULL)
      //Printf(s_oinit, "INIT_CLASS_ENTRY(%s_internal_ce, \"%s\\\\%s\", class_%s_functions);\n", class_name, nameSpace ,class_name, class_name);
    //else
<<<<<<< HEAD
    Printf(s_oinit, "INIT_CLASS_ENTRY(%s_internal_ce, \"%s\", class_%s_functions);\n", class_name, class_name, class_name);
=======
    Printf(s_oinit, "INIT_CLASS_ENTRY(SWIGTYPE_%s_internal_ce, \"%s\", class_%s_functions);\n", class_name, class_name, class_name);
>>>>>>> 4252b31f

    if (shadow) {
      char *rename = GetChar(n, "sym:name");

      if (!addSymbol(rename, n))
	return SWIG_ERROR;
      shadow_classname = NewString(rename);

      shadow_get_vars = NewHash();
      shadow_set_vars = NewHash();

      /* Deal with inheritance */
      List *baselist = Getattr(n, "bases");
      if (baselist) {
	Iterator base = First(baselist);
	while (base.item && GetFlag(base.item, "feature:ignore")) {
	  base = Next(base);
	}
<<<<<<< HEAD
        baseClassExtend = Getattr(base.item, "sym:name");
=======
        if (base.item)
          baseClassExtend = Getattr(base.item, "sym:name");
>>>>>>> 4252b31f
	base = Next(base);
	if (base.item) {
	  /* Warn about multiple inheritance for additional base class(es) */
	  while (base.item) {
	    if (GetFlag(base.item, "feature:ignore")) {
	      base = Next(base);
	      continue;
	    }
	    String *proxyclassname = SwigType_str(Getattr(n, "classtypeobj"), 0);
	    String *baseclassname = SwigType_str(Getattr(base.item, "name"), 0);
	    Swig_warning(WARN_PHP_MULTIPLE_INHERITANCE, input_file, line_number,
			 "Warning for %s, base %s ignored. Multiple inheritance is not supported in PHP.\n", proxyclassname, baseclassname);
	    base = Next(base);
	  }
	}
      }
<<<<<<< HEAD
    }

    if (Cmp(Getattr(n, "feature:exceptionclass"), "1") == 0 && Getattr(n, "feature:except")) {
        if (baseClassExtend) {
          Swig_warning(WARN_PHP_MULTIPLE_INHERITANCE, input_file, line_number,
                         "Warning for %s, base %s ignored. Multiple inheritance is not supported in PHP.\n", class_name, baseClassExtend);
        }
        baseClassExtend = NewString(class_name);
        Append(baseClassExtend, "_Exception");

        Printf(s_oinit, "zend_class_entry *%s_ce = zend_lookup_class(zend_string_init(\"Exception\", sizeof(\"Exception\") - 1, 0));\n", baseClassExtend);
    }

    if (baseClassExtend) {
      Printf(s_oinit, "%s_ce = zend_register_internal_class_ex(&%s_internal_ce, %s_ce);\n", class_name , class_name, baseClassExtend);
    }
    else {
      Printf(s_oinit, "%s_ce = zend_register_internal_class(&%s_internal_ce);\n", class_name , class_name);
    }

    if (Cmp(symname,className) != 0) {
        Printf(s_oinit, "zend_register_class_alias_ex(\"%s\",sizeof(\"%s\"),%s_ce);\n\n",symname, symname, symname);
=======
    }

    if (Cmp(Getattr(n, "feature:exceptionclass"), "1") == 0 && Getattr(n, "feature:except")) {
        if (baseClassExtend) {
          Swig_warning(WARN_PHP_MULTIPLE_INHERITANCE, input_file, line_number,
                         "Warning for %s, base %s ignored. Multiple inheritance is not supported in PHP.\n", class_name, baseClassExtend);
        }
        baseClassExtend = NewString(class_name);
        Append(baseClassExtend, "_Exception");

        Printf(s_oinit, "zend_class_entry *SWIGTYPE_%s_ce = zend_lookup_class(zend_string_init(\"Exception\", sizeof(\"Exception\") - 1, 0));\n", baseClassExtend);
        exceptionClassFlag = true;
    }

    if (baseClassExtend && (exceptionClassFlag || is_class_wrapped(baseClassExtend))) {
      Printf(s_oinit, "SWIGTYPE_%s_ce = zend_register_internal_class_ex(&SWIGTYPE_%s_internal_ce, SWIGTYPE_%s_ce);\n", class_name , class_name, baseClassExtend);
    }
    else {
      Printf(s_oinit, "SWIGTYPE_%s_ce = zend_register_internal_class(&SWIGTYPE_%s_internal_ce);\n", class_name , class_name);
>>>>>>> 4252b31f
    }

    {
      Node *node = NewHash();
      Setattr(node, "type", Getattr(n, "name"));
      Setfile(node, Getfile(n));
      Setline(node, Getline(n));
      String *interfaces = Swig_typemap_lookup("phpinterfaces", node, "", 0);
      Replaceall(interfaces, " ", "");
      if (interfaces) {
        List *interface_list = Split(interfaces, ',', -1);
        int num_interfaces = Len(interface_list);
        String *append_interface = NewStringEmpty();
        for(int Iterator = 1; Iterator <= num_interfaces; Iterator++) {
          String *interface = Getitem(interface_list, Iterator-1);
          String *interface_ce = NewStringEmpty();
          Printf(interface_ce, "php_%s_interface_ce_%d" , class_name , Iterator);
          Printf(s_oinit, "zend_class_entry *%s = zend_lookup_class(zend_string_init(\"%s\", sizeof(\"%s\") - 1, 0));\n", interface_ce , interface, interface);
          Append(append_interface, interface_ce);
          Append(append_interface, " ");
        }
        Chop(append_interface);
        Replaceall(append_interface, " ", ",");
<<<<<<< HEAD
        Printf(s_oinit, "zend_class_implements(%s_ce, %d, %s);\n", class_name, num_interfaces, append_interface);
      }
    }

    Printf(s_oinit, "%s_ce->create_object = %s_object_new;\n", class_name, class_name);
=======
        Printf(s_oinit, "zend_class_implements(SWIGTYPE_%s_ce, %d, %s);\n", class_name, num_interfaces, append_interface);
      }
    }

    Printf(s_oinit, "SWIGTYPE_%s_ce->create_object = %s_object_new;\n", class_name, class_name);
>>>>>>> 4252b31f
    Printf(s_oinit, "memcpy(&%s_object_handlers,zend_get_std_object_handlers(), sizeof(zend_object_handlers));\n", class_name);
    Printf(s_oinit, "%s_object_handlers.clone_obj = NULL;\n\n", class_name);

    classnode = n;
    Language::classHandler(n);
    classnode = 0;

    if (shadow && !class_name) {
      List *baselist = Getattr(n, "bases");
      Iterator ki, base;

      if (baselist) {
	base = First(baselist);
	while (base.item && GetFlag(base.item, "feature:ignore")) {
	  base = Next(base);
	}
      } else {
	base.item = NULL;
      }

      if (Getattr(n, "abstracts") && !GetFlag(n, "feature:notabstract")) {
	Printf(s_phpclasses, "abstract ");
      }

      Printf(s_phpclasses, "class %s%s ", prefix, shadow_classname);
      String *baseclass = NULL;
      if (base.item && Getattr(base.item, "module")) {
	baseclass = Getattr(base.item, "sym:name");
	if (!baseclass)
	  baseclass = Getattr(base.item, "name");
	Printf(s_phpclasses, "extends %s%s ", prefix, baseclass);
      } else if (GetFlag(n, "feature:exceptionclass")) {
	Append(s_phpclasses, "extends Exception ");
      }
      {
	Node *node = NewHash();
	Setattr(node, "type", Getattr(n, "name"));
	Setfile(node, Getfile(n));
	Setline(node, Getline(n));
	String * interfaces = Swig_typemap_lookup("phpinterfaces", node, "", 0);
	if (interfaces) {
	  Printf(s_phpclasses, "implements %s ", interfaces);
	}
	Delete(node);
      }
      Printf(s_phpclasses, "{\n\tpublic $%s=null;\n", SWIG_PTR);
      if (!baseclass) {
	// Only store this in the base class (NB !baseclass means we *are*
	// a base class...)
	Printf(s_phpclasses, "\tprotected $%s=array();\n", SWIG_DATA);
      }

      // Write property SET handlers
      ki = First(shadow_set_vars);
      if (ki.key) {
	// This class has setters.
	Printf(s_phpclasses, "\n\tfunction __set($var,$value) {\n");
	// FIXME: tune this threshold...
	if (Len(shadow_set_vars) <= 2) {
	  // Not many setters, so avoid call_user_func.
	  for (; ki.key; ki = Next(ki)) {
	    DOH *key = ki.key;
	    String *iname = ki.item;
	    Printf(s_phpclasses, "\t\tif ($var === '%s') return %s($this->%s,$value);\n", key, iname, SWIG_PTR);
	  }
	} else {
	  Printf(s_phpclasses, "\t\t$func = '%s_'.$var.'_set';\n", shadow_classname);
	  Printf(s_phpclasses, "\t\tif (function_exists($func)) return call_user_func($func,$this->%s,$value);\n", SWIG_PTR);
	}
	Printf(s_phpclasses, "\t\tif ($var === 'thisown') return swig_%s_alter_newobject($this->%s,$value);\n", module, SWIG_PTR);
	if (baseclass) {
	  Printf(s_phpclasses, "\t\t%s%s::__set($var,$value);\n", prefix, baseclass);
	} else {
	  Printf(s_phpclasses, "\t\t$this->%s[$var] = $value;\n", SWIG_DATA);
	}
	Printf(s_phpclasses, "\t}\n");
      } else {
	Printf(s_phpclasses, "\n\tfunction __set($var,$value) {\n");
	Printf(s_phpclasses, "\t\tif ($var === 'thisown') return swig_%s_alter_newobject($this->%s,$value);\n", module, SWIG_PTR);
	if (baseclass) {
	  Printf(s_phpclasses, "\t\t%s%s::__set($var,$value);\n", prefix, baseclass);
	} else {
	  Printf(s_phpclasses, "\t\t$this->%s[$var] = $value;\n", SWIG_DATA);
	}
	Printf(s_phpclasses, "\t}\n");
      }

      // Write property GET handlers
      ki = First(shadow_get_vars);
      if (ki.key) {
	// This class has getters.
	Printf(s_phpclasses, "\n\tfunction __get($var) {\n");
	int non_class_getters = 0;
	for (; ki.key; ki = Next(ki)) {
	  DOH *key = ki.key;
	  SwigType *d = ki.item;
	  if (!is_class(d)) {
	    ++non_class_getters;
	    continue;
	  }
	  Printv(s_phpclasses, "\t\tif ($var === '", key, "') return new ", prefix, Getattr(classLookup(d), "sym:name"), "(", shadow_classname, "_", key, "_get($this->", SWIG_PTR, "));\n", NIL);
	}
	// FIXME: tune this threshold...
	if (non_class_getters <= 2) {
	  // Not many non-class getters, so avoid call_user_func.
	  for (ki = First(shadow_get_vars); non_class_getters && ki.key;  ki = Next(ki)) {
	    DOH *key = ki.key;
	    SwigType *d = ki.item;
	    if (is_class(d)) continue;
	    Printv(s_phpclasses, "\t\tif ($var === '", key, "') return ", shadow_classname, "_", key, "_get($this->", SWIG_PTR, ");\n", NIL);
	    --non_class_getters;
	  }
	} else {
	  Printf(s_phpclasses, "\t\t$func = '%s_'.$var.'_get';\n", shadow_classname);
	  Printf(s_phpclasses, "\t\tif (function_exists($func)) return call_user_func($func,$this->%s);\n", SWIG_PTR);
	}
	Printf(s_phpclasses, "\t\tif ($var === 'thisown') return swig_%s_get_newobject($this->%s);\n", module, SWIG_PTR);
	if (baseclass) {
	  Printf(s_phpclasses, "\t\treturn %s%s::__get($var);\n", prefix, baseclass);
	} else {
	  // Reading an unknown property name gives null in PHP.
	  Printf(s_phpclasses, "\t\treturn $this->%s[$var];\n", SWIG_DATA);
	}
	Printf(s_phpclasses, "\t}\n");

	/* Create __isset for PHP 5.1 and later; PHP 5.0 will just ignore it. */
	/* __isset() should return true for read-only properties, so check for
	 * *_get() not *_set(). */
	Printf(s_phpclasses, "\n\tfunction __isset($var) {\n");
	Printf(s_phpclasses, "\t\tif (function_exists('%s_'.$var.'_get')) return true;\n", shadow_classname);
	Printf(s_phpclasses, "\t\tif ($var === 'thisown') return true;\n");
	if (baseclass) {
	  Printf(s_phpclasses, "\t\treturn %s%s::__isset($var);\n", prefix, baseclass);
	} else {
	  Printf(s_phpclasses, "\t\treturn array_key_exists($var, $this->%s);\n", SWIG_DATA);
	}
	Printf(s_phpclasses, "\t}\n");
      } else {
	Printf(s_phpclasses, "\n\tfunction __get($var) {\n");
	Printf(s_phpclasses, "\t\tif ($var === 'thisown') return swig_%s_get_newobject($this->%s);\n", module, SWIG_PTR);
	if (baseclass) {
	  Printf(s_phpclasses, "\t\treturn %s%s::__get($var);\n", prefix, baseclass);
	} else {
	  Printf(s_phpclasses, "\t\treturn $this->%s[$var];\n", SWIG_DATA);
	}
	Printf(s_phpclasses, "\t}\n");
	Printf(s_phpclasses, "\n\tfunction __isset($var) {\n");
	Printf(s_phpclasses, "\t\tif ($var === 'thisown') return true;\n");
	if (baseclass) {
	  Printf(s_phpclasses, "\t\treturn %s%s::__isset($var);\n", prefix, baseclass);
	} else {
	  Printf(s_phpclasses, "\t\treturn array_key_exists($var, $this->%s);\n", SWIG_DATA);
	}
	Printf(s_phpclasses, "\t}\n");
      }

      if (!class_has_ctor) {
	Printf(s_phpclasses, "\tfunction __construct($h) {\n");
	Printf(s_phpclasses, "\t\t$this->%s=$h;\n", SWIG_PTR);
	Printf(s_phpclasses, "\t}\n");
      }

      if (s_oowrappers) {
	Printf(s_phpclasses, "%s", s_oowrappers);
	Delete(s_oowrappers);
	s_oowrappers = NULL;
      }
      class_has_ctor = false;

      Printf(s_phpclasses, "}\n\n");

      Delete(shadow_classname);
      shadow_classname = NULL;

      Delete(shadow_set_vars);
      shadow_set_vars = NULL;
      Delete(shadow_get_vars);
      shadow_get_vars = NULL;
    }
    magic_method_setter(n,true);
    class_name = NULL;
    class_type = NULL;
    return SWIG_OK;
  }

  /* ------------------------------------------------------------
   * memberfunctionHandler()
   * ------------------------------------------------------------ */

  virtual int memberfunctionHandler(Node *n) {
    wrapperType = memberfn;
    Language::memberfunctionHandler(n);
    wrapperType = standard;

    return SWIG_OK;
  }

  /* ------------------------------------------------------------
   * membervariableHandler()
   * ------------------------------------------------------------ */

  virtual int membervariableHandler(Node *n) {
    wrapperType = membervar;
    Language::membervariableHandler(n);
    wrapperType = standard;

    return SWIG_OK;
  }

  /* ------------------------------------------------------------
   * staticmembervariableHandler()
   * ------------------------------------------------------------ */

  virtual int staticmembervariableHandler(Node *n) {
    wrapperType = staticmembervar;
    Language::staticmembervariableHandler(n);
    wrapperType = standard;

    return SWIG_OK;
  }

  /* ------------------------------------------------------------
   * staticmemberfunctionHandler()
   * ------------------------------------------------------------ */

  virtual int staticmemberfunctionHandler(Node *n) {
    wrapperType = staticmemberfn;
    Language::staticmemberfunctionHandler(n);
    wrapperType = standard;

    return SWIG_OK;
  }

  int abstractConstructorHandler(Node *) {
    return SWIG_OK;
  }

  /* ------------------------------------------------------------
   * constructorHandler()
   * ------------------------------------------------------------ */

  virtual int constructorHandler(Node *n) {
    constructors++;
    if (Swig_directorclass(n)) {
      String *name = GetChar(Swig_methodclass(n), "name");
      String *ctype = GetChar(Swig_methodclass(n), "classtype");
      String *sname = GetChar(Swig_methodclass(n), "sym:name");
      String *args = NewStringEmpty();
      ParmList *p = Getattr(n, "parms");
      int i;

      for (i = 0; p; p = nextSibling(p), i++) {
	if (i) {
	  Printf(args, ", ");
	}
	if (Strcmp(GetChar(p, "type"), SwigType_str(GetChar(p, "type"), 0))) {
	  SwigType *t = Getattr(p, "type");
	  Printf(args, "%s", SwigType_rcaststr(t, 0));
	  if (SwigType_isreference(t)) {
	    Append(args, "*");
	  }
	}
	Printf(args, "arg%d", i+1);
      }

      /* director ctor code is specific for each class */
      Delete(director_ctor_code);
      director_ctor_code = NewStringEmpty();
      director_prot_ctor_code = NewStringEmpty();
      Printf(director_ctor_code, "if (Swig::Director::swig_is_overridden_method(\"%s\", arg0)) { /* not subclassed */\n", class_name);
      Printf(director_prot_ctor_code, "if (Swig::Director::swig_is_overridden_method(\"%s\", arg0)) { /* not subclassed */\n", class_name);
      Printf(director_ctor_code, "  %s = (%s *)new %s(%s);\n", Swig_cresult_name(), ctype, ctype, args);
      Printf(director_prot_ctor_code, "  SWIG_PHP_Error(E_ERROR, \"accessing abstract class or protected constructor\");\n", name, name, args);
      if (i) {
	Insert(args, 0, ", ");
      }
      Printf(director_ctor_code, "} else {\n  %s = (%s *)new SwigDirector_%s(arg0%s);\n}\n", Swig_cresult_name(), ctype, sname, args);
      Printf(director_prot_ctor_code, "} else {\n  %s = (%s *)new SwigDirector_%s(arg0%s);\n}\n", Swig_cresult_name(), ctype, sname, args);
      Delete(args);

      wrapperType = directorconstructor;
    } else {
      wrapperType = constructor;
    }
    Language::constructorHandler(n);
    wrapperType = standard;
    return SWIG_OK;
  }

  /* ------------------------------------------------------------
   * CreateZendListDestructor()
   * ------------------------------------------------------------ */
  //virtual int destructorHandler(Node *n) {
  //}
  int CreateZendListDestructor(Node *n) {
    String *name = GetChar(Swig_methodclass(n), "name");
    String *iname = GetChar(n, "sym:name");
    ParmList *l = Getattr(n, "parms");

    Delitem(class_need_free, Len(class_need_free) - 1);
    Append(class_need_free, "1");

    String *name_prefix = NewString("delete_");
    String *intermediate_name = NewString(iname);
    Replace(intermediate_name, name_prefix, "", DOH_REPLACE_FIRST);

    String *destructorname = NewStringEmpty();
    Printf(destructorname, "_%s", Swig_name_wrapper(iname));
    Setattr(classnode, "destructor", destructorname);

    Wrapper *f = NewWrapper();

    Printf(f->def, "/* This function is designed to be called by the zend list destructors */\n");
    Printf(f->def, "/* to typecast and do the actual destruction */\n");
    Printf(f->def, "static void %s(zend_resource *res, const char *type_name) {\n", destructorname);

    Printf(f->def, "\n\nif(zend_lookup_class(zend_string_init(\"%s\",sizeof(\"%s\")-1,0))) {\n", intermediate_name, intermediate_name);
    Printf(f->def, "return;\n}\n");

    Wrapper_add_localv(f, "value", "swig_object_wrapper *value=(swig_object_wrapper *) res->ptr", NIL);
    Wrapper_add_localv(f, "ptr", "void *ptr=value->ptr", NIL);
    Wrapper_add_localv(f, "newobject", "int newobject=value->newobject", NIL);

    emit_parameter_variables(l, f);
    emit_attach_parmmaps(l, f);

    // Get type of first arg, thing to be destructed
    // Skip ignored arguments
    Parm *p = l;
    //while (Getattr(p,"tmap:ignore")) {p = Getattr(p,"tmap:ignore:next");}
    while (checkAttribute(p, "tmap:in:numinputs", "0")) {
      p = Getattr(p, "tmap:in:next");
    }
    SwigType *pt = Getattr(p, "type");

    Printf(f->code, "  efree(value);\n");
    Printf(f->code, "  if (! newobject) return; /* can't delete it! */\n");
    Printf(f->code, "  arg1 = (%s)SWIG_ConvertResourceData(ptr, type_name, SWIGTYPE%s);\n", SwigType_lstr(pt, 0), SwigType_manglestr(pt));
    Printf(f->code, "  if (! arg1) zend_error(E_ERROR, \"%s resource already free'd\");\n", Char(name));

    Setattr(n, "wrap:name", destructorname);

    String *actioncode = emit_action(n);
    Append(f->code, actioncode);
    Delete(actioncode);

    Printf(f->code, "thrown:\n");
    Append(f->code, "return;\n");
    Append(f->code, "fail:\n");
    Append(f->code, "SWIG_FAIL();\n");
    Printf(f->code, "}\n");

    Wrapper_print(f, s_wrappers);
    DelWrapper(f);

    return SWIG_OK;
  }

  /* ------------------------------------------------------------
   * memberconstantHandler()
   * ------------------------------------------------------------ */

  virtual int memberconstantHandler(Node *n) {
    wrapping_member_constant = Getattr(n, "sym:name");
    Language::memberconstantHandler(n);
    wrapping_member_constant = NULL;
    return SWIG_OK;
  }

  int classDirectorInit(Node *n) {
    String *declaration = Swig_director_declaration(n);
    Printf(f_directors_h, "%s\n", declaration);
    Printf(f_directors_h, "public:\n");
    Delete(declaration);
    return Language::classDirectorInit(n);
  }

  int classDirectorEnd(Node *n) {
    Printf(f_directors_h, "};\n");
    return Language::classDirectorEnd(n);
  }

  int classDirectorConstructor(Node *n) {
    Node *parent = Getattr(n, "parentNode");
    String *decl = Getattr(n, "decl");
    String *supername = Swig_class_name(parent);
    String *classname = NewStringEmpty();
    Printf(classname, "SwigDirector_%s", supername);

    /* insert self parameter */
    Parm *p;
    ParmList *superparms = Getattr(n, "parms");
    ParmList *parms = CopyParmList(superparms);
    String *type = NewString("zval");
    SwigType_add_pointer(type);
    p = NewParm(type, NewString("self"), n);
    set_nextSibling(p, parms);
    parms = p;

    if (!Getattr(n, "defaultargs")) {
      // There should always be a "self" parameter first.
      assert(ParmList_len(parms) > 0);

      /* constructor */
      {
	Wrapper *w = NewWrapper();
	String *call;
	String *basetype = Getattr(parent, "classtype");

	String *target = Swig_method_decl(0, decl, classname, parms, 0, 0);
	call = Swig_csuperclass_call(0, basetype, superparms);
	Printf(w->def, "%s::%s: %s, Swig::Director(self) {", classname, target, call);
	Append(w->def, "}");
	Delete(target);
	Wrapper_print(w, f_directors);
	Delete(call);
	DelWrapper(w);
      }

      /* constructor header */
      {
	String *target = Swig_method_decl(0, decl, classname, parms, 0, 1);
	Printf(f_directors_h, "    %s;\n", target);
	Delete(target);
      }
    }
    return Language::classDirectorConstructor(n);
  }

  int classDirectorMethod(Node *n, Node *parent, String *super) {
    int is_void = 0;
    int is_pointer = 0;
    String *decl = Getattr(n, "decl");
    String *returntype = Getattr(n, "type");
    String *name = Getattr(n, "name");
    String *classname = Getattr(parent, "sym:name");
    String *c_classname = Getattr(parent, "name");
    String *symname = Getattr(n, "sym:name");
    String *declaration = NewStringEmpty();
    ParmList *l = Getattr(n, "parms");
    Wrapper *w = NewWrapper();
    String *tm;
    String *wrap_args = NewStringEmpty();
    String *value = Getattr(n, "value");
    String *storage = Getattr(n, "storage");
    bool pure_virtual = false;
    int status = SWIG_OK;
    int idx;
    bool ignored_method = GetFlag(n, "feature:ignore") ? true : false;

    if (Cmp(storage, "virtual") == 0) {
      if (Cmp(value, "0") == 0) {
	pure_virtual = true;
      }
    }

    /* determine if the method returns a pointer */
    is_pointer = SwigType_ispointer_return(decl);
    is_void = (Cmp(returntype, "void") == 0 && !is_pointer);

    /* virtual method definition */
    String *target;
    String *pclassname = NewStringf("SwigDirector_%s", classname);
    String *qualified_name = NewStringf("%s::%s", pclassname, name);
    SwigType *rtype = Getattr(n, "conversion_operator") ? 0 : Getattr(n, "classDirectorMethods:type");
    target = Swig_method_decl(rtype, decl, qualified_name, l, 0, 0);
    Printf(w->def, "%s", target);
    Delete(qualified_name);
    Delete(target);
    /* header declaration */
    target = Swig_method_decl(rtype, decl, name, l, 0, 1);
    Printf(declaration, "    virtual %s", target);
    Delete(target);

    // Get any exception classes in the throws typemap
    if (Getattr(n, "noexcept")) {
      Append(w->def, " noexcept");
      Append(declaration, " noexcept");
    }
    ParmList *throw_parm_list = 0;

    if ((throw_parm_list = Getattr(n, "throws")) || Getattr(n, "throw")) {
      Parm *p;
      int gencomma = 0;

      Append(w->def, " throw(");
      Append(declaration, " throw(");

      if (throw_parm_list)
	Swig_typemap_attach_parms("throws", throw_parm_list, 0);
      for (p = throw_parm_list; p; p = nextSibling(p)) {
	if (Getattr(p, "tmap:throws")) {
	  if (gencomma++) {
	    Append(w->def, ", ");
	    Append(declaration, ", ");
	  }
	  String *str = SwigType_str(Getattr(p, "type"), 0);
	  Append(w->def, str);
	  Append(declaration, str);
	  Delete(str);
	}
      }

      Append(w->def, ")");
      Append(declaration, ")");
    }

    Append(w->def, " {");
    Append(declaration, ";\n");

    /* declare method return value 
     * if the return value is a reference or const reference, a specialized typemap must
     * handle it, including declaration of c_result ($result).
     */
    if (!is_void && (!ignored_method || pure_virtual)) {
      if (!SwigType_isclass(returntype)) {
	if (!(SwigType_ispointer(returntype) || SwigType_isreference(returntype))) {
	  String *construct_result = NewStringf("= SwigValueInit< %s >()", SwigType_lstr(returntype, 0));
	  Wrapper_add_localv(w, "c_result", SwigType_lstr(returntype, "c_result"), construct_result, NIL);
	  Delete(construct_result);
	} else {
	  Wrapper_add_localv(w, "c_result", SwigType_lstr(returntype, "c_result"), "= 0", NIL);
	}
      } else {
	String *cres = SwigType_lstr(returntype, "c_result");
	Printf(w->code, "%s;\n", cres);
	Delete(cres);
      }
    }

    if (ignored_method) {
      if (!pure_virtual) {
	if (!is_void)
	  Printf(w->code, "return ");
	String *super_call = Swig_method_call(super, l);
	Printf(w->code, "%s;\n", super_call);
	Delete(super_call);
      } else {
	Printf(w->code, "Swig::DirectorPureVirtualException::raise(\"Attempted to invoke pure virtual method %s::%s\");\n", SwigType_namestr(c_classname),
	    SwigType_namestr(name));
      }
    } else {
      /* attach typemaps to arguments (C/C++ -> PHP) */
      String *parse_args = NewStringEmpty();

      Swig_director_parms_fixup(l);

      /* remove the wrapper 'w' since it was producing spurious temps */
      Swig_typemap_attach_parms("in", l, 0);
      Swig_typemap_attach_parms("directorin", l, 0);
      Swig_typemap_attach_parms("directorargout", l, w);

      Parm *p;

      int outputs = 0;
      if (!is_void)
	outputs++;

      /* build argument list and type conversion string */
      idx = 0;
      p = l;
      while (p) {
	if (checkAttribute(p, "tmap:in:numinputs", "0")) {
	  p = Getattr(p, "tmap:in:next");
	  continue;
	}

	if (Getattr(p, "tmap:directorargout") != 0)
	  outputs++;

	String *pname = Getattr(p, "name");
	String *ptype = Getattr(p, "type");

	if ((tm = Getattr(p, "tmap:directorin")) != 0) {
	  String *parse = Getattr(p, "tmap:directorin:parse");
	  if (!parse) {
	    String *input = NewStringf("&args[%d]", idx++);
	    Setattr(p, "emit:directorinput", input);
	    Replaceall(tm, "$input", input);
	    Delete(input);
	    Replaceall(tm, "$owner", "0");
	    Printv(wrap_args, tm, "\n", NIL);
	    Putc('O', parse_args);
	  } else {
	    Append(parse_args, parse);
	    Setattr(p, "emit:directorinput", pname);
	    Replaceall(tm, "$input", pname);
	    Replaceall(tm, "$owner", "0");
	    if (Len(tm) == 0)
	      Append(tm, pname);
	  }
	  p = Getattr(p, "tmap:directorin:next");
	  continue;
	} else if (Cmp(ptype, "void")) {
	  Swig_warning(WARN_TYPEMAP_DIRECTORIN_UNDEF, input_file, line_number,
	      "Unable to use type %s as a function argument in director method %s::%s (skipping method).\n", SwigType_str(ptype, 0),
	      SwigType_namestr(c_classname), SwigType_namestr(name));
	  status = SWIG_NOWRAP;
	  break;
	}
	p = nextSibling(p);
      }

      /* exception handling */
      bool error_used_in_typemap = false;
      tm = Swig_typemap_lookup("director:except", n, Swig_cresult_name(), 0);
      if (!tm) {
	tm = Getattr(n, "feature:director:except");
	if (tm)
	  tm = Copy(tm);
      }
      if ((tm) && Len(tm) && (Strcmp(tm, "1") != 0)) {
	if (Replaceall(tm, "$error", "error")) {
	  /* Only declare error if it is used by the typemap. */
	  error_used_in_typemap = true;
	  Append(w->code, "int error;\n");
	}
      } else {
	Delete(tm);
	tm = NULL;
      }

      if (!idx) {
	Printf(w->code, "zval *args = NULL;\n");
      } else {
	Printf(w->code, "zval args[%d];\n", idx);
      }
      // typemap_directorout testcase requires that 0 can be assigned to the
      // variable named after the result of Swig_cresult_name(), so that can't
      // be a zval - make it a pointer to one instead.
      Printf(w->code, "zval swig_zval_result, swig_funcname;\n", Swig_cresult_name());
      Printf(w->code, "zval * SWIGUNUSED %s = &swig_zval_result;\n", Swig_cresult_name());
      const char * funcname = GetChar(n, "sym:name");
      Printf(w->code, "ZVAL_STRINGL(&swig_funcname, \"%s\", %d);\n", funcname, strlen(funcname));

      /* wrap complex arguments to zvals */
      Printv(w->code, wrap_args, NIL);

      if (error_used_in_typemap) {
	Append(w->code, "error = ");
      }
      Append(w->code, "call_user_function(EG(function_table), &swig_self, &swig_funcname,");
      Printf(w->code, " &swig_zval_result, %d, args);\n", idx);

      if (tm) {
	Printv(w->code, Str(tm), "\n", NIL);
	Delete(tm);
      }

      /* marshal return value from PHP to C/C++ type */

      String *cleanup = NewStringEmpty();
      String *outarg = NewStringEmpty();

      idx = 0;

      /* marshal return value */
      if (!is_void) {
	tm = Swig_typemap_lookup("directorout", n, Swig_cresult_name(), w);
	if (tm != 0) {
	  Replaceall(tm, "$input", Swig_cresult_name());
	  char temp[24];
	  sprintf(temp, "%d", idx);
	  Replaceall(tm, "$argnum", temp);

	  /* TODO check this */
	  if (Getattr(n, "wrap:disown")) {
	    Replaceall(tm, "$disown", "SWIG_POINTER_DISOWN");
	  } else {
	    Replaceall(tm, "$disown", "0");
	  }
	  Replaceall(tm, "$result", "c_result");
	  Printv(w->code, tm, "\n", NIL);
	  Delete(tm);
	} else {
	  Swig_warning(WARN_TYPEMAP_DIRECTOROUT_UNDEF, input_file, line_number,
	      "Unable to use return type %s in director method %s::%s (skipping method).\n", SwigType_str(returntype, 0), SwigType_namestr(c_classname),
	      SwigType_namestr(name));
	  status = SWIG_ERROR;
	}
      }

      /* marshal outputs */
      for (p = l; p;) {
	if ((tm = Getattr(p, "tmap:directorargout")) != 0) {
	  Replaceall(tm, "$result", Swig_cresult_name());
	  Replaceall(tm, "$input", Getattr(p, "emit:directorinput"));
	  Printv(w->code, tm, "\n", NIL);
	  p = Getattr(p, "tmap:directorargout:next");
	} else {
	  p = nextSibling(p);
	}
      }

      Delete(parse_args);
      Delete(cleanup);
      Delete(outarg);
    }

    Append(w->code, "thrown:\n");
    if (!is_void) {
      if (!(ignored_method && !pure_virtual)) {
	String *rettype = SwigType_str(returntype, 0);
	if (!SwigType_isreference(returntype)) {
	  Printf(w->code, "return (%s) c_result;\n", rettype);
	} else {
	  Printf(w->code, "return (%s) *c_result;\n", rettype);
	}
	Delete(rettype);
      }
    } else {
      Append(w->code, "return;\n");
    }

    Append(w->code, "fail:\n");
    Append(w->code, "SWIG_FAIL();\n");
    Append(w->code, "}\n");

    // We expose protected methods via an extra public inline method which makes a straight call to the wrapped class' method
    String *inline_extra_method = NewStringEmpty();
    if (dirprot_mode() && !is_public(n) && !pure_virtual) {
      Printv(inline_extra_method, declaration, NIL);
      String *extra_method_name = NewStringf("%sSwigPublic", name);
      Replaceall(inline_extra_method, name, extra_method_name);
      Replaceall(inline_extra_method, ";\n", " {\n      ");
      if (!is_void)
	Printf(inline_extra_method, "return ");
      String *methodcall = Swig_method_call(super, l);
      Printv(inline_extra_method, methodcall, ";\n    }\n", NIL);
      Delete(methodcall);
      Delete(extra_method_name);
    }

    /* emit the director method */
    if (status == SWIG_OK) {
      if (!Getattr(n, "defaultargs")) {
	Replaceall(w->code, "$symname", symname);
	Wrapper_print(w, f_directors);
	Printv(f_directors_h, declaration, NIL);
	Printv(f_directors_h, inline_extra_method, NIL);
      }
    }

    /* clean up */
    Delete(wrap_args);
    Delete(pclassname);
    DelWrapper(w);
    return status;
  }

  int classDirectorDisown(Node *) {
    return SWIG_OK;
  }
};				/* class PHP */

static PHP *maininstance = 0;

// We use this function to be able to write out zend_register_list_destructor_ex
// lines for most things in the type table
// NOTE: it's a function NOT A PHP::METHOD
extern "C" {
static void typetrace(const SwigType *ty, String *mangled, String *clientdata) {
  Node *class_node;
  if (!zend_types) {
    zend_types = NewHash();
  }
  // we want to know if the type which reduced to this has a constructor
  if ((class_node = maininstance->classLookup(ty))) {
    if (!Getattr(zend_types, mangled)) {
      // OK it may have been set before by a different SwigType but it would
      // have had the same underlying class node I think
      // - it is certainly required not to have different originating class
      // nodes for the same SwigType
      Setattr(zend_types, mangled, class_node);
    }
  } else {			// a non-class pointer
    Setattr(zend_types, mangled, NOTCLASS);
  }
  if (r_prevtracefunc)
    (*r_prevtracefunc) (ty, mangled, (String *) clientdata);
}
}

/* -----------------------------------------------------------------------------
 * new_swig_php()    - Instantiate module
 * ----------------------------------------------------------------------------- */

static Language *new_swig_php() {
  maininstance = new PHP;
  if (!r_prevtracefunc) {
    r_prevtracefunc = SwigType_remember_trace(typetrace);
  } else {
    Printf(stderr, "php Typetrace vector already saved!\n");
    assert(0);
  }
  return maininstance;
}

extern "C" Language *swig_php(void) {
  return new_swig_php();
}<|MERGE_RESOLUTION|>--- conflicted
+++ resolved
@@ -152,11 +152,7 @@
     need_free = true;
 
   Printf(s_header, "/* class entry for %s */\n",class_name);
-<<<<<<< HEAD
-  Printf(s_header, "zend_class_entry *%s_ce;\n\n",class_name);
-=======
   Printf(s_header, "zend_class_entry *SWIGTYPE_%s_ce;\n\n",class_name);
->>>>>>> 4252b31f
   Printf(s_header, "/* class object handlers for %s */\n",class_name);
   Printf(s_header, "zend_object_handlers %s_object_handlers;\n\n",class_name);
 
@@ -186,10 +182,7 @@
   Printf(s_header, "zend_object * %s_object_new(zend_class_entry *ce) {\n",class_name);
   Printf(s_header, "  swig_object_wrapper *obj = (swig_object_wrapper *)ecalloc(1,sizeof(swig_object_wrapper) + zend_object_properties_size(ce));\n");
   Printf(s_header, "  zend_object_std_init(&obj->std, ce);\n");
-<<<<<<< HEAD
-=======
   //Printf(s_header, "  object_properties_init(&obj->std, ce);\n");
->>>>>>> 4252b31f
   Printf(s_header, "  %s_object_handlers.offset = XtOffsetOf(swig_object_wrapper, std);\n",class_name);
   Printf(s_header, "  %s_object_handlers.free_obj = %s_free_storage;\n",class_name,class_name);
   Printf(s_header, "  %s_object_handlers.dtor_obj = %s_destroy_object;\n",class_name,class_name);
@@ -1001,15 +994,10 @@
     String *wname = NULL;
     String *modes = NULL;
 
-<<<<<<< HEAD
-    if (class_name)
-      wname = getWrapperMethodName(Getattr(n, "name"), symname);
-=======
     if (constructor)
       wname = NewString("__construct");
     else if (class_name)
       wname = getWrapperMethodName(class_name, symname);
->>>>>>> 4252b31f
     else
       wname = Swig_name_wrapper(symname);
 
@@ -1304,12 +1292,6 @@
     modes = getAccessMode(Getattr(n, "access"));
 
     if (constructor) {
-<<<<<<< HEAD
-      Append(modes,"| ZEND_ACC_CTOR");
-    }
-    else if (wrapperType == staticmemberfn || Cmp(Getattr(n, "storage"),"static") == 0)
-      Append(modes,"| ZEND_ACC_STATIC");
-=======
       Append(modes, " | ZEND_ACC_CTOR");
     }
     else if (wrapperType == staticmemberfn || Cmp(Getattr(n, "storage"),"static") == 0)
@@ -1317,7 +1299,6 @@
 
     if (GetFlag(n, "abstract") && Swig_directorclass(Swig_methodclass(n)))
       Append(modes, " | ZEND_ACC_ABSTRACT");
->>>>>>> 4252b31f
 
     if (Getattr(n, "sym:overloaded")) {
       overloaded = 1;
@@ -1526,13 +1507,11 @@
       }
 
       String *paramType_class = NULL;
-      String *paramType_type = NULL;
       bool paramType_valid = is_class(pt);
       SwigType *resolved = SwigType_typedef_resolve_all(pt);
 
       if (paramType_valid) {
         paramType_class = get_class_name(pt);
-        paramType_type = Getattr(get_class_node(pt), "classtype");
         Chop(paramType_class);
       }
 
@@ -1555,11 +1534,7 @@
             Printf(param_zval, "getThis()");
           else
             Printf(param_zval, "&%s", source);
-<<<<<<< HEAD
-          Printf(param_value, "(%s *) SWIG_Z_FETCH_OBJ_P(%s)->ptr", paramType_type , param_zval);
-=======
           Printf(param_value, "%sSWIG_Z_FETCH_OBJ_P(%s)->ptr", SwigType_isreference(pt) ? "&" : "", param_zval);
->>>>>>> 4252b31f
           Replaceall(tm, "$obj_value", param_value);
         }
         Replaceall(tm, "$needNewFlow", paramType_valid ? (is_class_wrapped(paramType_class) ? "1" : "0") : "0");
@@ -1649,18 +1624,12 @@
 
     String *retType_class = NULL;
     bool retType_valid = is_class(d);
-<<<<<<< HEAD
-=======
     bool valid_wrapped_class = false;
->>>>>>> 4252b31f
 
     if (retType_valid) {
         retType_class = get_class_name(d);
         Chop(retType_class);
-<<<<<<< HEAD
-=======
         valid_wrapped_class = is_class_wrapped(retType_class);
->>>>>>> 4252b31f
     }
 
     /* emit function call */
@@ -1672,20 +1641,12 @@
       Replaceall(tm, "$target", "return_value");
       Replaceall(tm, "$result", "return_value");
       Replaceall(tm, "$owner", newobject ? "1" : "0");
-<<<<<<< HEAD
-      Replaceall(tm, "$classZv", constructor ? "getThis()" : "NULL");
-      if (retType_class) {
-        String *retZend_obj = NewStringEmpty();
-        Printf(retZend_obj, "%s_object_new(%s_ce)", retType_class, retType_class);
-        Replaceall(tm, "$zend_obj", retType_valid ? (constructor ? "NULL" : retZend_obj) : "NULL");
-=======
       Replaceall(tm, "$needNewFlow", retType_valid ? (valid_wrapped_class ? "1" : "0") : "0");
       Replaceall(tm, "$classZv", constructor ? "getThis()" : "NULL");
       if (retType_class) {
         String *retZend_obj = NewStringEmpty();
         Printf(retZend_obj, "%s_object_new(SWIGTYPE_%s_ce)", retType_class, retType_class);
         Replaceall(tm, "$zend_obj", retType_valid ? (constructor ? "NULL" : (valid_wrapped_class ? retZend_obj : "NULL")) : "NULL");
->>>>>>> 4252b31f
       }
       Replaceall(tm, "$zend_obj", "NULL");
       Replaceall(tm, "$newobj", retType_valid ? (valid_wrapped_class ? "1" : "2") : "2");
@@ -2743,21 +2704,6 @@
     if (!Getattr(n, "feature:onlychildren")) {
       String *symname = Getattr(n, "sym:name");
       Setattr(n, "php:proxy", symname);
-<<<<<<< HEAD
-
-      if (className != symname)
-        class_name = symname;
-      else
-        class_name = className;
-
-      if (Len(classes) != 0)
-        Printf(all_cs_entry, " ZEND_FE_END\n};\n\n");
-
-      Printf(all_cs_entry, "static zend_function_entry class_%s_functions[] = {\n", class_name);
-      
-      Append(classes,class_name);
-=======
->>>>>>> 4252b31f
     }
     return Language::classDeclaration(n);
   }
@@ -2771,8 +2717,6 @@
     return present_name;
   }
 
-<<<<<<< HEAD
-=======
   /* Helper method to get names without namespace
    */
   String *getNameWithoutNamespace(char *name) {
@@ -2782,7 +2726,6 @@
     return NewString(returnName + 1);
   }
 
->>>>>>> 4252b31f
   /* ------------------------------------------------------------
    * classHandler()
    * ------------------------------------------------------------ */
@@ -2791,21 +2734,6 @@
     constructors = 0;
     current_class = n;
     String *symname = Getattr(n, "sym:name");
-<<<<<<< HEAD
-    String *nameSpace = NULL;
-    String *baseClassExtend = NULL;
-
-    //check for namespaces
-    if (Strstr(className, ":"))
-      nameSpace = getNameSpace(GetChar(n, "name"));
-
-
-    class_type = Getattr(n, "classtype");
-    Append(class_types, class_type);
-    Append(class_need_free, "0");
-
-    Printf(s_oinit, "\nzend_class_entry %s_internal_ce;\n", class_name);
-=======
     String *baseClassExtend = NULL;
     bool exceptionClassFlag = false;
 
@@ -2822,17 +2750,12 @@
     Append(class_need_free, "0");
 
     Printf(s_oinit, "\nzend_class_entry SWIGTYPE_%s_internal_ce;\n", class_name);
->>>>>>> 4252b31f
     
     // namespace code to introduce namespaces into wrapper classes.
     //if (nameSpace != NULL)
       //Printf(s_oinit, "INIT_CLASS_ENTRY(%s_internal_ce, \"%s\\\\%s\", class_%s_functions);\n", class_name, nameSpace ,class_name, class_name);
     //else
-<<<<<<< HEAD
-    Printf(s_oinit, "INIT_CLASS_ENTRY(%s_internal_ce, \"%s\", class_%s_functions);\n", class_name, class_name, class_name);
-=======
     Printf(s_oinit, "INIT_CLASS_ENTRY(SWIGTYPE_%s_internal_ce, \"%s\", class_%s_functions);\n", class_name, class_name, class_name);
->>>>>>> 4252b31f
 
     if (shadow) {
       char *rename = GetChar(n, "sym:name");
@@ -2851,12 +2774,8 @@
 	while (base.item && GetFlag(base.item, "feature:ignore")) {
 	  base = Next(base);
 	}
-<<<<<<< HEAD
-        baseClassExtend = Getattr(base.item, "sym:name");
-=======
         if (base.item)
           baseClassExtend = Getattr(base.item, "sym:name");
->>>>>>> 4252b31f
 	base = Next(base);
 	if (base.item) {
 	  /* Warn about multiple inheritance for additional base class(es) */
@@ -2873,7 +2792,6 @@
 	  }
 	}
       }
-<<<<<<< HEAD
     }
 
     if (Cmp(Getattr(n, "feature:exceptionclass"), "1") == 0 && Getattr(n, "feature:except")) {
@@ -2884,29 +2802,6 @@
         baseClassExtend = NewString(class_name);
         Append(baseClassExtend, "_Exception");
 
-        Printf(s_oinit, "zend_class_entry *%s_ce = zend_lookup_class(zend_string_init(\"Exception\", sizeof(\"Exception\") - 1, 0));\n", baseClassExtend);
-    }
-
-    if (baseClassExtend) {
-      Printf(s_oinit, "%s_ce = zend_register_internal_class_ex(&%s_internal_ce, %s_ce);\n", class_name , class_name, baseClassExtend);
-    }
-    else {
-      Printf(s_oinit, "%s_ce = zend_register_internal_class(&%s_internal_ce);\n", class_name , class_name);
-    }
-
-    if (Cmp(symname,className) != 0) {
-        Printf(s_oinit, "zend_register_class_alias_ex(\"%s\",sizeof(\"%s\"),%s_ce);\n\n",symname, symname, symname);
-=======
-    }
-
-    if (Cmp(Getattr(n, "feature:exceptionclass"), "1") == 0 && Getattr(n, "feature:except")) {
-        if (baseClassExtend) {
-          Swig_warning(WARN_PHP_MULTIPLE_INHERITANCE, input_file, line_number,
-                         "Warning for %s, base %s ignored. Multiple inheritance is not supported in PHP.\n", class_name, baseClassExtend);
-        }
-        baseClassExtend = NewString(class_name);
-        Append(baseClassExtend, "_Exception");
-
         Printf(s_oinit, "zend_class_entry *SWIGTYPE_%s_ce = zend_lookup_class(zend_string_init(\"Exception\", sizeof(\"Exception\") - 1, 0));\n", baseClassExtend);
         exceptionClassFlag = true;
     }
@@ -2916,7 +2811,6 @@
     }
     else {
       Printf(s_oinit, "SWIGTYPE_%s_ce = zend_register_internal_class(&SWIGTYPE_%s_internal_ce);\n", class_name , class_name);
->>>>>>> 4252b31f
     }
 
     {
@@ -2940,19 +2834,11 @@
         }
         Chop(append_interface);
         Replaceall(append_interface, " ", ",");
-<<<<<<< HEAD
-        Printf(s_oinit, "zend_class_implements(%s_ce, %d, %s);\n", class_name, num_interfaces, append_interface);
-      }
-    }
-
-    Printf(s_oinit, "%s_ce->create_object = %s_object_new;\n", class_name, class_name);
-=======
         Printf(s_oinit, "zend_class_implements(SWIGTYPE_%s_ce, %d, %s);\n", class_name, num_interfaces, append_interface);
       }
     }
 
     Printf(s_oinit, "SWIGTYPE_%s_ce->create_object = %s_object_new;\n", class_name, class_name);
->>>>>>> 4252b31f
     Printf(s_oinit, "memcpy(&%s_object_handlers,zend_get_std_object_handlers(), sizeof(zend_object_handlers));\n", class_name);
     Printf(s_oinit, "%s_object_handlers.clone_obj = NULL;\n\n", class_name);
 
