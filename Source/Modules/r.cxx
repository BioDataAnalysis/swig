--- conflicted
+++ resolved
@@ -291,11 +291,9 @@
   int membervariableHandler(Node *n);
 
   int typedefHandler(Node *n);
-<<<<<<< HEAD
-=======
+
   static List *Swig_overload_rank(Node *n,
 	                          bool script_lang_wrapping);
->>>>>>> 1df744e0
 
   int memberfunctionHandler(Node *n) {
     if (debugMode)
@@ -1319,8 +1317,6 @@
     Printf(stdout, "Adding accessor: %s (%s) => %s\n", memberName, name, tmp);
 }
 
-<<<<<<< HEAD
-=======
 #define MAX_OVERLOAD 256
 
 struct Overloaded {
@@ -1575,7 +1571,6 @@
   return result;
 }
 
->>>>>>> 1df744e0
 void R::dispatchFunction(Node *n) {
   Wrapper *f = NewWrapper();
   String *symname = Getattr(n, "sym:name");
