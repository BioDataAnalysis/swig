--- conflicted
+++ resolved
@@ -319,11 +319,8 @@
   extern String *Swig_string_title(String *s);
   extern String *Swig_pcre_version(void);
   extern void Swig_init(void);
-<<<<<<< HEAD
   extern void Swig_warn(const char *filename, int line, const char *msg);
   
-=======
->>>>>>> e464aa02
   extern int Swig_value_wrapper_mode(int mode);
   extern int Swig_is_generated_overload(Node *n);
 
