/* ----------------------------------------------------------------------------- 
 * This file is part of SWIG, which is licensed as a whole under version 3 
 * (or any later version) of the GNU General Public License. Some additional
 * terms also apply to certain portions of SWIG. The full details of the SWIG
 * license and copyrights can be found in the LICENSE and COPYRIGHT files
 * included with the SWIG source code as distributed by the SWIG developers
 * and at http://www.swig.org/legal.html.
 *
 * swig.h
 *
 * Header file for the SWIG core.
 * ----------------------------------------------------------------------------- */

#ifndef SWIGCORE_H_
#define SWIGCORE_H_

#ifndef MACSWIG
#include "swigconfig.h"
#endif

#include <stdio.h>
#include <string.h>
#include <stdlib.h>
#include <assert.h>

#ifdef __cplusplus
extern "C" {
#endif

#include "doh.h"

/* Status codes */

#define SWIG_OK         1
#define SWIG_ERROR      0
#define SWIG_NOWRAP     0

/* Global macros */
#define NSPACE_SEPARATOR "." /* Namespace separator for the nspace feature - this should be changed to a target language configurable variable */
#define NSPACE_TODO 0 /* Languages that still need to implement and test the nspace feature use this */

/* Short names for common data types */

  typedef DOH String;
  typedef DOH Hash;
  typedef DOH List;
  typedef DOH String_or_char;
  typedef DOH File;
  typedef DOH Parm;
  typedef DOH ParmList;
  typedef DOH Node;
  typedef DOH Symtab;
  typedef DOH Typetab;
  typedef DOH SwigType;

/* --- Legacy DataType interface.  These type codes are provided solely 
       for backwards compatibility with older modules --- */

/* --- The ordering of type values is used to determine type-promotion 
       in the parser.  Do not change */

/* Numeric types */

#define   T_BOOL       1
#define   T_SCHAR      2
#define   T_UCHAR      3
#define   T_SHORT      4
#define   T_USHORT     5
#define   T_ENUM       6
#define   T_INT        7
#define   T_UINT       8
#define   T_LONG       9
#define   T_ULONG      10
#define   T_LONGLONG   11
#define   T_ULONGLONG  12
#define   T_FLOAT      20
#define   T_DOUBLE     21
#define   T_LONGDOUBLE 22
#define   T_FLTCPLX    23
#define   T_DBLCPLX    24
#define   T_NUMERIC    25
#define   T_AUTO       26

#define   T_COMPLEX    T_DBLCPLX

/* non-numeric */

#define   T_CHAR       29
#define   T_WCHAR      30
#define   T_USER       31
#define   T_VOID       32
#define   T_STRING     33
#define   T_POINTER    34
#define   T_REFERENCE  35
#define   T_ARRAY      36
#define   T_FUNCTION   37
#define   T_MPOINTER   38
#define   T_VARARGS    39
#define   T_RVALUE_REFERENCE  40
#define   T_WSTRING    41

#define   T_SYMBOL     98
#define   T_ERROR      99



/* --- File interface --- */

#include "swigfile.h"

/* --- Command line parsing --- */

#include "swigopt.h"

/* --- Scanner Interface --- */

#include "swigscan.h"

/* --- Functions for manipulating the string-based type encoding --- */

  extern SwigType *NewSwigType(int typecode);
  extern SwigType *SwigType_del_element(SwigType *t);
  extern SwigType *SwigType_add_pointer(SwigType *t);
  extern SwigType *SwigType_add_memberpointer(SwigType *t, const_String_or_char_ptr qual);
  extern SwigType *SwigType_del_memberpointer(SwigType *t);
  extern SwigType *SwigType_del_pointer(SwigType *t);
  extern SwigType *SwigType_add_array(SwigType *t, const_String_or_char_ptr size);
  extern SwigType *SwigType_del_array(SwigType *t);
  extern SwigType *SwigType_pop_arrays(SwigType *t);
  extern SwigType *SwigType_add_reference(SwigType *t);
  extern SwigType *SwigType_del_reference(SwigType *t);
  extern SwigType *SwigType_add_rvalue_reference(SwigType *t);
  extern SwigType *SwigType_del_rvalue_reference(SwigType *t);
  extern SwigType *SwigType_add_qualifier(SwigType *t, const_String_or_char_ptr qual);
  extern SwigType *SwigType_del_qualifier(SwigType *t);
  extern SwigType *SwigType_add_function(SwigType *t, ParmList *parms);
  extern SwigType *SwigType_add_template(SwigType *t, ParmList *parms);
  extern SwigType *SwigType_pop_function(SwigType *t);
  extern ParmList *SwigType_function_parms(const SwigType *t, Node *file_line_node);
  extern List *SwigType_split(const SwigType *t);
  extern String *SwigType_pop(SwigType *t);
  extern void SwigType_push(SwigType *t, String *s);
  extern List *SwigType_parmlist(const SwigType *p);
<<<<<<< HEAD
  extern String *SwigType_parm(String *p);
  extern String *SwigType_str(SwigType *s, const_String_or_char_ptr id);
  extern String *SwigType_lstr(SwigType *s, const_String_or_char_ptr id);
  extern String *SwigType_rcaststr(SwigType *s, const_String_or_char_ptr id);
  extern String *SwigType_lcaststr(SwigType *s, const_String_or_char_ptr id);
  extern String *SwigType_manglestr(SwigType *t);
  extern SwigType *SwigType_ltype(SwigType *t);
  extern int SwigType_ispointer(SwigType *t);
  extern int SwigType_ispointer_return(SwigType *t);
  extern int SwigType_isfunctionpointer(SwigType *t);
  extern int SwigType_ismemberpointer(SwigType *t);
  extern int SwigType_isreference(SwigType *t);
  extern int SwigType_isreference_return(SwigType *t);
  extern int SwigType_isrvalue_reference(SwigType *t);
  extern int SwigType_isarray(SwigType *t);
  extern int SwigType_prefix_is_simple_1D_array(SwigType *t);
  extern int SwigType_isfunction(SwigType *t);
  extern int SwigType_isqualifier(SwigType *t);
  extern int SwigType_isconst(SwigType *t);
  extern int SwigType_issimple(SwigType *t);
  extern int SwigType_ismutable(SwigType *t);
=======
  extern String *SwigType_parm(const SwigType *p);
  extern String *SwigType_str(const SwigType *s, const_String_or_char_ptr id);
  extern String *SwigType_lstr(const SwigType *s, const_String_or_char_ptr id);
  extern String *SwigType_rcaststr(const SwigType *s, const_String_or_char_ptr id);
  extern String *SwigType_lcaststr(const SwigType *s, const_String_or_char_ptr id);
  extern String *SwigType_manglestr(const SwigType *t);
  extern SwigType *SwigType_ltype(const SwigType *t);
  extern int SwigType_ispointer(const SwigType *t);
  extern int SwigType_ispointer_return(const SwigType *t);
  extern int SwigType_isfunctionpointer(const SwigType *t);
  extern int SwigType_ismemberpointer(const SwigType *t);
  extern int SwigType_isreference(const SwigType *t);
  extern int SwigType_isreference_return(const SwigType *t);
  extern int SwigType_isarray(const SwigType *t);
  extern int SwigType_prefix_is_simple_1D_array(const SwigType *t);
  extern int SwigType_isfunction(const SwigType *t);
  extern int SwigType_isqualifier(const SwigType *t);
  extern int SwigType_isconst(const SwigType *t);
  extern int SwigType_issimple(const SwigType *t);
  extern int SwigType_ismutable(const SwigType *t);
>>>>>>> 38d454a1
  extern int SwigType_isvarargs(const SwigType *t);
  extern int SwigType_istemplate(const SwigType *t);
  extern int SwigType_isenum(const SwigType *t);
  extern int SwigType_check_decl(const SwigType *t, const_String_or_char_ptr decl);
  extern SwigType *SwigType_strip_qualifiers(const SwigType *t);
  extern SwigType *SwigType_strip_single_qualifier(const SwigType *t);
  extern SwigType *SwigType_functionpointer_decompose(SwigType *t);
  extern String *SwigType_base(const SwigType *t);
  extern String *SwigType_namestr(const SwigType *t);
  extern String *SwigType_templateprefix(const SwigType *t);
  extern String *SwigType_templatesuffix(const SwigType *t);
  extern String *SwigType_istemplate_templateprefix(const SwigType *t);
  extern String *SwigType_istemplate_only_templateprefix(const SwigType *t);
  extern String *SwigType_templateargs(const SwigType *t);
  extern String *SwigType_prefix(const SwigType *t);
  extern int SwigType_array_ndim(const SwigType *t);
  extern String *SwigType_array_getdim(const SwigType *t, int n);
  extern void SwigType_array_setdim(SwigType *t, int n, const_String_or_char_ptr rep);
  extern SwigType *SwigType_array_type(const SwigType *t);
  extern SwigType *SwigType_default_create(const SwigType *ty);
  extern SwigType *SwigType_default_deduce(const SwigType *t);
  extern void SwigType_typename_replace(SwigType *t, String *pat, String *rep);
  extern SwigType *SwigType_remove_global_scope_prefix(const SwigType *t);
  extern SwigType *SwigType_alttype(const SwigType *t, int ltmap);

/* --- Type-system managment --- */
  extern void SwigType_typesystem_init(void);
  extern int SwigType_typedef(const SwigType *type, const_String_or_char_ptr name);
  extern int SwigType_typedef_class(const_String_or_char_ptr name);
  extern int SwigType_typedef_using(const_String_or_char_ptr qname);
  extern void SwigType_inherit(String *subclass, String *baseclass, String *cast, String *conversioncode);
  extern int SwigType_issubtype(const SwigType *subtype, const SwigType *basetype);
  extern void SwigType_scope_alias(String *aliasname, Typetab *t);
  extern void SwigType_using_scope(Typetab *t);
  extern void SwigType_new_scope(const_String_or_char_ptr name);
  extern void SwigType_inherit_scope(Typetab *scope);
  extern Typetab *SwigType_pop_scope(void);
  extern Typetab *SwigType_set_scope(Typetab *h);
  extern void SwigType_print_scope(void);
  extern SwigType *SwigType_typedef_resolve(const SwigType *t);
  extern SwigType *SwigType_typedef_resolve_all(const SwigType *t);
  extern SwigType *SwigType_typedef_qualified(const SwigType *t);
  extern int SwigType_istypedef(const SwigType *t);
  extern int SwigType_isclass(const SwigType *t);
  extern void SwigType_attach_symtab(Symtab *syms);
  extern void SwigType_remember(const SwigType *t);
  extern void SwigType_remember_clientdata(const SwigType *t, const_String_or_char_ptr clientdata);
  extern void SwigType_remember_mangleddata(String *mangled, const_String_or_char_ptr clientdata);
  extern void (*SwigType_remember_trace(void (*tf) (const SwigType *, String *, String *))) (const SwigType *, String *, String *);
  extern void SwigType_emit_type_table(File *f_headers, File *f_table);
  extern int SwigType_type(const SwigType *t);

/* --- Symbol table module --- */

  extern void Swig_symbol_print_tables(Symtab *symtab);
  extern void Swig_symbol_print_tables_summary(void);
  extern void Swig_symbol_print_symbols(void);
  extern void Swig_symbol_print_csymbols(void);
  extern void Swig_symbol_init(void);
  extern void Swig_symbol_setscopename(const_String_or_char_ptr name);
  extern String *Swig_symbol_getscopename(void);
  extern String *Swig_symbol_qualifiedscopename(Symtab *symtab);
  extern String *Swig_symbol_qualified_language_scopename(Symtab *symtab);
  extern Symtab *Swig_symbol_newscope(void);
  extern Symtab *Swig_symbol_setscope(Symtab *);
  extern Symtab *Swig_symbol_getscope(const_String_or_char_ptr symname);
  extern Symtab *Swig_symbol_global_scope(void);
  extern Symtab *Swig_symbol_current(void);
  extern Symtab *Swig_symbol_popscope(void);
  extern Node *Swig_symbol_add(const_String_or_char_ptr symname, Node *node);
  extern void Swig_symbol_cadd(const_String_or_char_ptr symname, Node *node);
  extern Node *Swig_symbol_clookup(const_String_or_char_ptr symname, Symtab *tab);
  extern Node *Swig_symbol_clookup_check(const_String_or_char_ptr symname, Symtab *tab, int (*check) (Node *));
  extern Node *Swig_symbol_clookup_no_inherit(const_String_or_char_ptr name, Symtab *n);
  extern Symtab *Swig_symbol_cscope(const_String_or_char_ptr symname, Symtab *tab);
  extern Node *Swig_symbol_clookup_local(const_String_or_char_ptr symname, Symtab *tab);
  extern Node *Swig_symbol_clookup_local_check(const_String_or_char_ptr symname, Symtab *tab, int (*check) (Node *));
  extern String *Swig_symbol_qualified(Node *node);
  extern Node *Swig_symbol_isoverloaded(Node *node);
  extern void Swig_symbol_remove(Node *node);
  extern void Swig_symbol_alias(const_String_or_char_ptr aliasname, Symtab *tab);
  extern void Swig_symbol_inherit(Symtab *tab);
  extern SwigType *Swig_symbol_type_qualify(const SwigType *ty, Symtab *tab);
  extern String *Swig_symbol_string_qualify(String *s, Symtab *tab);
  extern SwigType *Swig_symbol_typedef_reduce(const SwigType *ty, Symtab *tab);

  extern ParmList *Swig_symbol_template_defargs(Parm *parms, Parm *targs, Symtab *tscope, Symtab *tsdecl);
  extern SwigType *Swig_symbol_template_deftype(const SwigType *type, Symtab *tscope);
  extern SwigType *Swig_symbol_template_param_eval(const SwigType *p, Symtab *symtab);

/* --- Parameters and Parameter Lists --- */

#include "swigparm.h"

extern String    *ParmList_errorstr(ParmList *);
extern int        ParmList_is_compactdefargs(ParmList *p);

/* --- Parse tree support --- */

#include "swigtree.h"

/* -- Wrapper function Object */

#include "swigwrap.h"

/* --- Naming functions --- */

  extern void Swig_name_register(const_String_or_char_ptr method, const_String_or_char_ptr format);
  extern void Swig_name_unregister(const_String_or_char_ptr method);
  extern String *Swig_name_mangle(const_String_or_char_ptr s);
  extern String *Swig_name_wrapper(const_String_or_char_ptr fname);
  extern String *Swig_name_member(const_String_or_char_ptr nspace, const_String_or_char_ptr classname, const_String_or_char_ptr membername);
  extern String *Swig_name_get(const_String_or_char_ptr nspace, const_String_or_char_ptr vname);
  extern String *Swig_name_set(const_String_or_char_ptr nspace, const_String_or_char_ptr vname);
  extern String *Swig_name_construct(const_String_or_char_ptr nspace, const_String_or_char_ptr classname);
  extern String *Swig_name_copyconstructor(const_String_or_char_ptr nspace, const_String_or_char_ptr classname);
  extern String *Swig_name_destroy(const_String_or_char_ptr nspace, const_String_or_char_ptr classname);
  extern String *Swig_name_disown(const_String_or_char_ptr nspace, const_String_or_char_ptr classname);

  extern void Swig_naming_init(void);
  extern void Swig_name_namewarn_add(String *prefix, String *name, SwigType *decl, Hash *namewrn);
  extern Hash *Swig_name_namewarn_get(Node *n, String *prefix, String *name, SwigType *decl);
  extern void Swig_name_rename_add(String *prefix, String *name, SwigType *decl, Hash *namewrn, ParmList *declaratorparms);
  extern void Swig_name_inherit(String *base, String *derived);
  extern int Swig_need_protected(Node *n);
  extern int Swig_need_name_warning(Node *n);
  extern int Swig_need_redefined_warn(Node *a, Node *b, int InClass);

  extern String *Swig_name_make(Node *n, String *prefix, const_String_or_char_ptr cname, SwigType *decl, String *oldname);
  extern String *Swig_name_warning(Node *n, String *prefix, String *name, SwigType *decl);
  extern String *Swig_name_str(Node *n);
  extern String *Swig_name_decl(Node *n);
  extern String *Swig_name_fulldecl(Node *n);

/* --- parameterized rename functions --- */

  extern void Swig_name_object_set(Hash *namehash, String *name, SwigType *decl, DOH *object);
  extern DOH *Swig_name_object_get(Hash *namehash, String *prefix, String *name, SwigType *decl);
  extern void Swig_name_object_inherit(Hash *namehash, String *base, String *derived);
  extern void Swig_features_get(Hash *features, String *prefix, String *name, SwigType *decl, Node *n);
  extern void Swig_feature_set(Hash *features, const_String_or_char_ptr name, SwigType *decl, const_String_or_char_ptr featurename, String *value, Hash *featureattribs);

/* --- Misc --- */
  extern char *Swig_copy_string(const char *c);
  extern void Swig_set_fakeversion(const char *version);
  extern const char *Swig_package_version(void);
  extern void Swig_banner(File *f);
  extern void Swig_banner_target_lang(File *f, const_String_or_char_ptr commentchar);
  extern String *Swig_strip_c_comments(const String *s);
  extern String *Swig_new_subdirectory(String *basedirectory, String *subdirectory);
  extern void Swig_filename_correct(String *filename);
  extern String *Swig_filename_escape(String *filename);
  extern void Swig_filename_unescape(String *filename);
  extern String *Swig_string_escape(String *s);
  extern String *Swig_string_mangle(const String *s);
  extern void Swig_scopename_split(const String *s, String **prefix, String **last);
  extern String *Swig_scopename_prefix(const String *s);
  extern String *Swig_scopename_last(const String *s);
  extern String *Swig_scopename_first(const String *s);
  extern String *Swig_scopename_suffix(const String *s);
  extern int Swig_scopename_check(const String *s);
  extern String *Swig_string_lower(String *s);
  extern String *Swig_string_upper(String *s);
  extern String *Swig_string_title(String *s);
  extern String *Swig_pcre_version(void);
  extern void Swig_init(void);
  extern int Swig_value_wrapper_mode(int mode);

  typedef enum { EMF_STANDARD, EMF_MICROSOFT } ErrorMessageFormat;

  extern void Swig_warning(int num, const_String_or_char_ptr filename, int line, const char *fmt, ...);
  extern void Swig_error(const_String_or_char_ptr filename, int line, const char *fmt, ...);
  extern int Swig_error_count(void);
  extern void Swig_error_silent(int s);
  extern void Swig_warnfilter(const_String_or_char_ptr wlist, int val);
  extern void Swig_warnall(void);
  extern int Swig_warn_count(void);
  extern void Swig_error_msg_format(ErrorMessageFormat format);
  extern void Swig_diagnostic(const_String_or_char_ptr filename, int line, const char *fmt, ...);
  extern String *Swig_stringify_with_location(DOH *object);

/* --- C Wrappers --- */
  extern void Swig_cresult_name_set(const char *new_name);
  extern const char *Swig_cresult_name(void);
  extern String *Swig_cparm_name(Parm *p, int i);
  extern String *Swig_wrapped_var_type(SwigType *t, int varcref);
  extern int Swig_cargs(Wrapper *w, ParmList *l);
  extern String *Swig_cresult(SwigType *t, const_String_or_char_ptr name, const_String_or_char_ptr decl);

  extern String *Swig_cfunction_call(const_String_or_char_ptr name, ParmList *parms);
  extern String *Swig_cconstructor_call(const_String_or_char_ptr name);
  extern String *Swig_cppconstructor_call(const_String_or_char_ptr name, ParmList *parms);
  extern String *Swig_unref_call(Node *n);
  extern String *Swig_ref_call(Node *n, const String *lname);
  extern String *Swig_cdestructor_call(Node *n);
  extern String *Swig_cppdestructor_call(Node *n);
  extern String *Swig_cmemberset_call(const_String_or_char_ptr name, SwigType *type, String *self, int varcref);
  extern String *Swig_cmemberget_call(const_String_or_char_ptr name, SwigType *t, String *self, int varcref);

  extern int Swig_add_extension_code(Node *n, const String *function_name, ParmList *parms, SwigType *return_type, const String *code, int cplusplus, const String *self);
  extern void Swig_replace_special_variables(Node *n, Node *parentnode, String *code);

/* --- Transformations --- */

  extern int Swig_MethodToFunction(Node *n, const_String_or_char_ptr nspace, String *classname, int flags, SwigType *director_type, int is_director);
  extern int Swig_ConstructorToFunction(Node *n, const_String_or_char_ptr nspace, String *classname, String *none_comparison, String *director_ctor, int cplus, int flags);
  extern int Swig_DestructorToFunction(Node *n, const_String_or_char_ptr nspace, String *classname, int cplus, int flags);
  extern int Swig_MembersetToFunction(Node *n, String *classname, int flags);
  extern int Swig_MembergetToFunction(Node *n, String *classname, int flags);
  extern int Swig_VargetToFunction(Node *n, int flags);
  extern int Swig_VarsetToFunction(Node *n, int flags);

#define  CWRAP_EXTEND                 0x01
#define  CWRAP_SMART_POINTER          0x02
#define  CWRAP_NATURAL_VAR            0x04
#define  CWRAP_DIRECTOR_ONE_CALL      0x08
#define  CWRAP_DIRECTOR_TWO_CALLS     0x10
#define  CWRAP_ALL_PROTECTED_ACCESS   0x20
#define  CWRAP_SMART_POINTER_OVERLOAD 0x40

/* --- Director Helpers --- */
  extern Node *Swig_methodclass(Node *n);
  extern int Swig_directorclass(Node *n);
  extern Node *Swig_directormap(Node *n, String *type);

/* --- Legacy Typemap API (somewhat simplified, ha!) --- */

  extern void Swig_typemap_init(void);
  extern void Swig_typemap_register(const_String_or_char_ptr tmap_method, ParmList *pattern, const_String_or_char_ptr code, ParmList *locals, ParmList *kwargs);
  extern int Swig_typemap_copy(const_String_or_char_ptr tmap_method, ParmList *srcpattern, ParmList *pattern);
  extern void Swig_typemap_clear(const_String_or_char_ptr tmap_method, ParmList *pattern);
  extern int Swig_typemap_apply(ParmList *srcpat, ParmList *destpat);
  extern void Swig_typemap_clear_apply(ParmList *pattern);
  extern void Swig_typemap_debug(void);
  extern void Swig_typemap_search_debug_set(void);
  extern void Swig_typemap_used_debug_set(void);
  extern void Swig_typemap_register_debug_set(void);

  extern String *Swig_typemap_lookup(const_String_or_char_ptr tmap_method, Node *n, const_String_or_char_ptr lname, Wrapper *f);
  extern String *Swig_typemap_lookup_out(const_String_or_char_ptr tmap_method, Node *n, const_String_or_char_ptr lname, Wrapper *f, String *actioncode);
  extern void Swig_typemap_new_scope(void);
  extern Hash *Swig_typemap_pop_scope(void);

  extern void Swig_typemap_attach_parms(const_String_or_char_ptr tmap_method, ParmList *parms, Wrapper *f);

/* --- Code fragment support --- */

  extern void Swig_fragment_register(Node *fragment);
  extern void Swig_fragment_emit(String *name);
  extern void Swig_fragment_clear(String *section);

/* hacks defined in C++ ! */
  extern int Swig_director_mode(void);
  extern int Swig_director_protected_mode(void);
  extern int Swig_all_protected_mode(void);
  extern void Wrapper_director_mode_set(int);
  extern void Wrapper_director_protected_mode_set(int);
  extern void Wrapper_all_protected_mode_set(int);
  extern void Language_replace_special_variables(String *method, String *tm, Parm *parm);
  extern void Swig_print(DOH *object, int count);
  extern void Swig_print_with_location(DOH *object, int count);


/* -- template init -- */
  extern void SwigType_template_init(void);


#ifdef __cplusplus
}
#endif
#endif<|MERGE_RESOLUTION|>--- conflicted
+++ resolved
@@ -141,29 +141,6 @@
   extern String *SwigType_pop(SwigType *t);
   extern void SwigType_push(SwigType *t, String *s);
   extern List *SwigType_parmlist(const SwigType *p);
-<<<<<<< HEAD
-  extern String *SwigType_parm(String *p);
-  extern String *SwigType_str(SwigType *s, const_String_or_char_ptr id);
-  extern String *SwigType_lstr(SwigType *s, const_String_or_char_ptr id);
-  extern String *SwigType_rcaststr(SwigType *s, const_String_or_char_ptr id);
-  extern String *SwigType_lcaststr(SwigType *s, const_String_or_char_ptr id);
-  extern String *SwigType_manglestr(SwigType *t);
-  extern SwigType *SwigType_ltype(SwigType *t);
-  extern int SwigType_ispointer(SwigType *t);
-  extern int SwigType_ispointer_return(SwigType *t);
-  extern int SwigType_isfunctionpointer(SwigType *t);
-  extern int SwigType_ismemberpointer(SwigType *t);
-  extern int SwigType_isreference(SwigType *t);
-  extern int SwigType_isreference_return(SwigType *t);
-  extern int SwigType_isrvalue_reference(SwigType *t);
-  extern int SwigType_isarray(SwigType *t);
-  extern int SwigType_prefix_is_simple_1D_array(SwigType *t);
-  extern int SwigType_isfunction(SwigType *t);
-  extern int SwigType_isqualifier(SwigType *t);
-  extern int SwigType_isconst(SwigType *t);
-  extern int SwigType_issimple(SwigType *t);
-  extern int SwigType_ismutable(SwigType *t);
-=======
   extern String *SwigType_parm(const SwigType *p);
   extern String *SwigType_str(const SwigType *s, const_String_or_char_ptr id);
   extern String *SwigType_lstr(const SwigType *s, const_String_or_char_ptr id);
@@ -177,6 +154,7 @@
   extern int SwigType_ismemberpointer(const SwigType *t);
   extern int SwigType_isreference(const SwigType *t);
   extern int SwigType_isreference_return(const SwigType *t);
+  extern int SwigType_isrvalue_reference(const SwigType *t);
   extern int SwigType_isarray(const SwigType *t);
   extern int SwigType_prefix_is_simple_1D_array(const SwigType *t);
   extern int SwigType_isfunction(const SwigType *t);
@@ -184,7 +162,6 @@
   extern int SwigType_isconst(const SwigType *t);
   extern int SwigType_issimple(const SwigType *t);
   extern int SwigType_ismutable(const SwigType *t);
->>>>>>> 38d454a1
   extern int SwigType_isvarargs(const SwigType *t);
   extern int SwigType_istemplate(const SwigType *t);
   extern int SwigType_isenum(const SwigType *t);
