/* -----------------------------------------------------------------------------
 * This file is part of SWIG, which is licensed as a whole under version 3 
 * (or any later version) of the GNU General Public License. Some additional
 * terms also apply to certain portions of SWIG. The full details of the SWIG
 * license and copyrights can be found in the LICENSE and COPYRIGHT files
 * included with the SWIG source code as distributed by the SWIG developers
 * and at http://www.swig.org/legal.html.
 *
 * parser.y
 *
 * YACC parser for SWIG.   The grammar is a somewhat broken subset of C/C++.
 * This file is a bit of a mess and probably needs to be rewritten at
 * some point.  Beware.
 * ----------------------------------------------------------------------------- */

/*
Removed until we know more about the min versions of Bison and Yacc required for this
to work, see Byacc man page: http://invisible-island.net/byacc/manpage/yacc.html
%expect 6
*/

%{
#define yylex yylex

#include "swig.h"
#include "cparse.h"
#include "preprocessor.h"
#include <ctype.h>


/* We do this for portability */
#undef alloca
#define alloca malloc

/* -----------------------------------------------------------------------------
 *                               Externals
 * ----------------------------------------------------------------------------- */

int  yyparse();

/* NEW Variables */

static Node    *top = 0;      /* Top of the generated parse tree */
static int      unnamed = 0;  /* Unnamed datatype counter */
static Hash    *extendhash = 0;     /* Hash table of added methods */
static Hash    *classes = 0;        /* Hash table of classes */
static Hash    *classes_typedefs = 0; /* Hash table of typedef classes: typedef struct X {...} Y; */
static Symtab  *prev_symtab = 0;
static Node    *current_class = 0;
String  *ModuleName = 0;
static Node    *module_node = 0;
static String  *Classprefix = 0;  
static String  *Namespaceprefix = 0;
static int      inclass = 0;
static Node    *currentOuterClass = 0; /* for nested classes */
static char    *last_cpptype = 0;
static int      inherit_list = 0;
static Parm    *template_parameters = 0;
static int      extendmode   = 0;
static int      compact_default_args = 0;
static int      template_reduce = 0;
static int      cparse_externc = 0;
int		ignore_nested_classes = 0;
/* -----------------------------------------------------------------------------
 *                            Doxygen Comment Globals and Assist Functions
 * ----------------------------------------------------------------------------- */
static String *currentDeclComment = NULL; /* Comment of C/C++ declaration. */
static Node *previousNode = NULL; /* Pointer to the previous node (for post comments) */
static Node *currentNode = NULL; /* Pointer to the current node (for post comments) */

int isStructuralDoxygen(String *s){
	char *slashPointer = Strchr(s, '\\');
	char *atPointer = Strchr(s,'@');
	if (slashPointer == NULL && atPointer == NULL) return 0;
	else if( slashPointer == NULL) slashPointer = atPointer;
	/* Perhaps a better solution exists... */
	slashPointer++;
	if (strncmp(slashPointer, "addtogroup", 10) == 0 || strncmp(slashPointer, "callgraph", 9) == 0 || strncmp(slashPointer, "callergraph", 11) == 0 
	      || strncmp(slashPointer, "category", 8) == 0 || strncmp(slashPointer, "class", 5) == 0 || strncmp(slashPointer, "def", 3) == 0
	      || strncmp(slashPointer, "defgroup", 8) == 0 || strncmp(slashPointer, "dir", 3) == 0 || strncmp(slashPointer, "enum", 4) == 0
	      || strncmp(slashPointer, "example", 7) == 0 || strncmp(slashPointer, "file", 4) == 0 || strncmp(slashPointer, "fn", 2) == 0
	      || strncmp(slashPointer, "headerfile", 9) == 0 || strncmp(slashPointer, "hideinitializer", 12) == 0
	      || strncmp(slashPointer, "interface", 9) == 0 || strncmp(slashPointer, "internal", 8) == 0 || strncmp(slashPointer, "mainpage", 8) == 0
	      || strncmp(slashPointer, "name", 4) == 0 || strncmp(slashPointer, "namespace", 9) == 0 || strncmp(slashPointer, "nosubgrouping", 13) == 0
	      || strncmp(slashPointer, "overload", 8) == 0 || strncmp(slashPointer, "package", 7) == 0 || strncmp(slashPointer, "page", 4) == 0
	      || strncmp(slashPointer, "property", 8) == 0 || strncmp(slashPointer, "protocol", 8) == 0 || strncmp(slashPointer, "relates", 7) == 0
	      || strncmp(slashPointer, "relatesalso", 5) == 0 || strncmp(slashPointer, "showinitializer", 5) == 0 || strncmp(slashPointer, "struct", 5) == 0
	      || strncmp(slashPointer, "typedef", 7) == 0 || strncmp(slashPointer, "union", 5) == 0 || strncmp(slashPointer, "var", 3) == 0
	      || strncmp(slashPointer, "weakgroup", 9) == 0){ return 1;}
	return 0;
}

/* -----------------------------------------------------------------------------
 *                            Assist Functions
 * ----------------------------------------------------------------------------- */


 
/* Called by the parser (yyparse) when an error is found.*/
static void yyerror (const char *e) {
  (void)e;
}

static Node *new_node(const_String_or_char_ptr tag) {
  Node *n = NewHash();
  set_nodeType(n,tag);
  Setfile(n,cparse_file);
  Setline(n,cparse_line);
  /* Remember the previous node in case it will need a post-comment */
  previousNode = currentNode;
  currentNode = n;
  return n;
}

/* Copies a node.  Does not copy tree links or symbol table data (except for
   sym:name) */

static Node *copy_node(Node *n) {
  Node *nn;
  Iterator k;
  nn = NewHash();
  Setfile(nn,Getfile(n));
  Setline(nn,Getline(n));
  for (k = First(n); k.key; k = Next(k)) {
    String *ci;
    String *key = k.key;
    char *ckey = Char(key);
    if ((strcmp(ckey,"nextSibling") == 0) ||
	(strcmp(ckey,"previousSibling") == 0) ||
	(strcmp(ckey,"parentNode") == 0) ||
	(strcmp(ckey,"lastChild") == 0)) {
      continue;
    }
    if (Strncmp(key,"csym:",5) == 0) continue;
    /* We do copy sym:name.  For templates */
    if ((strcmp(ckey,"sym:name") == 0) || 
	(strcmp(ckey,"sym:weak") == 0) ||
	(strcmp(ckey,"sym:typename") == 0)) {
      String *ci = Copy(k.item);
      Setattr(nn,key, ci);
      Delete(ci);
      continue;
    }
    if (strcmp(ckey,"sym:symtab") == 0) {
      Setattr(nn,"sym:needs_symtab", "1");
    }
    /* We don't copy any other symbol table attributes */
    if (strncmp(ckey,"sym:",4) == 0) {
      continue;
    }
    /* If children.  We copy them recursively using this function */
    if (strcmp(ckey,"firstChild") == 0) {
      /* Copy children */
      Node *cn = k.item;
      while (cn) {
	Node *copy = copy_node(cn);
	appendChild(nn,copy);
	Delete(copy);
	cn = nextSibling(cn);
      }
      continue;
    }
    /* We don't copy the symbol table.  But we drop an attribute 
       requires_symtab so that functions know it needs to be built */

    if (strcmp(ckey,"symtab") == 0) {
      /* Node defined a symbol table. */
      Setattr(nn,"requires_symtab","1");
      continue;
    }
    /* Can't copy nodes */
    if (strcmp(ckey,"node") == 0) {
      continue;
    }
    if ((strcmp(ckey,"parms") == 0) || (strcmp(ckey,"pattern") == 0) || (strcmp(ckey,"throws") == 0)
	|| (strcmp(ckey,"kwargs") == 0)) {
      ParmList *pl = CopyParmList(k.item);
      Setattr(nn,key,pl);
      Delete(pl);
      continue;
    }
    if (strcmp(ckey,"nested:outer") == 0) { /* don't copy outer classes links, they will be updated later */
      Setattr(nn, key, k.item);
      continue;
    }
    /* Looks okay.  Just copy the data using Copy */
    ci = Copy(k.item);
    Setattr(nn, key, ci);
    Delete(ci);
  }
  return nn;
}

static void set_comment(Node *n, String *comment) {
  String *name;
  Parm *p;
  if (!n || !comment)
    return;

  if (Getattr(n, "doxygen"))
    Append(Getattr(n, "doxygen"), comment);
  else {
    Setattr(n, "doxygen", comment);
    /* This is the first comment, populate it with @params, if any */
    p = Getattr(n, "parms");
    while (p) {
      if (Getattr(p, "doxygen"))
	Printv(comment, "\n@param ", Getattr(p, "name"), Getattr(p, "doxygen"), NIL);
      p=nextSibling(p);
    }
  }
  
  /* Append same comment to every generated overload */
  name = Getattr(n, "name");
  if (!name)
    return;
  n = nextSibling(n);
  while (n && Getattr(n, "name") && Strcmp(Getattr(n, "name"), name) == 0) {
    Setattr(n, "doxygen", comment);
    n = nextSibling(n);
  }
}

/* -----------------------------------------------------------------------------
 *                              Variables
 * ----------------------------------------------------------------------------- */

static char  *typemap_lang = 0;    /* Current language setting */

static int cplus_mode  = 0;

/* C++ modes */

#define  CPLUS_PUBLIC    1
#define  CPLUS_PRIVATE   2
#define  CPLUS_PROTECTED 3

/* include types */
static int   import_mode = 0;

void SWIG_typemap_lang(const char *tm_lang) {
  typemap_lang = Swig_copy_string(tm_lang);
}

void SWIG_cparse_set_compact_default_args(int defargs) {
  compact_default_args = defargs;
}

int SWIG_cparse_template_reduce(int treduce) {
  template_reduce = treduce;
  return treduce;  
}

/* -----------------------------------------------------------------------------
 *                           Assist functions
 * ----------------------------------------------------------------------------- */

static int promote_type(int t) {
  if (t <= T_UCHAR || t == T_CHAR) return T_INT;
  return t;
}

/* Perform type-promotion for binary operators */
static int promote(int t1, int t2) {
  t1 = promote_type(t1);
  t2 = promote_type(t2);
  return t1 > t2 ? t1 : t2;
}

static String *yyrename = 0;

/* Forward renaming operator */

static String *resolve_create_node_scope(String *cname);


Hash *Swig_cparse_features(void) {
  static Hash   *features_hash = 0;
  if (!features_hash) features_hash = NewHash();
  return features_hash;
}

/* Fully qualify any template parameters */
static String *feature_identifier_fix(String *s) {
  String *tp = SwigType_istemplate_templateprefix(s);
  if (tp) {
    String *ts, *ta, *tq;
    ts = SwigType_templatesuffix(s);
    ta = SwigType_templateargs(s);
    tq = Swig_symbol_type_qualify(ta,0);
    Append(tp,tq);
    Append(tp,ts);
    Delete(ts);
    Delete(ta);
    Delete(tq);
    return tp;
  } else {
    return NewString(s);
  }
}

static void set_access_mode(Node *n) {
  if (cplus_mode == CPLUS_PUBLIC)
    Setattr(n, "access", "public");
  else if (cplus_mode == CPLUS_PROTECTED)
    Setattr(n, "access", "protected");
  else
    Setattr(n, "access", "private");
}

static void restore_access_mode(Node *n) {
  String *mode = Getattr(n, "access");
  if (Strcmp(mode, "private") == 0)
    cplus_mode = CPLUS_PRIVATE;
  else if (Strcmp(mode, "protected") == 0)
    cplus_mode = CPLUS_PROTECTED;
  else
    cplus_mode = CPLUS_PUBLIC;
}

/* Generate the symbol table name for an object */
/* This is a bit of a mess. Need to clean up */
static String *add_oldname = 0;



static String *make_name(Node *n, String *name,SwigType *decl) {
  int destructor = name && (*(Char(name)) == '~');

  if (yyrename) {
    String *s = NewString(yyrename);
    Delete(yyrename);
    yyrename = 0;
    if (destructor  && (*(Char(s)) != '~')) {
      Insert(s,0,"~");
    }
    return s;
  }

  if (!name) return 0;
  return Swig_name_make(n,Namespaceprefix,name,decl,add_oldname);
}

/* Generate an unnamed identifier */
static String *make_unnamed() {
  unnamed++;
  return NewStringf("$unnamed%d$",unnamed);
}

/* Return if the node is a friend declaration */
static int is_friend(Node *n) {
  return Cmp(Getattr(n,"storage"),"friend") == 0;
}

static int is_operator(String *name) {
  return Strncmp(name,"operator ", 9) == 0;
}


/* Add declaration list to symbol table */
static int  add_only_one = 0;

static void add_symbols(Node *n) {
  String *decl;
  String *wrn = 0;

  if (inclass && n) {
    cparse_normalize_void(n);
  }
  while (n) {
    String *symname = 0;
    /* for friends, we need to pop the scope once */
    String *old_prefix = 0;
    Symtab *old_scope = 0;
    int isfriend = inclass && is_friend(n);
    int iscdecl = Cmp(nodeType(n),"cdecl") == 0;
    int only_csymbol = 0;
    
    if (inclass) {
      String *name = Getattr(n, "name");
      if (isfriend) {
	/* for friends, we need to add the scopename if needed */
	String *prefix = name ? Swig_scopename_prefix(name) : 0;
	old_prefix = Namespaceprefix;
	old_scope = Swig_symbol_popscope();
	Namespaceprefix = Swig_symbol_qualifiedscopename(0);
	if (!prefix) {
	  if (name && !is_operator(name) && Namespaceprefix) {
	    String *nname = NewStringf("%s::%s", Namespaceprefix, name);
	    Setattr(n,"name",nname);
	    Delete(nname);
	  }
	} else {
	  Symtab *st = Swig_symbol_getscope(prefix);
	  String *ns = st ? Getattr(st,"name") : prefix;
	  String *base  = Swig_scopename_last(name);
	  String *nname = NewStringf("%s::%s", ns, base);
	  Setattr(n,"name",nname);
	  Delete(nname);
	  Delete(base);
	  Delete(prefix);
	}
	Namespaceprefix = 0;
      } else {
	/* for member functions, we need to remove the redundant
	   class scope if provided, as in
	   
	   struct Foo {
	   int Foo::method(int a);
	   };
	   
	*/
	String *prefix = name ? Swig_scopename_prefix(name) : 0;
	if (prefix) {
	  if (Classprefix && (Equal(prefix,Classprefix))) {
	    String *base = Swig_scopename_last(name);
	    Setattr(n,"name",base);
	    Delete(base);
	  }
	  Delete(prefix);
	}
      }
    }

    if (!isfriend && (inclass || extendmode)) {
      Setattr(n,"ismember","1");
    }

    if (extendmode) {
      Setattr(n,"isextendmember","1");
    }

    if (!isfriend && inclass) {
      if ((cplus_mode != CPLUS_PUBLIC)) {
	only_csymbol = 1;
	if (cplus_mode == CPLUS_PROTECTED) {
	  Setattr(n,"access", "protected");
	  only_csymbol = !Swig_need_protected(n);
	} else {
	  Setattr(n,"access", "private");
	  /* private are needed only when they are pure virtuals - why? */
	  if ((Cmp(Getattr(n,"storage"),"virtual") == 0) && (Cmp(Getattr(n,"value"),"0") == 0)) {
	    only_csymbol = 0;
	  }
	}
      } else {
	  Setattr(n,"access", "public");
      }
    }
    if (Getattr(n,"sym:name")) {
      n = nextSibling(n);
      continue;
    }
    decl = Getattr(n,"decl");
    if (!SwigType_isfunction(decl)) {
      String *name = Getattr(n,"name");
      String *makename = Getattr(n,"parser:makename");
      if (iscdecl) {	
	String *storage = Getattr(n, "storage");
	if (Cmp(storage,"typedef") == 0) {
	  Setattr(n,"kind","typedef");
	} else {
	  SwigType *type = Getattr(n,"type");
	  String *value = Getattr(n,"value");
	  Setattr(n,"kind","variable");
	  if (value && Len(value)) {
	    Setattr(n,"hasvalue","1");
	  }
	  if (type) {
	    SwigType *ty;
	    SwigType *tmp = 0;
	    if (decl) {
	      ty = tmp = Copy(type);
	      SwigType_push(ty,decl);
	    } else {
	      ty = type;
	    }
	    if (!SwigType_ismutable(ty) || (storage && Strstr(storage, "constexpr"))) {
	      SetFlag(n,"hasconsttype");
	      SetFlag(n,"feature:immutable");
	    }
	    if (tmp) Delete(tmp);
	  }
	  if (!type) {
	    Printf(stderr,"notype name %s\n", name);
	  }
	}
      }
      Swig_features_get(Swig_cparse_features(), Namespaceprefix, name, 0, n);
      if (makename) {
	symname = make_name(n, makename,0);
        Delattr(n,"parser:makename"); /* temporary information, don't leave it hanging around */
      } else {
        makename = name;
	symname = make_name(n, makename,0);
      }
      
      if (!symname) {
	symname = Copy(Getattr(n,"unnamed"));
      }
      if (symname) {
	wrn = Swig_name_warning(n, Namespaceprefix, symname,0);
      }
    } else {
      String *name = Getattr(n,"name");
      SwigType *fdecl = Copy(decl);
      SwigType *fun = SwigType_pop_function(fdecl);
      if (iscdecl) {	
	Setattr(n,"kind","function");
      }
      
      Swig_features_get(Swig_cparse_features(),Namespaceprefix,name,fun,n);

      symname = make_name(n, name,fun);
      wrn = Swig_name_warning(n, Namespaceprefix,symname,fun);
      
      Delete(fdecl);
      Delete(fun);
      
    }
    if (!symname) {
      n = nextSibling(n);
      continue;
    }
    if (cparse_cplusplus) {
      String *value = Getattr(n, "value");
      if (value && Strcmp(value, "delete") == 0) {
	/* C++11 deleted definition / deleted function */
        SetFlag(n,"deleted");
        SetFlag(n,"feature:ignore");
      }
    }
    if (only_csymbol || GetFlag(n,"feature:ignore")) {
      /* Only add to C symbol table and continue */
      Swig_symbol_add(0, n);
    } else if (strncmp(Char(symname),"$ignore",7) == 0) {
      char *c = Char(symname)+7;
      SetFlag(n,"feature:ignore");
      if (strlen(c)) {
	SWIG_WARN_NODE_BEGIN(n);
	Swig_warning(0,Getfile(n), Getline(n), "%s\n",c+1);
	SWIG_WARN_NODE_END(n);
      }
      Swig_symbol_add(0, n);
    } else {
      Node *c;
      if ((wrn) && (Len(wrn))) {
	String *metaname = symname;
	if (!Getmeta(metaname,"already_warned")) {
	  SWIG_WARN_NODE_BEGIN(n);
	  Swig_warning(0,Getfile(n),Getline(n), "%s\n", wrn);
	  SWIG_WARN_NODE_END(n);
	  Setmeta(metaname,"already_warned","1");
	}
      }
      c = Swig_symbol_add(symname,n);

      if (c != n) {
        /* symbol conflict attempting to add in the new symbol */
        if (Getattr(n,"sym:weak")) {
          Setattr(n,"sym:name",symname);
        } else {
          String *e = NewStringEmpty();
          String *en = NewStringEmpty();
          String *ec = NewStringEmpty();
          int redefined = Swig_need_redefined_warn(n,c,inclass);
          if (redefined) {
            Printf(en,"Identifier '%s' redefined (ignored)",symname);
            Printf(ec,"previous definition of '%s'",symname);
          } else {
            Printf(en,"Redundant redeclaration of '%s'",symname);
            Printf(ec,"previous declaration of '%s'",symname);
          }
          if (Cmp(symname,Getattr(n,"name"))) {
            Printf(en," (Renamed from '%s')", SwigType_namestr(Getattr(n,"name")));
          }
          Printf(en,",");
          if (Cmp(symname,Getattr(c,"name"))) {
            Printf(ec," (Renamed from '%s')", SwigType_namestr(Getattr(c,"name")));
          }
          Printf(ec,".");
	  SWIG_WARN_NODE_BEGIN(n);
          if (redefined) {
            Swig_warning(WARN_PARSE_REDEFINED,Getfile(n),Getline(n),"%s\n",en);
            Swig_warning(WARN_PARSE_REDEFINED,Getfile(c),Getline(c),"%s\n",ec);
          } else if (!is_friend(n) && !is_friend(c)) {
            Swig_warning(WARN_PARSE_REDUNDANT,Getfile(n),Getline(n),"%s\n",en);
            Swig_warning(WARN_PARSE_REDUNDANT,Getfile(c),Getline(c),"%s\n",ec);
          }
	  SWIG_WARN_NODE_END(n);
          Printf(e,"%s:%d:%s\n%s:%d:%s\n",Getfile(n),Getline(n),en,
                 Getfile(c),Getline(c),ec);
          Setattr(n,"error",e);
	  Delete(e);
          Delete(en);
          Delete(ec);
        }
      }
    }
    /* restore the class scope if needed */
    if (isfriend) {
      Swig_symbol_setscope(old_scope);
      if (old_prefix) {
	Delete(Namespaceprefix);
	Namespaceprefix = old_prefix;
      }
    }
    Delete(symname);

    if (add_only_one) return;
    n = nextSibling(n);
  }
}


/* add symbols a parse tree node copy */

static void add_symbols_copy(Node *n) {
  String *name;
  int    emode = 0;
  while (n) {
    char *cnodeType = Char(nodeType(n));

    if (strcmp(cnodeType,"access") == 0) {
      String *kind = Getattr(n,"kind");
      if (Strcmp(kind,"public") == 0) {
	cplus_mode = CPLUS_PUBLIC;
      } else if (Strcmp(kind,"private") == 0) {
	cplus_mode = CPLUS_PRIVATE;
      } else if (Strcmp(kind,"protected") == 0) {
	cplus_mode = CPLUS_PROTECTED;
      }
      n = nextSibling(n);
      continue;
    }

    add_oldname = Getattr(n,"sym:name");
    if ((add_oldname) || (Getattr(n,"sym:needs_symtab"))) {
      int old_inclass = -1;
      Node *old_current_class = 0;
      if (add_oldname) {
	DohIncref(add_oldname);
	/*  Disable this, it prevents %rename to work with templates */
	/* If already renamed, we used that name  */
	/*
	if (Strcmp(add_oldname, Getattr(n,"name")) != 0) {
	  Delete(yyrename);
	  yyrename = Copy(add_oldname);
	}
	*/
      }
      Delattr(n,"sym:needs_symtab");
      Delattr(n,"sym:name");

      add_only_one = 1;
      add_symbols(n);

      if (Getattr(n,"partialargs")) {
	Swig_symbol_cadd(Getattr(n,"partialargs"),n);
      }
      add_only_one = 0;
      name = Getattr(n,"name");
      if (Getattr(n,"requires_symtab")) {
	Swig_symbol_newscope();
	Swig_symbol_setscopename(name);
	Delete(Namespaceprefix);
	Namespaceprefix = Swig_symbol_qualifiedscopename(0);
      }
      if (strcmp(cnodeType,"class") == 0) {
	old_inclass = inclass;
	inclass = 1;
	old_current_class = current_class;
	current_class = n;
	if (Strcmp(Getattr(n,"kind"),"class") == 0) {
	  cplus_mode = CPLUS_PRIVATE;
	} else {
	  cplus_mode = CPLUS_PUBLIC;
	}
      }
      if (strcmp(cnodeType,"extend") == 0) {
	emode = cplus_mode;
	cplus_mode = CPLUS_PUBLIC;
      }
      add_symbols_copy(firstChild(n));
      if (strcmp(cnodeType,"extend") == 0) {
	cplus_mode = emode;
      }
      if (Getattr(n,"requires_symtab")) {
	Setattr(n,"symtab", Swig_symbol_popscope());
	Delattr(n,"requires_symtab");
	Delete(Namespaceprefix);
	Namespaceprefix = Swig_symbol_qualifiedscopename(0);
      }
      if (add_oldname) {
	Delete(add_oldname);
	add_oldname = 0;
      }
      if (strcmp(cnodeType,"class") == 0) {
	inclass = old_inclass;
	current_class = old_current_class;
      }
    } else {
      if (strcmp(cnodeType,"extend") == 0) {
	emode = cplus_mode;
	cplus_mode = CPLUS_PUBLIC;
      }
      add_symbols_copy(firstChild(n));
      if (strcmp(cnodeType,"extend") == 0) {
	cplus_mode = emode;
      }
    }
    n = nextSibling(n);
  }
}

/* Extension merge.  This function is used to handle the %extend directive
   when it appears before a class definition.   To handle this, the %extend
   actually needs to take precedence.  Therefore, we will selectively nuke symbols
   from the current symbol table, replacing them with the added methods */

static void merge_extensions(Node *cls, Node *am) {
  Node *n;
  Node *csym;

  n = firstChild(am);
  while (n) {
    String *symname;
    if (Strcmp(nodeType(n),"constructor") == 0) {
      symname = Getattr(n,"sym:name");
      if (symname) {
	if (Strcmp(symname,Getattr(n,"name")) == 0) {
	  /* If the name and the sym:name of a constructor are the same,
             then it hasn't been renamed.  However---the name of the class
             itself might have been renamed so we need to do a consistency
             check here */
	  if (Getattr(cls,"sym:name")) {
	    Setattr(n,"sym:name", Getattr(cls,"sym:name"));
	  }
	}
      } 
    }

    symname = Getattr(n,"sym:name");
    DohIncref(symname);
    if ((symname) && (!Getattr(n,"error"))) {
      /* Remove node from its symbol table */
      Swig_symbol_remove(n);
      csym = Swig_symbol_add(symname,n);
      if (csym != n) {
	/* Conflict with previous definition.  Nuke previous definition */
	String *e = NewStringEmpty();
	String *en = NewStringEmpty();
	String *ec = NewStringEmpty();
	Printf(ec,"Identifier '%s' redefined by %%extend (ignored),",symname);
	Printf(en,"%%extend definition of '%s'.",symname);
	SWIG_WARN_NODE_BEGIN(n);
	Swig_warning(WARN_PARSE_REDEFINED,Getfile(csym),Getline(csym),"%s\n",ec);
	Swig_warning(WARN_PARSE_REDEFINED,Getfile(n),Getline(n),"%s\n",en);
	SWIG_WARN_NODE_END(n);
	Printf(e,"%s:%d:%s\n%s:%d:%s\n",Getfile(csym),Getline(csym),ec, 
	       Getfile(n),Getline(n),en);
	Setattr(csym,"error",e);
	Delete(e);
	Delete(en);
	Delete(ec);
	Swig_symbol_remove(csym);              /* Remove class definition */
	Swig_symbol_add(symname,n);            /* Insert extend definition */
      }
    }
    n = nextSibling(n);
  }
}

static void append_previous_extension(Node *cls, Node *am) {
  Node *n, *ne;
  Node *pe = 0;
  Node *ae = 0;

  if (!am) return;
  
  n = firstChild(am);
  while (n) {
    ne = nextSibling(n);
    set_nextSibling(n,0);
    /* typemaps and fragments need to be prepended */
    if (((Cmp(nodeType(n),"typemap") == 0) || (Cmp(nodeType(n),"fragment") == 0)))  {
      if (!pe) pe = new_node("extend");
      appendChild(pe, n);
    } else {
      if (!ae) ae = new_node("extend");
      appendChild(ae, n);
    }    
    n = ne;
  }
  if (pe) prependChild(cls,pe);
  if (ae) appendChild(cls,ae);
}
 

/* Check for unused %extend.  Special case, don't report unused
   extensions for templates */
 
static void check_extensions() {
  Iterator ki;

  if (!extendhash) return;
  for (ki = First(extendhash); ki.key; ki = Next(ki)) {
    if (!Strchr(ki.key,'<')) {
      SWIG_WARN_NODE_BEGIN(ki.item);
      Swig_warning(WARN_PARSE_EXTEND_UNDEF,Getfile(ki.item), Getline(ki.item), "%%extend defined for an undeclared class %s.\n", SwigType_namestr(ki.key));
      SWIG_WARN_NODE_END(ki.item);
    }
  }
}

/* Check a set of declarations to see if any are pure-abstract */

static List *pure_abstracts(Node *n) {
  List *abstracts = 0;
  while (n) {
    if (Cmp(nodeType(n),"cdecl") == 0) {
      String *decl = Getattr(n,"decl");
      if (SwigType_isfunction(decl)) {
	String *init = Getattr(n,"value");
	if (Cmp(init,"0") == 0) {
	  if (!abstracts) {
	    abstracts = NewList();
	  }
	  Append(abstracts,n);
	  SetFlag(n,"abstract");
	}
      }
    } else if (Cmp(nodeType(n),"destructor") == 0) {
      if (Cmp(Getattr(n,"value"),"0") == 0) {
	if (!abstracts) {
	  abstracts = NewList();
	}
	Append(abstracts,n);
	SetFlag(n,"abstract");
      }
    }
    n = nextSibling(n);
  }
  return abstracts;
}

/* Make a classname */

static String *make_class_name(String *name) {
  String *nname = 0;
  String *prefix;
  if (Namespaceprefix) {
    nname= NewStringf("%s::%s", Namespaceprefix, name);
  } else {
    nname = NewString(name);
  }
  prefix = SwigType_istemplate_templateprefix(nname);
  if (prefix) {
    String *args, *qargs;
    args   = SwigType_templateargs(nname);
    qargs  = Swig_symbol_type_qualify(args,0);
    Append(prefix,qargs);
    Delete(nname);
    Delete(args);
    Delete(qargs);
    nname = prefix;
  }
  return nname;
}

/* Use typedef name as class name */

static void add_typedef_name(Node *n, Node *decl, String *oldName, Symtab *cscope, String *scpname) {
  String *class_rename = 0;
  SwigType *decltype = Getattr(decl, "decl");
  if (!decltype || !Len(decltype)) {
    String *cname;
    String *tdscopename;
    String *class_scope = Swig_symbol_qualifiedscopename(cscope);
    String *name = Getattr(decl, "name");
    cname = Copy(name);
    Setattr(n, "tdname", cname);
    tdscopename = class_scope ? NewStringf("%s::%s", class_scope, name) : Copy(name);
    class_rename = Getattr(n, "class_rename");
    if (class_rename && (Strcmp(class_rename, oldName) == 0))
      Setattr(n, "class_rename", NewString(name));
    if (!classes_typedefs) classes_typedefs = NewHash();
    if (!Equal(scpname, tdscopename) && !Getattr(classes_typedefs, tdscopename)) {
      Setattr(classes_typedefs, tdscopename, n);
    }
    Setattr(n, "decl", decltype);
    Delete(class_scope);
    Delete(cname);
    Delete(tdscopename);
  }
}

/* If the class name is qualified.  We need to create or lookup namespace entries */

static Symtab *set_scope_to_global() {
  Symtab *symtab = Swig_symbol_global_scope();
  Swig_symbol_setscope(symtab);
  return symtab;
}
 
/* Remove the block braces, { and }, if the 'noblock' attribute is set.
 * Node *kw can be either a Hash or Parmlist. */
static String *remove_block(Node *kw, const String *inputcode) {
  String *modified_code = 0;
  while (kw) {
   String *name = Getattr(kw,"name");
   if (name && (Cmp(name,"noblock") == 0)) {
     char *cstr = Char(inputcode);
     size_t len = Len(inputcode);
     if (len && cstr[0] == '{') {
       --len; ++cstr; 
       if (len && cstr[len - 1] == '}') { --len; }
       /* we now remove the extra spaces */
       while (len && isspace((int)cstr[0])) { --len; ++cstr; }
       while (len && isspace((int)cstr[len - 1])) { --len; }
       modified_code = NewStringWithSize(cstr, len);
       break;
     }
   }
   kw = nextSibling(kw);
  }
  return modified_code;
}


static Node *nscope = 0;
static Node *nscope_inner = 0;

/* Remove the scope prefix from cname and return the base name without the prefix.
 * The scopes required for the symbol name are resolved and/or created, if required.
 * For example AA::BB::CC as input returns CC and creates the namespace AA then inner 
 * namespace BB in the current scope. If cname is found to already exist as a weak symbol
 * (forward reference) then the scope might be changed to match, such as when a symbol match 
 * is made via a using reference. */
static String *resolve_create_node_scope(String *cname) {
  Symtab *gscope = 0;
  Node *cname_node = 0;
  int skip_lookup = 0;
  nscope = 0;
  nscope_inner = 0;  

  if (Strncmp(cname,"::",2) == 0)
    skip_lookup = 1;

  cname_node = skip_lookup ? 0 : Swig_symbol_clookup_no_inherit(cname, 0);

  if (cname_node) {
    /* The symbol has been defined already or is in another scope.
       If it is a weak symbol, it needs replacing and if it was brought into the current scope
       via a using declaration, the scope needs adjusting appropriately for the new symbol.
       Similarly for defined templates. */
    Symtab *symtab = Getattr(cname_node, "sym:symtab");
    Node *sym_weak = Getattr(cname_node, "sym:weak");
    if ((symtab && sym_weak) || Equal(nodeType(cname_node), "template")) {
      /* Check if the scope is the current scope */
      String *current_scopename = Swig_symbol_qualifiedscopename(0);
      String *found_scopename = Swig_symbol_qualifiedscopename(symtab);
      int len;
      if (!current_scopename)
	current_scopename = NewString("");
      if (!found_scopename)
	found_scopename = NewString("");
      len = Len(current_scopename);
      if ((len > 0) && (Strncmp(current_scopename, found_scopename, len) == 0)) {
	if (Len(found_scopename) > len + 2) {
	  /* A matching weak symbol was found in non-global scope, some scope adjustment may be required */
	  String *new_cname = NewString(Char(found_scopename) + len + 2); /* skip over "::" prefix */
	  String *base = Swig_scopename_last(cname);
	  Printf(new_cname, "::%s", base);
	  cname = new_cname;
	  Delete(base);
	} else {
	  /* A matching weak symbol was found in the same non-global local scope, no scope adjustment required */
	  assert(len == Len(found_scopename));
	}
      } else {
	String *base = Swig_scopename_last(cname);
	if (Len(found_scopename) > 0) {
	  /* A matching weak symbol was found in a different scope to the local scope - probably via a using declaration */
	  cname = NewStringf("%s::%s", found_scopename, base);
	} else {
	  /* Either:
	      1) A matching weak symbol was found in a different scope to the local scope - this is actually a
	      symbol with the same name in a different scope which we don't want, so no adjustment required.
	      2) A matching weak symbol was found in the global scope - no adjustment required.
	  */
	  cname = Copy(base);
	}
	Delete(base);
      }
      Delete(current_scopename);
      Delete(found_scopename);
    }
  }

  if (Swig_scopename_check(cname)) {
    Node   *ns;
    String *prefix = Swig_scopename_prefix(cname);
    String *base = Swig_scopename_last(cname);
    if (prefix && (Strncmp(prefix,"::",2) == 0)) {
/* I don't think we can use :: global scope to declare classes and hence neither %template. - consider reporting error instead - wsfulton. */
      /* Use the global scope */
      String *nprefix = NewString(Char(prefix)+2);
      Delete(prefix);
      prefix= nprefix;
      gscope = set_scope_to_global();
    }
    if (Len(prefix) == 0) {
      /* Use the global scope, but we need to add a 'global' namespace.  */
      if (!gscope) gscope = set_scope_to_global();
      /* note that this namespace is not the "unnamed" one,
	 and we don't use Setattr(nscope,"name", ""),
	 because the unnamed namespace is private */
      nscope = new_node("namespace");
      Setattr(nscope,"symtab", gscope);;
      nscope_inner = nscope;
      return base;
    }
    /* Try to locate the scope */
    ns = Swig_symbol_clookup(prefix,0);
    if (!ns) {
      Swig_error(cparse_file,cparse_line,"Undefined scope '%s'\n", prefix);
    } else {
      Symtab *nstab = Getattr(ns,"symtab");
      if (!nstab) {
	Swig_error(cparse_file,cparse_line, "'%s' is not defined as a valid scope.\n", prefix);
	ns = 0;
      } else {
	/* Check if the node scope is the current scope */
	String *tname = Swig_symbol_qualifiedscopename(0);
	String *nname = Swig_symbol_qualifiedscopename(nstab);
	if (tname && (Strcmp(tname,nname) == 0)) {
	  ns = 0;
	  cname = base;
	}
	Delete(tname);
	Delete(nname);
      }
      if (ns) {
	/* we will try to create a new node using the namespaces we
	   can find in the scope name */
	List *scopes;
	String *sname;
	Iterator si;
	String *name = NewString(prefix);
	scopes = NewList();
	while (name) {
	  String *base = Swig_scopename_last(name);
	  String *tprefix = Swig_scopename_prefix(name);
	  Insert(scopes,0,base);
	  Delete(base);
	  Delete(name);
	  name = tprefix;
	}
	for (si = First(scopes); si.item; si = Next(si)) {
	  Node *ns1,*ns2;
	  sname = si.item;
	  ns1 = Swig_symbol_clookup(sname,0);
	  assert(ns1);
	  if (Strcmp(nodeType(ns1),"namespace") == 0) {
	    if (Getattr(ns1,"alias")) {
	      ns1 = Getattr(ns1,"namespace");
	    }
	  } else {
	    /* now this last part is a class */
	    si = Next(si);
	    /*  or a nested class tree, which is unrolled here */
	    for (; si.item; si = Next(si)) {
	      if (si.item) {
		Printf(sname,"::%s",si.item);
	      }
	    }
	    /* we get the 'inner' class */
	    nscope_inner = Swig_symbol_clookup(sname,0);
	    /* set the scope to the inner class */
	    Swig_symbol_setscope(Getattr(nscope_inner,"symtab"));
	    /* save the last namespace prefix */
	    Delete(Namespaceprefix);
	    Namespaceprefix = Swig_symbol_qualifiedscopename(0);
	    /* and return the node name, including the inner class prefix */
	    break;
	  }
	  /* here we just populate the namespace tree as usual */
	  ns2 = new_node("namespace");
	  Setattr(ns2,"name",sname);
	  Setattr(ns2,"symtab", Getattr(ns1,"symtab"));
	  add_symbols(ns2);
	  Swig_symbol_setscope(Getattr(ns1,"symtab"));
	  Delete(Namespaceprefix);
	  Namespaceprefix = Swig_symbol_qualifiedscopename(0);
	  if (nscope_inner) {
	    if (Getattr(nscope_inner,"symtab") != Getattr(ns2,"symtab")) {
	      appendChild(nscope_inner,ns2);
	      Delete(ns2);
	    }
	  }
	  nscope_inner = ns2;
	  if (!nscope) nscope = ns2;
	}
	cname = base;
	Delete(scopes);
      }
    }
    Delete(prefix);
  }

  return cname;
}
 
/* look for simple typedef name in typedef list */
static String *try_to_find_a_name_for_unnamed_structure(const char *storage, Node *decls) {
  String *name = 0;
  Node *n = decls;
  if (storage && (strcmp(storage, "typedef") == 0)) {
    for (; n; n = nextSibling(n)) {
      if (!Len(Getattr(n, "decl"))) {
	name = Copy(Getattr(n, "name"));
	break;
      }
    }
  }
  return name;
}

/* traverse copied tree segment, and update outer class links*/
static void update_nested_classes(Node *n)
{
  Node *c = firstChild(n);
  while (c) {
    if (Getattr(c, "nested:outer"))
      Setattr(c, "nested:outer", n);
    update_nested_classes(c);
    c = nextSibling(c);
  }
}

/* -----------------------------------------------------------------------------
 * nested_forward_declaration()
 * 
 * Nested struct handling for C++ code if the nested classes are disabled.
 * Create the nested class/struct/union as a forward declaration.
 * ----------------------------------------------------------------------------- */

static Node *nested_forward_declaration(const char *storage, const char *kind, String *sname, String *name, Node *cpp_opt_declarators) {
  Node *nn = 0;
  int warned = 0;

  if (sname) {
    /* Add forward declaration of the nested type */
    Node *n = new_node("classforward");
    Setattr(n, "kind", kind);
    Setattr(n, "name", sname);
    Setattr(n, "storage", storage);
    Setattr(n, "sym:weak", "1");
    add_symbols(n);
    nn = n;
  }

  /* Add any variable instances. Also add in any further typedefs of the nested type.
     Note that anonymous typedefs (eg typedef struct {...} a, b;) are treated as class forward declarations */
  if (cpp_opt_declarators) {
    int storage_typedef = (storage && (strcmp(storage, "typedef") == 0));
    int variable_of_anonymous_type = !sname && !storage_typedef;
    if (!variable_of_anonymous_type) {
      int anonymous_typedef = !sname && (storage && (strcmp(storage, "typedef") == 0));
      Node *n = cpp_opt_declarators;
      SwigType *type = name;
      while (n) {
	Setattr(n, "type", type);
	Setattr(n, "storage", storage);
	if (anonymous_typedef) {
	  Setattr(n, "nodeType", "classforward");
	  Setattr(n, "sym:weak", "1");
	}
	n = nextSibling(n);
      }
      add_symbols(cpp_opt_declarators);

      if (nn) {
	set_nextSibling(nn, cpp_opt_declarators);
      } else {
	nn = cpp_opt_declarators;
      }
    }
  }

  if (!GetFlag(currentOuterClass, "nested")) {
    if (nn && Equal(nodeType(nn), "classforward")) {
      Node *n = nn;
      SWIG_WARN_NODE_BEGIN(n);
      Swig_warning(WARN_PARSE_NAMED_NESTED_CLASS, cparse_file, cparse_line,"Nested %s not currently supported (%s ignored)\n", kind, sname ? sname : name);
      SWIG_WARN_NODE_END(n);
      warned = 1;
    }

    if (!warned) {
      Swig_warning(WARN_PARSE_UNNAMED_NESTED_CLASS, cparse_file, cparse_line, "Nested %s not currently supported (ignored).\n", kind);
    }
  }

  return nn;
}


Node *Swig_cparse(File *f) {
  scanner_file(f);
  top = 0;
  yyparse();
  return top;
}

static void single_new_feature(const char *featurename, String *val, Hash *featureattribs, char *declaratorid, SwigType *type, ParmList *declaratorparms, String *qualifier) {
  String *fname;
  String *name;
  String *fixname;
  SwigType *t = Copy(type);

  /* Printf(stdout, "single_new_feature: [%s] [%s] [%s] [%s] [%s] [%s]\n", featurename, val, declaratorid, t, ParmList_str_defaultargs(declaratorparms), qualifier); */

  /* Warn about deprecated features */
  if (strcmp(featurename, "nestedworkaround") == 0)
    Swig_warning(WARN_DEPRECATED_NESTED_WORKAROUND, cparse_file, cparse_line, "The 'nestedworkaround' feature is deprecated.\n");

  fname = NewStringf("feature:%s",featurename);
  if (declaratorid) {
    fixname = feature_identifier_fix(declaratorid);
  } else {
    fixname = NewStringEmpty();
  }
  if (Namespaceprefix) {
    name = NewStringf("%s::%s",Namespaceprefix, fixname);
  } else {
    name = fixname;
  }

  if (declaratorparms) Setmeta(val,"parms",declaratorparms);
  if (!Len(t)) t = 0;
  if (t) {
    if (qualifier) SwigType_push(t,qualifier);
    if (SwigType_isfunction(t)) {
      SwigType *decl = SwigType_pop_function(t);
      if (SwigType_ispointer(t)) {
	String *nname = NewStringf("*%s",name);
	Swig_feature_set(Swig_cparse_features(), nname, decl, fname, val, featureattribs);
	Delete(nname);
      } else {
	Swig_feature_set(Swig_cparse_features(), name, decl, fname, val, featureattribs);
      }
      Delete(decl);
    } else if (SwigType_ispointer(t)) {
      String *nname = NewStringf("*%s",name);
      Swig_feature_set(Swig_cparse_features(),nname,0,fname,val, featureattribs);
      Delete(nname);
    }
  } else {
    /* Global feature, that is, feature not associated with any particular symbol */
    Swig_feature_set(Swig_cparse_features(),name,0,fname,val, featureattribs);
  }
  Delete(fname);
  Delete(name);
}

/* Add a new feature to the Hash. Additional features are added if the feature has a parameter list (declaratorparms)
 * and one or more of the parameters have a default argument. An extra feature is added for each defaulted parameter,
 * simulating the equivalent overloaded method. */
static void new_feature(const char *featurename, String *val, Hash *featureattribs, char *declaratorid, SwigType *type, ParmList *declaratorparms, String *qualifier) {

  ParmList *declparms = declaratorparms;

  /* remove the { and } braces if the noblock attribute is set */
  String *newval = remove_block(featureattribs, val);
  val = newval ? newval : val;

  /* Add the feature */
  single_new_feature(featurename, val, featureattribs, declaratorid, type, declaratorparms, qualifier);

  /* Add extra features if there are default parameters in the parameter list */
  if (type) {
    while (declparms) {
      if (ParmList_has_defaultargs(declparms)) {

        /* Create a parameter list for the new feature by copying all
           but the last (defaulted) parameter */
        ParmList* newparms = CopyParmListMax(declparms, ParmList_len(declparms)-1);

        /* Create new declaration - with the last parameter removed */
        SwigType *newtype = Copy(type);
        Delete(SwigType_pop_function(newtype)); /* remove the old parameter list from newtype */
        SwigType_add_function(newtype,newparms);

        single_new_feature(featurename, Copy(val), featureattribs, declaratorid, newtype, newparms, qualifier);
        declparms = newparms;
      } else {
        declparms = 0;
      }
    }
  }
}

/* check if a function declaration is a plain C object */
static int is_cfunction(Node *n) {
  if (!cparse_cplusplus || cparse_externc)
    return 1;
  if (Swig_storage_isexternc(n)) {
    return 1;
  }
  return 0;
}

/* If the Node is a function with parameters, check to see if any of the parameters
 * have default arguments. If so create a new function for each defaulted argument. 
 * The additional functions form a linked list of nodes with the head being the original Node n. */
static void default_arguments(Node *n) {
  Node *function = n;

  if (function) {

    ParmList *varargs = Getattr(function,"feature:varargs");
    if (varargs) {
      /* Handles the %varargs directive by looking for "feature:varargs" and 
       * substituting ... with an alternative set of arguments.  */
      Parm     *p = Getattr(function,"parms");
      Parm     *pp = 0;
      while (p) {
	SwigType *t = Getattr(p,"type");
	if (Strcmp(t,"v(...)") == 0) {
	  if (pp) {
	    ParmList *cv = Copy(varargs);
	    set_nextSibling(pp,cv);
	    Delete(cv);
	  } else {
	    ParmList *cv =  Copy(varargs);
	    Setattr(function,"parms", cv);
	    Delete(cv);
	  }
	  break;
	}
	pp = p;
	p = nextSibling(p);
      }
    }

    /* Do not add in functions if kwargs is being used or if user wants old default argument wrapping
       (one wrapped method per function irrespective of number of default arguments) */
    if (compact_default_args 
	|| is_cfunction(function) 
	|| GetFlag(function,"feature:compactdefaultargs") 
	|| GetFlag(function,"feature:kwargs")) {
      ParmList *p = Getattr(function,"parms");
      if (p) 
        Setattr(p,"compactdefargs", "1"); /* mark parameters for special handling */
      function = 0; /* don't add in extra methods */
    }
  }

  while (function) {
    ParmList *parms = Getattr(function,"parms");
    if (ParmList_has_defaultargs(parms)) {

      /* Create a parameter list for the new function by copying all
         but the last (defaulted) parameter */
      ParmList* newparms = CopyParmListMax(parms,ParmList_len(parms)-1);

      /* Create new function and add to symbol table */
      {
	SwigType *ntype = Copy(nodeType(function));
	char *cntype = Char(ntype);
        Node *new_function = new_node(ntype);
        SwigType *decl = Copy(Getattr(function,"decl"));
        int constqualifier = SwigType_isconst(decl);
	String *ccode = Copy(Getattr(function,"code"));
	String *cstorage = Copy(Getattr(function,"storage"));
	String *cvalue = Copy(Getattr(function,"value"));
	SwigType *ctype = Copy(Getattr(function,"type"));
	String *cthrow = Copy(Getattr(function,"throw"));

        Delete(SwigType_pop_function(decl)); /* remove the old parameter list from decl */
        SwigType_add_function(decl,newparms);
        if (constqualifier)
          SwigType_add_qualifier(decl,"const");

        Setattr(new_function,"name", Getattr(function,"name"));
        Setattr(new_function,"code", ccode);
        Setattr(new_function,"decl", decl);
        Setattr(new_function,"parms", newparms);
        Setattr(new_function,"storage", cstorage);
        Setattr(new_function,"value", cvalue);
        Setattr(new_function,"type", ctype);
        Setattr(new_function,"throw", cthrow);

	Delete(ccode);
	Delete(cstorage);
	Delete(cvalue);
	Delete(ctype);
	Delete(cthrow);
	Delete(decl);

        {
          Node *throws = Getattr(function,"throws");
	  ParmList *pl = CopyParmList(throws);
          if (throws) Setattr(new_function,"throws",pl);
	  Delete(pl);
        }

        /* copy specific attributes for global (or in a namespace) template functions - these are not templated class methods */
        if (strcmp(cntype,"template") == 0) {
          Node *templatetype = Getattr(function,"templatetype");
          Node *symtypename = Getattr(function,"sym:typename");
          Parm *templateparms = Getattr(function,"templateparms");
          if (templatetype) {
	    Node *tmp = Copy(templatetype);
	    Setattr(new_function,"templatetype",tmp);
	    Delete(tmp);
	  }
          if (symtypename) {
	    Node *tmp = Copy(symtypename);
	    Setattr(new_function,"sym:typename",tmp);
	    Delete(tmp);
	  }
          if (templateparms) {
	    Parm *tmp = CopyParmList(templateparms);
	    Setattr(new_function,"templateparms",tmp);
	    Delete(tmp);
	  }
        } else if (strcmp(cntype,"constructor") == 0) {
          /* only copied for constructors as this is not a user defined feature - it is hard coded in the parser */
          if (GetFlag(function,"feature:new")) SetFlag(new_function,"feature:new");
        }

        add_symbols(new_function);
        /* mark added functions as ones with overloaded parameters and point to the parsed method */
        Setattr(new_function,"defaultargs", n);

        /* Point to the new function, extending the linked list */
        set_nextSibling(function, new_function);
	Delete(new_function);
        function = new_function;
	
	Delete(ntype);
      }
    } else {
      function = 0;
    }
  }
}

/* -----------------------------------------------------------------------------
 * mark_nodes_as_extend()
 *
 * Used by the %extend to mark subtypes with "feature:extend".
 * template instances declared within %extend are skipped
 * ----------------------------------------------------------------------------- */

static void mark_nodes_as_extend(Node *n) {
  for (; n; n = nextSibling(n)) {
    if (Getattr(n, "template") && Strcmp(nodeType(n), "class") == 0)
      continue;
    /* Fix me: extend is not a feature. Replace with isextendmember? */
    Setattr(n, "feature:extend", "1");
    mark_nodes_as_extend(firstChild(n));
  }
}

%}

%union {
  char  *id;
  List  *bases;
  struct Define {
    String *val;
    String *rawval;
    int     type;
    String *qualifier;
    String *bitfield;
    Parm   *throws;
    String *throwf;
    String *nexcept;
  } dtype;
  struct {
    const char *type;
    String *filename;
    int   line;
  } loc;
  struct {
    char      *id;
    SwigType  *type;
    String    *defarg;
    ParmList  *parms;
    short      have_parms;
    ParmList  *throws;
    String    *throwf;
    String    *nexcept;
  } decl;
  Parm         *tparms;
  struct {
    String     *method;
    Hash       *kwargs;
  } tmap;
  struct {
    String     *type;
    String     *us;
  } ptype;
  SwigType     *type;
  String       *str;
  Parm         *p;
  ParmList     *pl;
  int           intvalue;
  Node         *node;
};

%token <id> ID
%token <str> HBLOCK
%token <id> POUND 
%token <id> STRING WSTRING
%token <loc> INCLUDE IMPORT INSERT
%token <str> CHARCONST WCHARCONST
%token <dtype> NUM_INT NUM_FLOAT NUM_UNSIGNED NUM_LONG NUM_ULONG NUM_LONGLONG NUM_ULONGLONG NUM_BOOL
%token <intvalue> TYPEDEF
%token <type> TYPE_INT TYPE_UNSIGNED TYPE_SHORT TYPE_LONG TYPE_FLOAT TYPE_DOUBLE TYPE_CHAR TYPE_WCHAR TYPE_VOID TYPE_SIGNED TYPE_BOOL TYPE_COMPLEX TYPE_TYPEDEF TYPE_RAW TYPE_NON_ISO_INT8 TYPE_NON_ISO_INT16 TYPE_NON_ISO_INT32 TYPE_NON_ISO_INT64
%token LPAREN RPAREN COMMA SEMI EXTERN INIT LBRACE RBRACE PERIOD
%token CONST_QUAL VOLATILE REGISTER STRUCT UNION EQUAL SIZEOF MODULE LBRACKET RBRACKET
%token BEGINFILE ENDOFFILE
%token ILLEGAL CONSTANT
%token NAME RENAME NAMEWARN EXTEND PRAGMA FEATURE VARARGS
%token ENUM
%token CLASS TYPENAME PRIVATE PUBLIC PROTECTED COLON STATIC VIRTUAL FRIEND THROW CATCH EXPLICIT
%token STATIC_ASSERT CONSTEXPR THREAD_LOCAL DECLTYPE AUTO NOEXCEPT /* C++11 keywords */
%token OVERRIDE FINAL /* C++11 identifiers with special meaning */
%token USING
%token <node> NAMESPACE
%token NATIVE INLINE
%token TYPEMAP EXCEPT ECHO APPLY CLEAR SWIGTEMPLATE FRAGMENT
%token WARN 
%token LESSTHAN GREATERTHAN DELETE_KW DEFAULT
%token LESSTHANOREQUALTO GREATERTHANOREQUALTO EQUALTO NOTEQUALTO
%token ARROW
%token QUESTIONMARK
%token TYPES PARMS
%token NONID DSTAR DCNOT
%token <intvalue> TEMPLATE
%token <str> OPERATOR
%token <str> COPERATOR
%token PARSETYPE PARSEPARM PARSEPARMS
%token <str> DOXYGENSTRING 
%token <str> DOXYGENPOSTSTRING 
%token <str> C_COMMENT_STRING 

%left  CAST
%left  QUESTIONMARK
%left  LOR
%left  LAND
%left  OR
%left  XOR
%left  AND
%left  EQUALTO NOTEQUALTO
%left  GREATERTHAN LESSTHAN GREATERTHANOREQUALTO LESSTHANOREQUALTO
%left  LSHIFT RSHIFT
%left  PLUS MINUS
%left  STAR SLASH MODULO
%left  UMINUS NOT LNOT
%left  DCOLON

%type <node>     program interface declaration swig_directive ;

/* SWIG directives */
%type <node>     extend_directive apply_directive clear_directive constant_directive ;
%type <node>     echo_directive except_directive fragment_directive include_directive inline_directive ;
%type <node>     insert_directive module_directive name_directive native_directive ;
%type <node>     pragma_directive rename_directive feature_directive varargs_directive typemap_directive ;
%type <node>     types_directive template_directive warn_directive ;

/* C declarations */
%type <node>     c_declaration c_decl c_decl_tail c_enum_key c_enum_inherit c_enum_decl c_enum_forward_decl c_constructor_decl;
%type <node>     enumlist edecl;

/* C++ declarations */
%type <node>     cpp_declaration cpp_class_decl cpp_forward_class_decl cpp_template_decl cpp_alternate_rettype;
%type <node>     cpp_members cpp_member;
%type <node>     cpp_constructor_decl cpp_destructor_decl cpp_protection_decl cpp_conversion_operator cpp_static_assert;
%type <node>     cpp_swig_directive cpp_temp_possible cpp_opt_declarators ;
%type <node>     cpp_using_decl cpp_namespace_decl cpp_catch_decl cpp_lambda_decl;
%type <node>     kwargs options;

/* Misc */
%type <id>       identifier;
%type <dtype>    initializer cpp_const exception_specification;
%type <id>       storage_class;
%type <pl>       parms  ptail rawparms varargs_parms ;
%type <pl>       templateparameters templateparameterstail;
%type <p>        parm valparm rawvalparms valparms valptail ;
%type <p>        typemap_parm tm_list tm_tail ;
%type <p>        templateparameter ;
%type <id>       templcpptype cpptype access_specifier;
%type <node>     base_specifier;
%type <str>      ellipsis variadic;
%type <type>     type rawtype type_right anon_bitfield_type decltype ;
%type <bases>    base_list inherit raw_inherit;
%type <dtype>    definetype def_args etype default_delete deleted_definition explicit_default;
%type <dtype>    expr exprnum exprcompound valexpr;
%type <id>       ename ;
%type <id>       template_decl;
%type <str>      type_qualifier ;
%type <id>       type_qualifier_raw;
%type <id>       idstring idstringopt;
%type <id>       pragma_lang;
%type <str>      pragma_arg;
%type <loc>      includetype;
%type <type>     pointer primitive_type;
%type <decl>     declarator direct_declarator notso_direct_declarator parameter_declarator typemap_parameter_declarator;
%type <decl>     abstract_declarator direct_abstract_declarator ctor_end;
%type <tmap>     typemap_type;
%type <str>      idcolon idcolontail idcolonnt idcolontailnt idtemplate stringbrace stringbracesemi;
%type <id>       string stringnum wstring;
%type <tparms>   template_parms;
%type <dtype>    cpp_end cpp_vend;
%type <intvalue> rename_namewarn;
%type <ptype>    type_specifier primitive_type_list ;
%type <node>     fname stringtype;
%type <node>     featattr;
<<<<<<< HEAD
%type <str>	 doxygen_comment;
%type <str>	 doxygen_comment_item;
%type <str>	 doxygen_post_comment;
%type <str>	 doxygen_post_comment_item;
=======
%type <node>     lambda_introducer lambda_body;
%type <pl>       lambda_tail;
%type <node>     optional_constant_directive;
%type <str>      virt_specifier_seq;

>>>>>>> 36be36d6
%%

/* ======================================================================
 *                          High-level Interface file
 *
 * An interface is just a sequence of declarations which may be SWIG directives
 * or normal C declarations.
 * ====================================================================== */

program        :  interface {
                   if (!classes) classes = NewHash();
		   Setattr($1,"classes",classes); 
		   Setattr($1,"name",ModuleName);
		   
		   if ((!module_node) && ModuleName) {
		     module_node = new_node("module");
		     Setattr(module_node,"name",ModuleName);
		   }
		   Setattr($1,"module",module_node);
		   check_extensions();
	           top = $1;
               }
               | PARSETYPE parm SEMI {
                 top = Copy(Getattr($2,"type"));
		 Delete($2);
               }
               | PARSETYPE error {
                 top = 0;
               }
               | PARSEPARM parm SEMI {
                 top = $2;
               }
               | PARSEPARM error {
                 top = 0;
               }
               | PARSEPARMS LPAREN parms RPAREN SEMI {
                 top = $3;
               }
               | PARSEPARMS error SEMI {
                 top = 0;
               }
               ;

interface      : interface declaration {  
                   /* add declaration to end of linked list (the declaration isn't always a single declaration, sometimes it is a linked list itself) */
                   if (currentDeclComment != NULL) {
                       set_comment($2, currentDeclComment);
                       currentDeclComment = NULL;
                   }                                      
                   appendChild($1,$2);
                   $$ = $1;
               }
               | interface doxygen_comment {
                   currentDeclComment = $2; 
                   $$ = $1;
               }
               | interface doxygen_post_comment {
                   Node *node = lastChild($1);
                   if (node) {
                       set_comment(node, $2);
                   }
                   $$ = $1;
               }
               | empty {
                   $$ = new_node("top");
               }
               ;

declaration    : swig_directive { $$ = $1; }
               | c_declaration { $$ = $1; } 
               | cpp_declaration { $$ = $1; }
               | SEMI { $$ = 0; }
               | error {
                  $$ = 0;
		  Swig_error(cparse_file, cparse_line,"Syntax error in input(1).\n");
		  exit(1);
               }
/* Out of class constructor/destructor declarations */
               | c_constructor_decl { 
                  if ($$) {
   		      add_symbols($$);
                  }
                  $$ = $1; 
	       }              

/* Out of class conversion operator.  For example:
     inline A::operator char *() const { ... }.

   This is nearly impossible to parse normally.  We just let the
   first part generate a syntax error and then resynchronize on the
   COPERATOR token---discarding the rest of the definition. Ugh.

 */
               | error COPERATOR {
                  $$ = 0;
                  skip_decl();
               }
               ;

/* ======================================================================
 *                           SWIG DIRECTIVES 
 * ====================================================================== */
  
swig_directive : extend_directive { $$ = $1; }
               | apply_directive { $$ = $1; }
 	       | clear_directive { $$ = $1; }
               | constant_directive { $$ = $1; }
               | echo_directive { $$ = $1; }
               | except_directive { $$ = $1; }
               | fragment_directive { $$ = $1; }
               | include_directive { $$ = $1; }
               | inline_directive { $$ = $1; }
               | insert_directive { $$ = $1; }
               | module_directive { $$ = $1; }
               | name_directive { $$ = $1; }
               | native_directive { $$ = $1; }
               | pragma_directive { $$ = $1; }
               | rename_directive { $$ = $1; }
               | feature_directive { $$ = $1; }
               | varargs_directive { $$ = $1; }
               | typemap_directive { $$ = $1; }
               | types_directive  { $$ = $1; }
               | template_directive { $$ = $1; }
               | warn_directive { $$ = $1; }
               ;

/* ------------------------------------------------------------
   %extend classname { ... } 
   ------------------------------------------------------------ */

extend_directive : EXTEND options idcolon LBRACE {
               Node *cls;
	       String *clsname;
	       extendmode = 1;
	       cplus_mode = CPLUS_PUBLIC;
	       if (!classes) classes = NewHash();
	       if (!classes_typedefs) classes_typedefs = NewHash();
	       if (!extendhash) extendhash = NewHash();
	       clsname = make_class_name($3);
	       cls = Getattr(classes,clsname);
	       if (!cls) {
	         cls = Getattr(classes_typedefs, clsname);
		 if (!cls) {
		   /* No previous definition. Create a new scope */
		   Node *am = Getattr(extendhash,clsname);
		   if (!am) {
		     Swig_symbol_newscope();
		     Swig_symbol_setscopename($3);
		     prev_symtab = 0;
		   } else {
		     prev_symtab = Swig_symbol_setscope(Getattr(am,"symtab"));
		   }
		   current_class = 0;
		 } else {
		   /* Previous typedef class definition.  Use its symbol table.
		      Deprecated, just the real name should be used. 
		      Note that %extend before the class typedef never worked, only %extend after the class typdef. */
		   prev_symtab = Swig_symbol_setscope(Getattr(cls, "symtab"));
		   current_class = cls;
		   SWIG_WARN_NODE_BEGIN(cls);
		   Swig_warning(WARN_PARSE_EXTEND_NAME, cparse_file, cparse_line, "Deprecated %%extend name used - the %s name '%s' should be used instead of the typedef name '%s'.\n", Getattr(cls, "kind"), SwigType_namestr(Getattr(cls, "name")), $3);
		   SWIG_WARN_NODE_END(cls);
		 }
	       } else {
		 /* Previous class definition.  Use its symbol table */
		 prev_symtab = Swig_symbol_setscope(Getattr(cls,"symtab"));
		 current_class = cls;
	       }
	       Classprefix = NewString($3);
	       Namespaceprefix= Swig_symbol_qualifiedscopename(0);
	       Delete(clsname);
	     } cpp_members RBRACE {
               String *clsname;
	       extendmode = 0;
               $$ = new_node("extend");
	       Setattr($$,"symtab",Swig_symbol_popscope());
	       if (prev_symtab) {
		 Swig_symbol_setscope(prev_symtab);
	       }
	       Namespaceprefix = Swig_symbol_qualifiedscopename(0);
               clsname = make_class_name($3);
	       Setattr($$,"name",clsname);

	       mark_nodes_as_extend($6);
	       if (current_class) {
		 /* We add the extension to the previously defined class */
		 appendChild($$,$6);
		 appendChild(current_class,$$);
	       } else {
		 /* We store the extensions in the extensions hash */
		 Node *am = Getattr(extendhash,clsname);
		 if (am) {
		   /* Append the members to the previous extend methods */
		   appendChild(am,$6);
		 } else {
		   appendChild($$,$6);
		   Setattr(extendhash,clsname,$$);
		 }
	       }
	       current_class = 0;
	       Delete(Classprefix);
	       Delete(clsname);
	       Classprefix = 0;
	       prev_symtab = 0;
	       $$ = 0;

	     }
             ;

/* ------------------------------------------------------------
   %apply
   ------------------------------------------------------------ */

apply_directive : APPLY typemap_parm LBRACE tm_list RBRACE {
                    $$ = new_node("apply");
                    Setattr($$,"pattern",Getattr($2,"pattern"));
		    appendChild($$,$4);
               };

/* ------------------------------------------------------------
   %clear
   ------------------------------------------------------------ */

clear_directive : CLEAR tm_list SEMI {
		 $$ = new_node("clear");
		 appendChild($$,$2);
               }
               ;

/* ------------------------------------------------------------
   %constant name = value;
   %constant type name = value;
   ------------------------------------------------------------ */

constant_directive :  CONSTANT identifier EQUAL definetype SEMI {
		   if (($4.type != T_ERROR) && ($4.type != T_SYMBOL)) {
		     SwigType *type = NewSwigType($4.type);
		     $$ = new_node("constant");
		     Setattr($$,"name",$2);
		     Setattr($$,"type",type);
		     Setattr($$,"value",$4.val);
		     if ($4.rawval) Setattr($$,"rawval", $4.rawval);
		     Setattr($$,"storage","%constant");
		     SetFlag($$,"feature:immutable");
		     add_symbols($$);
		     Delete(type);
		   } else {
		     if ($4.type == T_ERROR) {
		       Swig_warning(WARN_PARSE_UNSUPPORTED_VALUE,cparse_file,cparse_line,"Unsupported constant value (ignored)\n");
		     }
		     $$ = 0;
		   }

	       }

               | CONSTANT type declarator def_args SEMI {
		 if (($4.type != T_ERROR) && ($4.type != T_SYMBOL)) {
		   SwigType_push($2,$3.type);
		   /* Sneaky callback function trick */
		   if (SwigType_isfunction($2)) {
		     SwigType_add_pointer($2);
		   }
		   $$ = new_node("constant");
		   Setattr($$,"name",$3.id);
		   Setattr($$,"type",$2);
		   Setattr($$,"value",$4.val);
		   if ($4.rawval) Setattr($$,"rawval", $4.rawval);
		   Setattr($$,"storage","%constant");
		   SetFlag($$,"feature:immutable");
		   add_symbols($$);
		 } else {
		     if ($4.type == T_ERROR) {
		       Swig_warning(WARN_PARSE_UNSUPPORTED_VALUE,cparse_file,cparse_line,"Unsupported constant value\n");
		     }
		   $$ = 0;
		 }
               }
               | CONSTANT error SEMI {
		 Swig_warning(WARN_PARSE_BAD_VALUE,cparse_file,cparse_line,"Bad constant value (ignored).\n");
		 $$ = 0;
	       }
               ;

/* ------------------------------------------------------------
   %echo "text"
   %echo %{ ... %}
   ------------------------------------------------------------ */

echo_directive : ECHO HBLOCK {
		 char temp[64];
		 Replace($2,"$file",cparse_file, DOH_REPLACE_ANY);
		 sprintf(temp,"%d", cparse_line);
		 Replace($2,"$line",temp,DOH_REPLACE_ANY);
		 Printf(stderr,"%s\n", $2);
		 Delete($2);
                 $$ = 0;
	       }
               | ECHO string {
		 char temp[64];
		 String *s = NewString($2);
		 Replace(s,"$file",cparse_file, DOH_REPLACE_ANY);
		 sprintf(temp,"%d", cparse_line);
		 Replace(s,"$line",temp,DOH_REPLACE_ANY);
		 Printf(stderr,"%s\n", s);
		 Delete(s);
                 $$ = 0;
               }
               ;

/* ------------------------------------------------------------
   %except(lang) { ... }
   %except { ... }
   %except(lang);   
   %except;
   ------------------------------------------------------------ */

except_directive : EXCEPT LPAREN identifier RPAREN LBRACE {
                    skip_balanced('{','}');
		    $$ = 0;
		    Swig_warning(WARN_DEPRECATED_EXCEPT,cparse_file, cparse_line, "%%except is deprecated.  Use %%exception instead.\n");
	       }

               | EXCEPT LBRACE {
                    skip_balanced('{','}');
		    $$ = 0;
		    Swig_warning(WARN_DEPRECATED_EXCEPT,cparse_file, cparse_line, "%%except is deprecated.  Use %%exception instead.\n");
               }

               | EXCEPT LPAREN identifier RPAREN SEMI {
		 $$ = 0;
		 Swig_warning(WARN_DEPRECATED_EXCEPT,cparse_file, cparse_line, "%%except is deprecated.  Use %%exception instead.\n");
               }

               | EXCEPT SEMI {
		 $$ = 0;
		 Swig_warning(WARN_DEPRECATED_EXCEPT,cparse_file, cparse_line, "%%except is deprecated.  Use %%exception instead.\n");
	       }
               ;

/* fragment keyword arguments */
stringtype    : string LBRACE parm RBRACE {		 
                 $$ = NewHash();
                 Setattr($$,"value",$1);
		 Setattr($$,"type",Getattr($3,"type"));
               }
               ;

fname         : string {
                 $$ = NewHash();
                 Setattr($$,"value",$1);
              }
              | stringtype {
                $$ = $1;
              }
              ;

/* ------------------------------------------------------------
   %fragment(name, section) %{ ... %}
   %fragment("name" {type}, "section") %{ ... %}
   %fragment("name", "section", fragment="fragment1", fragment="fragment2") %{ ... %}
   Also as above but using { ... }
   %fragment("name");
   ------------------------------------------------------------ */

fragment_directive: FRAGMENT LPAREN fname COMMA kwargs RPAREN HBLOCK {
                   Hash *p = $5;
		   $$ = new_node("fragment");
		   Setattr($$,"value",Getattr($3,"value"));
		   Setattr($$,"type",Getattr($3,"type"));
		   Setattr($$,"section",Getattr(p,"name"));
		   Setattr($$,"kwargs",nextSibling(p));
		   Setattr($$,"code",$7);
                 }
                 | FRAGMENT LPAREN fname COMMA kwargs RPAREN LBRACE {
		   Hash *p = $5;
		   String *code;
                   skip_balanced('{','}');
		   $$ = new_node("fragment");
		   Setattr($$,"value",Getattr($3,"value"));
		   Setattr($$,"type",Getattr($3,"type"));
		   Setattr($$,"section",Getattr(p,"name"));
		   Setattr($$,"kwargs",nextSibling(p));
		   Delitem(scanner_ccode,0);
		   Delitem(scanner_ccode,DOH_END);
		   code = Copy(scanner_ccode);
		   Setattr($$,"code",code);
		   Delete(code);
                 }
                 | FRAGMENT LPAREN fname RPAREN SEMI {
		   $$ = new_node("fragment");
		   Setattr($$,"value",Getattr($3,"value"));
		   Setattr($$,"type",Getattr($3,"type"));
		   Setattr($$,"emitonly","1");
		 }
                 ;

/* ------------------------------------------------------------
   %includefile(option1="xyz", ...) "filename" [ declarations ] 
   %importfile(option1="xyz", ...) "filename" [ declarations ]
   ------------------------------------------------------------ */

include_directive: includetype options string BEGINFILE {
                     $1.filename = Copy(cparse_file);
		     $1.line = cparse_line;
		     scanner_set_location(NewString($3),1);
                     if ($2) { 
		       String *maininput = Getattr($2, "maininput");
		       if (maininput)
		         scanner_set_main_input_file(NewString(maininput));
		     }
               } interface ENDOFFILE {
                     String *mname = 0;
                     $$ = $6;
		     scanner_set_location($1.filename,$1.line+1);
		     if (strcmp($1.type,"include") == 0) set_nodeType($$,"include");
		     if (strcmp($1.type,"import") == 0) {
		       mname = $2 ? Getattr($2,"module") : 0;
		       set_nodeType($$,"import");
		       if (import_mode) --import_mode;
		     }
		     
		     Setattr($$,"name",$3);
		     /* Search for the module (if any) */
		     {
			 Node *n = firstChild($$);
			 while (n) {
			     if (Strcmp(nodeType(n),"module") == 0) {
			         if (mname) {
				   Setattr(n,"name", mname);
				   mname = 0;
				 }
				 Setattr($$,"module",Getattr(n,"name"));
				 break;
			     }
			     n = nextSibling(n);
			 }
			 if (mname) {
			   /* There is no module node in the import
			      node, ie, you imported a .h file
			      directly.  We are forced then to create
			      a new import node with a module node.
			   */			      
			   Node *nint = new_node("import");
			   Node *mnode = new_node("module");
			   Setattr(mnode,"name", mname);
			   appendChild(nint,mnode);
			   Delete(mnode);
			   appendChild(nint,firstChild($$));
			   $$ = nint;
			   Setattr($$,"module",mname);
			 }
		     }
		     Setattr($$,"options",$2);
               }
               ;

includetype    : INCLUDE { $$.type = "include"; }
               | IMPORT  { $$.type = "import"; ++import_mode;}
               ;

/* ------------------------------------------------------------
   %inline %{ ... %}
   ------------------------------------------------------------ */

inline_directive : INLINE HBLOCK {
                 String *cpps;
		 if (Namespaceprefix) {
		   Swig_error(cparse_file, cparse_start_line, "%%inline directive inside a namespace is disallowed.\n");
		   $$ = 0;
		 } else {
		   $$ = new_node("insert");
		   Setattr($$,"code",$2);
		   /* Need to run through the preprocessor */
		   Seek($2,0,SEEK_SET);
		   Setline($2,cparse_start_line);
		   Setfile($2,cparse_file);
		   cpps = Preprocessor_parse($2);
		   start_inline(Char(cpps), cparse_start_line);
		   Delete($2);
		   Delete(cpps);
		 }
		 
	       }
               | INLINE LBRACE {
                 String *cpps;
		 int start_line = cparse_line;
		 skip_balanced('{','}');
		 if (Namespaceprefix) {
		   Swig_error(cparse_file, cparse_start_line, "%%inline directive inside a namespace is disallowed.\n");
		   
		   $$ = 0;
		 } else {
		   String *code;
                   $$ = new_node("insert");
		   Delitem(scanner_ccode,0);
		   Delitem(scanner_ccode,DOH_END);
		   code = Copy(scanner_ccode);
		   Setattr($$,"code", code);
		   Delete(code);		   
		   cpps=Copy(scanner_ccode);
		   start_inline(Char(cpps), start_line);
		   Delete(cpps);
		 }
               }
                ;

/* ------------------------------------------------------------
   %{ ... %}
   %insert(section) "filename"
   %insert("section") "filename"
   %insert(section) %{ ... %}
   %insert("section") %{ ... %}
   ------------------------------------------------------------ */

insert_directive : HBLOCK {
                 $$ = new_node("insert");
		 Setattr($$,"code",$1);
	       }
               | INSERT LPAREN idstring RPAREN string {
		 String *code = NewStringEmpty();
		 $$ = new_node("insert");
		 Setattr($$,"section",$3);
		 Setattr($$,"code",code);
		 if (Swig_insert_file($5,code) < 0) {
		   Swig_error(cparse_file, cparse_line, "Couldn't find '%s'.\n", $5);
		   $$ = 0;
		 } 
               }
               | INSERT LPAREN idstring RPAREN HBLOCK {
		 $$ = new_node("insert");
		 Setattr($$,"section",$3);
		 Setattr($$,"code",$5);
               }
               | INSERT LPAREN idstring RPAREN LBRACE {
		 String *code;
                 skip_balanced('{','}');
		 $$ = new_node("insert");
		 Setattr($$,"section",$3);
		 Delitem(scanner_ccode,0);
		 Delitem(scanner_ccode,DOH_END);
		 code = Copy(scanner_ccode);
		 Setattr($$,"code", code);
		 Delete(code);
	       }
               ;
      
/* ------------------------------------------------------------
    %module modname
    %module "modname"
   ------------------------------------------------------------ */

module_directive: MODULE options idstring {
                 $$ = new_node("module");
		 if ($2) {
		   Setattr($$,"options",$2);
		   if (Getattr($2,"directors")) {
		     Wrapper_director_mode_set(1);
		     if (!cparse_cplusplus) {
		       Swig_error(cparse_file, cparse_line, "Directors are not supported for C code and require the -c++ option\n");
		     }
		   } 
		   if (Getattr($2,"dirprot")) {
		     Wrapper_director_protected_mode_set(1);
		   } 
		   if (Getattr($2,"allprotected")) {
		     Wrapper_all_protected_mode_set(1);
		   } 
		   if (Getattr($2,"templatereduce")) {
		     template_reduce = 1;
		   }
		   if (Getattr($2,"notemplatereduce")) {
		     template_reduce = 0;
		   }
		 }
		 if (!ModuleName) ModuleName = NewString($3);
		 if (!import_mode) {
		   /* first module included, we apply global
		      ModuleName, which can be modify by -module */
		   String *mname = Copy(ModuleName);
		   Setattr($$,"name",mname);
		   Delete(mname);
		 } else { 
		   /* import mode, we just pass the idstring */
		   Setattr($$,"name",$3);   
		 }		 
		 if (!module_node) module_node = $$;
	       }
               ;

/* ------------------------------------------------------------
   %name(newname)    declaration
   %name("newname")  declaration
   ------------------------------------------------------------ */

name_directive : NAME LPAREN idstring RPAREN {
                 Swig_warning(WARN_DEPRECATED_NAME,cparse_file,cparse_line, "%%name is deprecated.  Use %%rename instead.\n");
		 Delete(yyrename);
                 yyrename = NewString($3);
		 $$ = 0;
               }
               | NAME LPAREN RPAREN {
		 Swig_warning(WARN_DEPRECATED_NAME,cparse_file,cparse_line, "%%name is deprecated.  Use %%rename instead.\n");
		 $$ = 0;
		 Swig_error(cparse_file,cparse_line,"Missing argument to %%name directive.\n");
	       }
               ;


/* ------------------------------------------------------------
   %native(scriptname) name;
   %native(scriptname) type name (parms);
   ------------------------------------------------------------ */

native_directive : NATIVE LPAREN identifier RPAREN storage_class identifier SEMI {
                 $$ = new_node("native");
		 Setattr($$,"name",$3);
		 Setattr($$,"wrap:name",$6);
	         add_symbols($$);
	       }
               | NATIVE LPAREN identifier RPAREN storage_class type declarator SEMI {
		 if (!SwigType_isfunction($7.type)) {
		   Swig_error(cparse_file,cparse_line,"%%native declaration '%s' is not a function.\n", $7.id);
		   $$ = 0;
		 } else {
		     Delete(SwigType_pop_function($7.type));
		     /* Need check for function here */
		     SwigType_push($6,$7.type);
		     $$ = new_node("native");
	             Setattr($$,"name",$3);
		     Setattr($$,"wrap:name",$7.id);
		     Setattr($$,"type",$6);
		     Setattr($$,"parms",$7.parms);
		     Setattr($$,"decl",$7.type);
		 }
	         add_symbols($$);
	       }
               ;

/* ------------------------------------------------------------
   %pragma(lang) name=value
   %pragma(lang) name
   %pragma name = value
   %pragma name
   ------------------------------------------------------------ */

pragma_directive : PRAGMA pragma_lang identifier EQUAL pragma_arg {
                 $$ = new_node("pragma");
		 Setattr($$,"lang",$2);
		 Setattr($$,"name",$3);
		 Setattr($$,"value",$5);
	       }
              | PRAGMA pragma_lang identifier {
		$$ = new_node("pragma");
		Setattr($$,"lang",$2);
		Setattr($$,"name",$3);
	      }
              ;

pragma_arg    : string { $$ = NewString($1); }
              | HBLOCK { $$ = $1; }
              ;

pragma_lang   : LPAREN identifier RPAREN { $$ = $2; }
              | empty { $$ = (char *) "swig"; }
              ;

/* ------------------------------------------------------------
   %rename(newname) identifier;
   ------------------------------------------------------------ */

rename_directive : rename_namewarn declarator idstring SEMI {
                SwigType *t = $2.type;
		Hash *kws = NewHash();
		String *fixname;
		fixname = feature_identifier_fix($2.id);
		Setattr(kws,"name",$3);
		if (!Len(t)) t = 0;
		/* Special declarator check */
		if (t) {
		  if (SwigType_isfunction(t)) {
		    SwigType *decl = SwigType_pop_function(t);
		    if (SwigType_ispointer(t)) {
		      String *nname = NewStringf("*%s",fixname);
		      if ($1) {
			Swig_name_rename_add(Namespaceprefix, nname,decl,kws,$2.parms);
		      } else {
			Swig_name_namewarn_add(Namespaceprefix,nname,decl,kws);
		      }
		      Delete(nname);
		    } else {
		      if ($1) {
			Swig_name_rename_add(Namespaceprefix,(fixname),decl,kws,$2.parms);
		      } else {
			Swig_name_namewarn_add(Namespaceprefix,(fixname),decl,kws);
		      }
		    }
		    Delete(decl);
		  } else if (SwigType_ispointer(t)) {
		    String *nname = NewStringf("*%s",fixname);
		    if ($1) {
		      Swig_name_rename_add(Namespaceprefix,(nname),0,kws,$2.parms);
		    } else {
		      Swig_name_namewarn_add(Namespaceprefix,(nname),0,kws);
		    }
		    Delete(nname);
		  }
		} else {
		  if ($1) {
		    Swig_name_rename_add(Namespaceprefix,(fixname),0,kws,$2.parms);
		  } else {
		    Swig_name_namewarn_add(Namespaceprefix,(fixname),0,kws);
		  }
		}
                $$ = 0;
		scanner_clear_rename();
              }
              | rename_namewarn LPAREN kwargs RPAREN declarator cpp_const SEMI {
		String *fixname;
		Hash *kws = $3;
		SwigType *t = $5.type;
		fixname = feature_identifier_fix($5.id);
		if (!Len(t)) t = 0;
		/* Special declarator check */
		if (t) {
		  if ($6.qualifier) SwigType_push(t,$6.qualifier);
		  if (SwigType_isfunction(t)) {
		    SwigType *decl = SwigType_pop_function(t);
		    if (SwigType_ispointer(t)) {
		      String *nname = NewStringf("*%s",fixname);
		      if ($1) {
			Swig_name_rename_add(Namespaceprefix, nname,decl,kws,$5.parms);
		      } else {
			Swig_name_namewarn_add(Namespaceprefix,nname,decl,kws);
		      }
		      Delete(nname);
		    } else {
		      if ($1) {
			Swig_name_rename_add(Namespaceprefix,(fixname),decl,kws,$5.parms);
		      } else {
			Swig_name_namewarn_add(Namespaceprefix,(fixname),decl,kws);
		      }
		    }
		    Delete(decl);
		  } else if (SwigType_ispointer(t)) {
		    String *nname = NewStringf("*%s",fixname);
		    if ($1) {
		      Swig_name_rename_add(Namespaceprefix,(nname),0,kws,$5.parms);
		    } else {
		      Swig_name_namewarn_add(Namespaceprefix,(nname),0,kws);
		    }
		    Delete(nname);
		  }
		} else {
		  if ($1) {
		    Swig_name_rename_add(Namespaceprefix,(fixname),0,kws,$5.parms);
		  } else {
		    Swig_name_namewarn_add(Namespaceprefix,(fixname),0,kws);
		  }
		}
                $$ = 0;
		scanner_clear_rename();
              }
              | rename_namewarn LPAREN kwargs RPAREN string SEMI {
		if ($1) {
		  Swig_name_rename_add(Namespaceprefix,$5,0,$3,0);
		} else {
		  Swig_name_namewarn_add(Namespaceprefix,$5,0,$3);
		}
		$$ = 0;
		scanner_clear_rename();
              }
              ;

rename_namewarn : RENAME {
		    $$ = 1;
                } 
                | NAMEWARN {
                    $$ = 0;
                };


/* ------------------------------------------------------------
   Feature targeting a symbol name (non-global feature):

     %feature(featurename) name "val";
     %feature(featurename, val) name;

   where "val" could instead be the other bracket types, that is,
   { val } or %{ val %} or indeed omitted whereupon it defaults to "1".
   Or, the global feature which does not target a symbol name:

     %feature(featurename) "val";
     %feature(featurename, val);

   An empty val (empty string) clears the feature.
   Any number of feature attributes can optionally be added, for example
   a non-global feature with 2 attributes:

     %feature(featurename, attrib1="attribval1", attrib2="attribval2") name "val";
     %feature(featurename, val, attrib1="attribval1", attrib2="attribval2") name;
   ------------------------------------------------------------ */

                  /* Non-global feature */
feature_directive : FEATURE LPAREN idstring RPAREN declarator cpp_const stringbracesemi {
                    String *val = $7 ? NewString($7) : NewString("1");
                    new_feature($3, val, 0, $5.id, $5.type, $5.parms, $6.qualifier);
                    $$ = 0;
                    scanner_clear_rename();
                  }
                  | FEATURE LPAREN idstring COMMA stringnum RPAREN declarator cpp_const SEMI {
                    String *val = Len($5) ? NewString($5) : 0;
                    new_feature($3, val, 0, $7.id, $7.type, $7.parms, $8.qualifier);
                    $$ = 0;
                    scanner_clear_rename();
                  }
                  | FEATURE LPAREN idstring featattr RPAREN declarator cpp_const stringbracesemi {
                    String *val = $8 ? NewString($8) : NewString("1");
                    new_feature($3, val, $4, $6.id, $6.type, $6.parms, $7.qualifier);
                    $$ = 0;
                    scanner_clear_rename();
                  }
                  | FEATURE LPAREN idstring COMMA stringnum featattr RPAREN declarator cpp_const SEMI {
                    String *val = Len($5) ? NewString($5) : 0;
                    new_feature($3, val, $6, $8.id, $8.type, $8.parms, $9.qualifier);
                    $$ = 0;
                    scanner_clear_rename();
                  }

                  /* Global feature */
                  | FEATURE LPAREN idstring RPAREN stringbracesemi {
                    String *val = $5 ? NewString($5) : NewString("1");
                    new_feature($3, val, 0, 0, 0, 0, 0);
                    $$ = 0;
                    scanner_clear_rename();
                  }
                  | FEATURE LPAREN idstring COMMA stringnum RPAREN SEMI {
                    String *val = Len($5) ? NewString($5) : 0;
                    new_feature($3, val, 0, 0, 0, 0, 0);
                    $$ = 0;
                    scanner_clear_rename();
                  }
                  | FEATURE LPAREN idstring featattr RPAREN stringbracesemi {
                    String *val = $6 ? NewString($6) : NewString("1");
                    new_feature($3, val, $4, 0, 0, 0, 0);
                    $$ = 0;
                    scanner_clear_rename();
                  }
                  | FEATURE LPAREN idstring COMMA stringnum featattr RPAREN SEMI {
                    String *val = Len($5) ? NewString($5) : 0;
                    new_feature($3, val, $6, 0, 0, 0, 0);
                    $$ = 0;
                    scanner_clear_rename();
                  }
                  ;

stringbracesemi : stringbrace { $$ = $1; }
                | SEMI { $$ = 0; }
                | PARMS LPAREN parms RPAREN SEMI { $$ = $3; } 
                ;

featattr        : COMMA idstring EQUAL stringnum {
		  $$ = NewHash();
		  Setattr($$,"name",$2);
		  Setattr($$,"value",$4);
                }
                | COMMA idstring EQUAL stringnum featattr {
		  $$ = NewHash();
		  Setattr($$,"name",$2);
		  Setattr($$,"value",$4);
                  set_nextSibling($$,$5);
                }
		;

/* %varargs() directive. */

varargs_directive : VARARGS LPAREN varargs_parms RPAREN declarator cpp_const SEMI {
                 Parm *val;
		 String *name;
		 SwigType *t;
		 if (Namespaceprefix) name = NewStringf("%s::%s", Namespaceprefix, $5.id);
		 else name = NewString($5.id);
		 val = $3;
		 if ($5.parms) {
		   Setmeta(val,"parms",$5.parms);
		 }
		 t = $5.type;
		 if (!Len(t)) t = 0;
		 if (t) {
		   if ($6.qualifier) SwigType_push(t,$6.qualifier);
		   if (SwigType_isfunction(t)) {
		     SwigType *decl = SwigType_pop_function(t);
		     if (SwigType_ispointer(t)) {
		       String *nname = NewStringf("*%s",name);
		       Swig_feature_set(Swig_cparse_features(), nname, decl, "feature:varargs", val, 0);
		       Delete(nname);
		     } else {
		       Swig_feature_set(Swig_cparse_features(), name, decl, "feature:varargs", val, 0);
		     }
		     Delete(decl);
		   } else if (SwigType_ispointer(t)) {
		     String *nname = NewStringf("*%s",name);
		     Swig_feature_set(Swig_cparse_features(),nname,0,"feature:varargs",val, 0);
		     Delete(nname);
		   }
		 } else {
		   Swig_feature_set(Swig_cparse_features(),name,0,"feature:varargs",val, 0);
		 }
		 Delete(name);
		 $$ = 0;
              };

varargs_parms   : parms { $$ = $1; }
                | NUM_INT COMMA parm { 
		  int i;
		  int n;
		  Parm *p;
		  n = atoi(Char($1.val));
		  if (n <= 0) {
		    Swig_error(cparse_file, cparse_line,"Argument count in %%varargs must be positive.\n");
		    $$ = 0;
		  } else {
		    String *name = Getattr($3, "name");
		    $$ = Copy($3);
		    if (name)
		      Setattr($$, "name", NewStringf("%s%d", name, n));
		    for (i = 1; i < n; i++) {
		      p = Copy($3);
		      name = Getattr(p, "name");
		      if (name)
		        Setattr(p, "name", NewStringf("%s%d", name, n-i));
		      set_nextSibling(p,$$);
		      Delete($$);
		      $$ = p;
		    }
		  }
                }
               ;


/* ------------------------------------------------------------
   %typemap(method) type { ... }
   %typemap(method) type "..."
   %typemap(method) type;    - typemap deletion
   %typemap(method) type1,type2,... = type;    - typemap copy
   %typemap type1,type2,... = type;            - typemap copy
   ------------------------------------------------------------ */

typemap_directive :  TYPEMAP LPAREN typemap_type RPAREN tm_list stringbrace {
		   $$ = 0;
		   if ($3.method) {
		     String *code = 0;
		     $$ = new_node("typemap");
		     Setattr($$,"method",$3.method);
		     if ($3.kwargs) {
		       ParmList *kw = $3.kwargs;
                       code = remove_block(kw, $6);
		       Setattr($$,"kwargs", $3.kwargs);
		     }
		     code = code ? code : NewString($6);
		     Setattr($$,"code", code);
		     Delete(code);
		     appendChild($$,$5);
		   }
	       }
               | TYPEMAP LPAREN typemap_type RPAREN tm_list SEMI {
		 $$ = 0;
		 if ($3.method) {
		   $$ = new_node("typemap");
		   Setattr($$,"method",$3.method);
		   appendChild($$,$5);
		 }
	       }
               | TYPEMAP LPAREN typemap_type RPAREN tm_list EQUAL typemap_parm SEMI {
		   $$ = 0;
		   if ($3.method) {
		     $$ = new_node("typemapcopy");
		     Setattr($$,"method",$3.method);
		     Setattr($$,"pattern", Getattr($7,"pattern"));
		     appendChild($$,$5);
		   }
	       }
               ;

/* typemap method type (lang,method) or (method) */

typemap_type   : kwargs {
		 Hash *p;
		 String *name;
		 p = nextSibling($1);
		 if (p && (!Getattr(p,"value"))) {
 		   /* this is the deprecated two argument typemap form */
 		   Swig_warning(WARN_DEPRECATED_TYPEMAP_LANG,cparse_file, cparse_line,
				"Specifying the language name in %%typemap is deprecated - use #ifdef SWIG<LANG> instead.\n");
		   /* two argument typemap form */
		   name = Getattr($1,"name");
		   if (!name || (Strcmp(name,typemap_lang))) {
		     $$.method = 0;
		     $$.kwargs = 0;
		   } else {
		     $$.method = Getattr(p,"name");
		     $$.kwargs = nextSibling(p);
		   }
		 } else {
		   /* one-argument typemap-form */
		   $$.method = Getattr($1,"name");
		   $$.kwargs = p;
		 }
                }
               ;

tm_list        : typemap_parm tm_tail {
                 $$ = $1;
		 set_nextSibling($$,$2);
		}
               ;

tm_tail        : COMMA typemap_parm tm_tail {
                 $$ = $2;
		 set_nextSibling($$,$3);
                }
               | empty { $$ = 0;}
               ;

typemap_parm   : type typemap_parameter_declarator {
                  Parm *parm;
		  SwigType_push($1,$2.type);
		  $$ = new_node("typemapitem");
		  parm = NewParmWithoutFileLineInfo($1,$2.id);
		  Setattr($$,"pattern",parm);
		  Setattr($$,"parms", $2.parms);
		  Delete(parm);
		  /*		  $$ = NewParmWithoutFileLineInfo($1,$2.id);
				  Setattr($$,"parms",$2.parms); */
                }
               | LPAREN parms RPAREN {
                  $$ = new_node("typemapitem");
		  Setattr($$,"pattern",$2);
		  /*		  Setattr($$,"multitype",$2); */
               }
               | LPAREN parms RPAREN LPAREN parms RPAREN {
		 $$ = new_node("typemapitem");
		 Setattr($$,"pattern", $2);
		 /*                 Setattr($$,"multitype",$2); */
		 Setattr($$,"parms",$5);
               }
               ;

/* ------------------------------------------------------------
   %types(parmlist); 
   %types(parmlist) %{ ... %}
   ------------------------------------------------------------ */

types_directive : TYPES LPAREN parms RPAREN stringbracesemi {
                   $$ = new_node("types");
		   Setattr($$,"parms",$3);
                   if ($5)
		     Setattr($$,"convcode",NewString($5));
               }
               ;

/* ------------------------------------------------------------
   %template(name) tname<args>;
   ------------------------------------------------------------ */

template_directive: SWIGTEMPLATE LPAREN idstringopt RPAREN idcolonnt LESSTHAN valparms GREATERTHAN SEMI {
                  Parm *p, *tp;
		  Node *n;
		  Symtab *tscope = 0;
		  int     specialized = 0;
		  int     variadic = 0;

		  $$ = 0;

		  tscope = Swig_symbol_current();          /* Get the current scope */

		  /* If the class name is qualified, we need to create or lookup namespace entries */
		  if (!inclass) {
		    $5 = resolve_create_node_scope($5);
		  }

		  /*
		    We use the new namespace entry 'nscope' only to
		    emit the template node. The template parameters are
		    resolved in the current 'tscope'.

		    This is closer to the C++ (typedef) behavior.
		  */
		  n = Swig_cparse_template_locate($5,$7,tscope);

		  /* Patch the argument types to respect namespaces */
		  p = $7;
		  while (p) {
		    SwigType *value = Getattr(p,"value");
		    if (!value) {
		      SwigType *ty = Getattr(p,"type");
		      if (ty) {
			SwigType *rty = 0;
			int reduce = template_reduce;
			if (reduce || !SwigType_ispointer(ty)) {
			  rty = Swig_symbol_typedef_reduce(ty,tscope);
			  if (!reduce) reduce = SwigType_ispointer(rty);
			}
			ty = reduce ? Swig_symbol_type_qualify(rty,tscope) : Swig_symbol_type_qualify(ty,tscope);
			Setattr(p,"type",ty);
			Delete(ty);
			Delete(rty);
		      }
		    } else {
		      value = Swig_symbol_type_qualify(value,tscope);
		      Setattr(p,"value",value);
		      Delete(value);
		    }

		    p = nextSibling(p);
		  }

		  /* Look for the template */
		  {
                    Node *nn = n;
                    Node *linklistend = 0;
                    while (nn) {
                      Node *templnode = 0;
                      if (Strcmp(nodeType(nn),"template") == 0) {
                        int nnisclass = (Strcmp(Getattr(nn,"templatetype"),"class") == 0); /* if not a templated class it is a templated function */
                        Parm *tparms = Getattr(nn,"templateparms");
                        if (!tparms) {
                          specialized = 1;
                        } else if (Getattr(tparms,"variadic") && strncmp(Char(Getattr(tparms,"variadic")), "1", 1)==0) {
                          variadic = 1;
                        }
                        if (nnisclass && !variadic && !specialized && (ParmList_len($7) > ParmList_len(tparms))) {
                          Swig_error(cparse_file, cparse_line, "Too many template parameters. Maximum of %d.\n", ParmList_len(tparms));
                        } else if (nnisclass && !specialized && ((ParmList_len($7) < (ParmList_numrequired(tparms) - (variadic?1:0))))) { /* Variadic parameter is optional */
                          Swig_error(cparse_file, cparse_line, "Not enough template parameters specified. %d required.\n", (ParmList_numrequired(tparms)-(variadic?1:0)) );
                        } else if (!nnisclass && ((ParmList_len($7) != ParmList_len(tparms)))) {
                          /* must be an overloaded templated method - ignore it as it is overloaded with a different number of template parameters */
                          nn = Getattr(nn,"sym:nextSibling"); /* repeat for overloaded templated functions */
                          continue;
                        } else {
			  String *tname = Copy($5);
                          int def_supplied = 0;
                          /* Expand the template */
			  Node *templ = Swig_symbol_clookup($5,0);
			  Parm *targs = templ ? Getattr(templ,"templateparms") : 0;

                          ParmList *temparms;
                          if (specialized) temparms = CopyParmList($7);
                          else temparms = CopyParmList(tparms);

                          /* Create typedef's and arguments */
                          p = $7;
                          tp = temparms;
                          if (!p && ParmList_len(p) != ParmList_len(temparms)) {
                            /* we have no template parameters supplied in %template for a template that has default args*/
                            p = tp;
                            def_supplied = 1;
                          }

                          while (p) {
                            String *value = Getattr(p,"value");
                            if (def_supplied) {
                              Setattr(p,"default","1");
                            }
                            if (value) {
                              Setattr(tp,"value",value);
                            } else {
                              SwigType *ty = Getattr(p,"type");
                              if (ty) {
                                Setattr(tp,"type",ty);
                              }
                              Delattr(tp,"value");
                            }
			    /* fix default arg values */
			    if (targs) {
			      Parm *pi = temparms;
			      Parm *ti = targs;
			      String *tv = Getattr(tp,"value");
			      if (!tv) tv = Getattr(tp,"type");
			      while(pi != tp && ti && pi) {
				String *name = Getattr(ti,"name");
				String *value = Getattr(pi,"value");
				if (!value) value = Getattr(pi,"type");
				Replaceid(tv, name, value);
				pi = nextSibling(pi);
				ti = nextSibling(ti);
			      }
			    }
                            p = nextSibling(p);
                            tp = nextSibling(tp);
                            if (!p && tp) {
                              p = tp;
                              def_supplied = 1;
                            } else if (p && !tp) { /* Variadic template - tp < p */
			      SWIG_WARN_NODE_BEGIN(nn);
                              Swig_warning(WARN_CPP11_VARIADIC_TEMPLATE,cparse_file, cparse_line,"Only the first variadic template argument is currently supported.\n");
			      SWIG_WARN_NODE_END(nn);
                              break;
                            }
                          }

                          templnode = copy_node(nn);
			  update_nested_classes(templnode); /* update classes nested withing template */
                          /* We need to set the node name based on name used to instantiate */
                          Setattr(templnode,"name",tname);
			  Delete(tname);
                          if (!specialized) {
                            Delattr(templnode,"sym:typename");
                          } else {
                            Setattr(templnode,"sym:typename","1");
                          }
			  /* for now, nested %template is allowed only in the same scope as the template declaration */
                          if ($3 && !(nnisclass && ((currentOuterClass && (currentOuterClass != Getattr(nn, "nested:outer")))
			    ||(extendmode && current_class && (current_class != Getattr(nn, "nested:outer")))))) {
			    /*
			       Comment this out for 1.3.28. We need to
			       re-enable it later but first we need to
			       move %ignore from using %rename to use
			       %feature(ignore).

			       String *symname = Swig_name_make(templnode,0,$3,0,0);
			    */
			    String *symname = $3;
                            Swig_cparse_template_expand(templnode,symname,temparms,tscope);
                            Setattr(templnode,"sym:name",symname);
                          } else {
                            static int cnt = 0;
                            String *nname = NewStringf("__dummy_%d__", cnt++);
                            Swig_cparse_template_expand(templnode,nname,temparms,tscope);
                            Setattr(templnode,"sym:name",nname);
			    Delete(nname);
                            Setattr(templnode,"feature:onlychildren", "typemap,typemapitem,typemapcopy,typedef,types,fragment");
			    if ($3) {
			      Swig_warning(WARN_PARSE_NESTED_TEMPLATE, cparse_file, cparse_line, "Named nested template instantiations not supported. Processing as if no name was given to %%template().\n");
			    }
                          }
                          Delattr(templnode,"templatetype");
                          Setattr(templnode,"template",nn);
                          Setfile(templnode,cparse_file);
                          Setline(templnode,cparse_line);
                          Delete(temparms);
			  if (currentOuterClass) {
			    SetFlag(templnode, "nested");
			    Setattr(templnode, "nested:outer", currentOuterClass);
			  }
                          add_symbols_copy(templnode);

                          if (Strcmp(nodeType(templnode),"class") == 0) {

                            /* Identify pure abstract methods */
                            Setattr(templnode,"abstracts", pure_abstracts(firstChild(templnode)));

                            /* Set up inheritance in symbol table */
                            {
                              Symtab  *csyms;
                              List *baselist = Getattr(templnode,"baselist");
                              csyms = Swig_symbol_current();
                              Swig_symbol_setscope(Getattr(templnode,"symtab"));
                              if (baselist) {
                                List *bases = Swig_make_inherit_list(Getattr(templnode,"name"),baselist, Namespaceprefix);
                                if (bases) {
                                  Iterator s;
                                  for (s = First(bases); s.item; s = Next(s)) {
                                    Symtab *st = Getattr(s.item,"symtab");
                                    if (st) {
				      Setfile(st,Getfile(s.item));
				      Setline(st,Getline(s.item));
                                      Swig_symbol_inherit(st);
                                    }
                                  }
				  Delete(bases);
                                }
                              }
                              Swig_symbol_setscope(csyms);
                            }

                            /* Merge in %extend methods for this class */

			    /* !!! This may be broken.  We may have to add the
			       %extend methods at the beginning of the class */

                            if (extendhash) {
                              String *stmp = 0;
                              String *clsname;
                              Node *am;
                              if (Namespaceprefix) {
                                clsname = stmp = NewStringf("%s::%s", Namespaceprefix, Getattr(templnode,"name"));
                              } else {
                                clsname = Getattr(templnode,"name");
                              }
                              am = Getattr(extendhash,clsname);
                              if (am) {
                                Symtab *st = Swig_symbol_current();
                                Swig_symbol_setscope(Getattr(templnode,"symtab"));
                                /*			    Printf(stdout,"%s: %s %p %p\n", Getattr(templnode,"name"), clsname, Swig_symbol_current(), Getattr(templnode,"symtab")); */
                                merge_extensions(templnode,am);
                                Swig_symbol_setscope(st);
				append_previous_extension(templnode,am);
                                Delattr(extendhash,clsname);
                              }
			      if (stmp) Delete(stmp);
                            }
                            /* Add to classes hash */
                            if (!classes) classes = NewHash();

                            {
                              if (Namespaceprefix) {
                                String *temp = NewStringf("%s::%s", Namespaceprefix, Getattr(templnode,"name"));
                                Setattr(classes,temp,templnode);
				Delete(temp);
                              } else {
				String *qs = Swig_symbol_qualifiedscopename(templnode);
                                Setattr(classes, qs,templnode);
				Delete(qs);
                              }
                            }
                          }
                        }

                        /* all the overloaded templated functions are added into a linked list */
                        if (nscope_inner) {
                          /* non-global namespace */
                          if (templnode) {
                            appendChild(nscope_inner,templnode);
			    Delete(templnode);
                            if (nscope) $$ = nscope;
                          }
                        } else {
                          /* global namespace */
                          if (!linklistend) {
                            $$ = templnode;
                          } else {
                            set_nextSibling(linklistend,templnode);
			    Delete(templnode);
                          }
                          linklistend = templnode;
                        }
                      }
                      nn = Getattr(nn,"sym:nextSibling"); /* repeat for overloaded templated functions. If a templated class there will never be a sibling. */
                    }
		  }
	          Swig_symbol_setscope(tscope);
		  Delete(Namespaceprefix);
		  Namespaceprefix = Swig_symbol_qualifiedscopename(0);
                }
               ;

/* ------------------------------------------------------------
   %warn "text"
   %warn(no)
   ------------------------------------------------------------ */

warn_directive : WARN string {
		  Swig_warning(0,cparse_file, cparse_line,"%s\n", $2);
		  $$ = 0;
               }
               ;


/* ======================================================================
 *                              C Parsing
 * ====================================================================== */

c_declaration   : c_decl {
                    $$ = $1; 
                    if ($$) {
   		      add_symbols($$);
                      default_arguments($$);
   	            }
                }
                | c_enum_decl { $$ = $1; }
                | c_enum_forward_decl { $$ = $1; }

/* An extern C type declaration, disable cparse_cplusplus if needed. */

                | EXTERN string LBRACE {
		  if (Strcmp($2,"C") == 0) {
		    cparse_externc = 1;
		  }
		} interface RBRACE {
		  cparse_externc = 0;
		  if (Strcmp($2,"C") == 0) {
		    Node *n = firstChild($5);
		    $$ = new_node("extern");
		    Setattr($$,"name",$2);
		    appendChild($$,n);
		    while (n) {
		      SwigType *decl = Getattr(n,"decl");
		      if (SwigType_isfunction(decl) && !Equal(Getattr(n, "storage"), "typedef")) {
			Setattr(n,"storage","externc");
		      }
		      n = nextSibling(n);
		    }
		  } else {
		     Swig_warning(WARN_PARSE_UNDEFINED_EXTERN,cparse_file, cparse_line,"Unrecognized extern type \"%s\".\n", $2);
		    $$ = new_node("extern");
		    Setattr($$,"name",$2);
		    appendChild($$,firstChild($5));
		  }
                }
                | cpp_lambda_decl {
		  $$ = $1;
		  SWIG_WARN_NODE_BEGIN($$);
		  Swig_warning(WARN_CPP11_LAMBDA, cparse_file, cparse_line, "Lambda expressions and closures are not fully supported yet.\n");
		  SWIG_WARN_NODE_END($$);
		}
                | USING idcolon EQUAL {
		  skip_decl();
		  $$ = new_node("using");
		  Setattr($$,"name",$2);
		  add_symbols($$);
		  SWIG_WARN_NODE_BEGIN($$);
		  Swig_warning(WARN_CPP11_ALIAS_DECLARATION, cparse_file, cparse_line, "The 'using' keyword in type aliasing is not fully supported yet.\n");
		  SWIG_WARN_NODE_END($$);

		  $$ = 0; /* TODO - ignored for now */
		}
                | TEMPLATE LESSTHAN template_parms GREATERTHAN USING idcolon EQUAL identifier {
		  skip_decl();
		  $$ = new_node("using");
		  Setattr($$,"uname",$8);
		  Setattr($$,"name",$6);
		  add_symbols($$);
		  SWIG_WARN_NODE_BEGIN($$);
		  Swig_warning(WARN_CPP11_ALIAS_TEMPLATE, cparse_file, cparse_line, "The 'using' keyword in template aliasing is not fully supported yet.\n");
		  SWIG_WARN_NODE_END($$);
		}
                ;

/* ------------------------------------------------------------
   A C global declaration of some kind (may be variable, function, typedef, etc.)
   ------------------------------------------------------------ */

c_decl  : storage_class type declarator initializer c_decl_tail {
              $$ = new_node("cdecl");
	      if ($4.qualifier) SwigType_push($3.type,$4.qualifier);
	      Setattr($$,"type",$2);
	      Setattr($$,"storage",$1);
	      Setattr($$,"name",$3.id);
	      Setattr($$,"decl",$3.type);
	      Setattr($$,"parms",$3.parms);
	      Setattr($$,"value",$4.val);
	      Setattr($$,"throws",$4.throws);
	      Setattr($$,"throw",$4.throwf);
	      Setattr($$,"noexcept",$4.nexcept);
	      if (!$5) {
		if (Len(scanner_ccode)) {
		  String *code = Copy(scanner_ccode);
		  Setattr($$,"code",code);
		  Delete(code);
		}
	      } else {
		Node *n = $5;
		/* Inherit attributes */
		while (n) {
		  String *type = Copy($2);
		  Setattr(n,"type",type);
		  Setattr(n,"storage",$1);
		  n = nextSibling(n);
		  Delete(type);
		}
	      }
	      if ($4.bitfield) {
		Setattr($$,"bitfield", $4.bitfield);
	      }

	      /* Look for "::" declarations (ignored) */
	      if (Strstr($3.id,"::")) {
                /* This is a special case. If the scope name of the declaration exactly
                   matches that of the declaration, then we will allow it. Otherwise, delete. */
                String *p = Swig_scopename_prefix($3.id);
		if (p) {
		  if ((Namespaceprefix && Strcmp(p,Namespaceprefix) == 0) ||
		      (inclass && Strcmp(p,Classprefix) == 0)) {
		    String *lstr = Swig_scopename_last($3.id);
		    Setattr($$,"name",lstr);
		    Delete(lstr);
		    set_nextSibling($$,$5);
		  } else {
		    Delete($$);
		    $$ = $5;
		  }
		  Delete(p);
		} else {
		  Delete($$);
		  $$ = $5;
		}
	      } else {
		set_nextSibling($$,$5);
	      }
           }
           /* Alternate function syntax introduced in C++11:
              auto funcName(int x, int y) -> int; */
           | storage_class AUTO declarator ARROW cpp_alternate_rettype initializer c_decl_tail {
              $$ = new_node("cdecl");
	      if ($6.qualifier) SwigType_push($3.type,$6.qualifier);
	      Setattr($$,"type",$5);
	      Setattr($$,"storage",$1);
	      Setattr($$,"name",$3.id);
	      Setattr($$,"decl",$3.type);
	      Setattr($$,"parms",$3.parms);
	      Setattr($$,"value",$6.val);
	      Setattr($$,"throws",$6.throws);
	      Setattr($$,"throw",$6.throwf);
	      Setattr($$,"noexcept",$6.nexcept);
	      if (!$7) {
		if (Len(scanner_ccode)) {
		  String *code = Copy(scanner_ccode);
		  Setattr($$,"code",code);
		  Delete(code);
		}
	      } else {
		Node *n = $7;
		while (n) {
		  String *type = Copy($5);
		  Setattr(n,"type",type);
		  Setattr(n,"storage",$1);
		  n = nextSibling(n);
		  Delete(type);
		}
	      }
	      if ($6.bitfield) {
		Setattr($$,"bitfield", $6.bitfield);
	      }

	      if (Strstr($3.id,"::")) {
                String *p = Swig_scopename_prefix($3.id);
		if (p) {
		  if ((Namespaceprefix && Strcmp(p,Namespaceprefix) == 0) ||
		      (inclass && Strcmp(p,Classprefix) == 0)) {
		    String *lstr = Swig_scopename_last($3.id);
		    Setattr($$,"name",lstr);
		    Delete(lstr);
		    set_nextSibling($$,$7);
		  } else {
		    Delete($$);
		    $$ = $7;
		  }
		  Delete(p);
		} else {
		  Delete($$);
		  $$ = $7;
		}
	      } else {
		set_nextSibling($$,$7);
	      }
           }
           ;

/* Allow lists of variables and functions to be built up */

c_decl_tail    : SEMI { 
                   $$ = 0;
                   Clear(scanner_ccode); 
               }
               | COMMA declarator initializer c_decl_tail {
		 $$ = new_node("cdecl");
		 if ($3.qualifier) SwigType_push($2.type,$3.qualifier);
		 Setattr($$,"name",$2.id);
		 Setattr($$,"decl",$2.type);
		 Setattr($$,"parms",$2.parms);
		 Setattr($$,"value",$3.val);
		 Setattr($$,"throws",$3.throws);
		 Setattr($$,"throw",$3.throwf);
		 Setattr($$,"noexcept",$3.nexcept);
		 if ($3.bitfield) {
		   Setattr($$,"bitfield", $3.bitfield);
		 }
		 if (!$4) {
		   if (Len(scanner_ccode)) {
		     String *code = Copy(scanner_ccode);
		     Setattr($$,"code",code);
		     Delete(code);
		   }
		 } else {
		   set_nextSibling($$,$4);
		 }
	       }
               | LBRACE { 
                   skip_balanced('{','}');
                   $$ = 0;
               }
              ;

initializer   : def_args { 
                   $$ = $1; 
                   $$.qualifier = 0;
		   $$.throws = 0;
		   $$.throwf = 0;
		   $$.nexcept = 0;
              }
              | type_qualifier def_args { 
                   $$ = $2; 
		   $$.qualifier = $1;
		   $$.throws = 0;
		   $$.throwf = 0;
		   $$.nexcept = 0;
	      }
              | exception_specification def_args { 
		   $$ = $2; 
                   $$.qualifier = 0;
		   $$.throws = $1.throws;
		   $$.throwf = $1.throwf;
		   $$.nexcept = $1.nexcept;
              }
              | type_qualifier exception_specification def_args { 
                   $$ = $3; 
                   $$.qualifier = $1;
		   $$.throws = $2.throws;
		   $$.throwf = $2.throwf;
		   $$.nexcept = $2.nexcept;
              }
              ;

cpp_alternate_rettype : primitive_type { $$ = $1; }
              | TYPE_BOOL { $$ = $1; }
              | TYPE_VOID { $$ = $1; }
              | TYPE_TYPEDEF template_decl { $$ = NewStringf("%s%s",$1,$2); }
              | TYPE_RAW { $$ = $1; }
              | idcolon { $$ = $1; }
              | decltype { $$ = $1; }
              ;

/* ------------------------------------------------------------
   Lambda functions and expressions, such as:
   auto myFunc = [] { return something; };
   auto myFunc = [](int x, int y) { return x+y; };
   auto myFunc = [](int x, int y) -> int { return x+y; };
   auto myFunc = [](int x, int y) throw() -> int { return x+y; };
   auto six = [](int x, int y) { return x+y; }(4, 2);
   ------------------------------------------------------------ */
cpp_lambda_decl : storage_class AUTO idcolon EQUAL lambda_introducer LPAREN parms RPAREN cpp_const lambda_body lambda_tail {
		  $$ = new_node("lambda");
		  Setattr($$,"name",$3);
		  add_symbols($$);
	        }
                | storage_class AUTO idcolon EQUAL lambda_introducer LPAREN parms RPAREN cpp_const ARROW type lambda_body lambda_tail {
		  $$ = new_node("lambda");
		  Setattr($$,"name",$3);
		  add_symbols($$);
		}
                | storage_class AUTO idcolon EQUAL lambda_introducer lambda_body lambda_tail {
		  $$ = new_node("lambda");
		  Setattr($$,"name",$3);
		  add_symbols($$);
		}
                ;

lambda_introducer : LBRACKET {
		  skip_balanced('[',']');
		  $$ = 0;
	        }
		;

lambda_body : LBRACE {
		  skip_balanced('{','}');
		  $$ = 0;
		}

lambda_tail :	SEMI {
		  $$ = 0;
		}
		| LPAREN {
		  skip_balanced('(',')');
		} SEMI {
		  $$ = 0;
		}
		;

/* ------------------------------------------------------------
   enum
   or
   enum class
   ------------------------------------------------------------ */

c_enum_key : ENUM {
		   $$ = (char *)"enum";
	      }
	      | ENUM CLASS {
		   $$ = (char *)"enum class";
	      }
	      | ENUM STRUCT {
		   $$ = (char *)"enum struct";
	      }
	      ;

/* ------------------------------------------------------------
   base enum type (eg. unsigned short)
   ------------------------------------------------------------ */

c_enum_inherit : COLON type_right {
                   $$ = $2;
              }
              | empty { $$ = 0; }
              ;
/* ------------------------------------------------------------
   enum [class] Name;
   enum [class] Name [: base_type];
   ------------------------------------------------------------ */

c_enum_forward_decl : storage_class c_enum_key ename c_enum_inherit SEMI {
		   SwigType *ty = 0;
		   int scopedenum = $3 && !Equal($2, "enum");
		   $$ = new_node("enumforward");
		   ty = NewStringf("enum %s", $3);
		   Setattr($$,"enumkey",$2);
		   if (scopedenum)
		     SetFlag($$, "scopedenum");
		   Setattr($$,"name",$3);
		   Setattr($$,"inherit",$4);
		   Setattr($$,"type",ty);
		   Setattr($$,"sym:weak", "1");
		   add_symbols($$);
	      }
              ;

/* ------------------------------------------------------------
   enum [class] Name [: base_type] { ... };
   or
   enum [class] Name [: base_type] { ... } MyEnum [= ...];
 * ------------------------------------------------------------ */

c_enum_decl :  storage_class c_enum_key ename c_enum_inherit LBRACE enumlist RBRACE SEMI {
		  SwigType *ty = 0;
		  int scopedenum = $3 && !Equal($2, "enum");
                  $$ = new_node("enum");
		  ty = NewStringf("enum %s", $3);
		  Setattr($$,"enumkey",$2);
		  if (scopedenum)
		    SetFlag($$, "scopedenum");
		  Setattr($$,"name",$3);
		  Setattr($$,"inherit",$4);
		  Setattr($$,"type",ty);
		  appendChild($$,$6);
		  add_symbols($$);      /* Add to tag space */

		  if (scopedenum) {
		    Swig_symbol_newscope();
		    Swig_symbol_setscopename($3);
		    Delete(Namespaceprefix);
		    Namespaceprefix = Swig_symbol_qualifiedscopename(0);
		  }

		  add_symbols($6);      /* Add enum values to appropriate enum or enum class scope */

		  if (scopedenum) {
		    Setattr($$,"symtab", Swig_symbol_popscope());
		    Delete(Namespaceprefix);
		    Namespaceprefix = Swig_symbol_qualifiedscopename(0);
		  }
               }
	       | storage_class c_enum_key ename c_enum_inherit LBRACE enumlist RBRACE declarator initializer c_decl_tail {
		 Node *n;
		 SwigType *ty = 0;
		 String   *unnamed = 0;
		 int       unnamedinstance = 0;
		 int scopedenum = $3 && !Equal($2, "enum");

		 $$ = new_node("enum");
		 Setattr($$,"enumkey",$2);
		 if (scopedenum)
		   SetFlag($$, "scopedenum");
		 Setattr($$,"inherit",$4);
		 if ($3) {
		   Setattr($$,"name",$3);
		   ty = NewStringf("enum %s", $3);
		 } else if ($8.id) {
		   unnamed = make_unnamed();
		   ty = NewStringf("enum %s", unnamed);
		   Setattr($$,"unnamed",unnamed);
                   /* name is not set for unnamed enum instances, e.g. enum { foo } Instance; */
		   if ($1 && Cmp($1,"typedef") == 0) {
		     Setattr($$,"name",$8.id);
                   } else {
                     unnamedinstance = 1;
                   }
		   Setattr($$,"storage",$1);
		 }
		 if ($8.id && Cmp($1,"typedef") == 0) {
		   Setattr($$,"tdname",$8.id);
                   Setattr($$,"allows_typedef","1");
                 }
		 appendChild($$,$6);
		 n = new_node("cdecl");
		 Setattr(n,"type",ty);
		 Setattr(n,"name",$8.id);
		 Setattr(n,"storage",$1);
		 Setattr(n,"decl",$8.type);
		 Setattr(n,"parms",$8.parms);
		 Setattr(n,"unnamed",unnamed);

                 if (unnamedinstance) {
		   SwigType *cty = NewString("enum ");
		   Setattr($$,"type",cty);
		   SetFlag($$,"unnamedinstance");
		   SetFlag(n,"unnamedinstance");
		   Delete(cty);
                 }
		 if ($10) {
		   Node *p = $10;
		   set_nextSibling(n,p);
		   while (p) {
		     SwigType *cty = Copy(ty);
		     Setattr(p,"type",cty);
		     Setattr(p,"unnamed",unnamed);
		     Setattr(p,"storage",$1);
		     Delete(cty);
		     p = nextSibling(p);
		   }
		 } else {
		   if (Len(scanner_ccode)) {
		     String *code = Copy(scanner_ccode);
		     Setattr(n,"code",code);
		     Delete(code);
		   }
		 }

                 /* Ensure that typedef enum ABC {foo} XYZ; uses XYZ for sym:name, like structs.
                  * Note that class_rename/yyrename are bit of a mess so used this simple approach to change the name. */
                 if ($8.id && $3 && Cmp($1,"typedef") == 0) {
		   String *name = NewString($8.id);
                   Setattr($$, "parser:makename", name);
		   Delete(name);
                 }

		 add_symbols($$);       /* Add enum to tag space */
		 set_nextSibling($$,n);
		 Delete(n);

		 if (scopedenum) {
		   Swig_symbol_newscope();
		   Swig_symbol_setscopename($3);
		   Delete(Namespaceprefix);
		   Namespaceprefix = Swig_symbol_qualifiedscopename(0);
		 }

		 add_symbols($6);      /* Add enum values to appropriate enum or enum class scope */

		 if (scopedenum) {
		   Setattr($$,"symtab", Swig_symbol_popscope());
		   Delete(Namespaceprefix);
		   Namespaceprefix = Swig_symbol_qualifiedscopename(0);
		 }

	         add_symbols(n);
		 Delete(unnamed);
	       }
               ;

c_constructor_decl : storage_class type LPAREN parms RPAREN ctor_end {
                   /* This is a sick hack.  If the ctor_end has parameters,
                      and the parms parameter only has 1 parameter, this
                      could be a declaration of the form:

                         type (id)(parms)

			 Otherwise it's an error. */
                    int err = 0;
                    $$ = 0;

		    if ((ParmList_len($4) == 1) && (!Swig_scopename_check($2))) {
		      SwigType *ty = Getattr($4,"type");
		      String *name = Getattr($4,"name");
		      err = 1;
		      if (!name) {
			$$ = new_node("cdecl");
			Setattr($$,"type",$2);
			Setattr($$,"storage",$1);
			Setattr($$,"name",ty);

			if ($6.have_parms) {
			  SwigType *decl = NewStringEmpty();
			  SwigType_add_function(decl,$6.parms);
			  Setattr($$,"decl",decl);
			  Setattr($$,"parms",$6.parms);
			  if (Len(scanner_ccode)) {
			    String *code = Copy(scanner_ccode);
			    Setattr($$,"code",code);
			    Delete(code);
			  }
			}
			if ($6.defarg) {
			  Setattr($$,"value",$6.defarg);
			}
			Setattr($$,"throws",$6.throws);
			Setattr($$,"throw",$6.throwf);
			Setattr($$,"noexcept",$6.nexcept);
			err = 0;
		      }
		    }
		    if (err) {
		      Swig_error(cparse_file,cparse_line,"Syntax error in input(2).\n");
		      exit(1);
		    }
                }
                ;

/* ------------------------------------------------------------
   A Doxygen Comment (a string in Doxygen Format)
   ------------------------------------------------------------ */

doxygen_comment_item : DOXYGENSTRING {
		  DohReplace($1, "/**", "", 0);
		  DohReplace($1, "/*!", "", 0);
		  DohReplace($1, "///", "", 0);
		  DohReplace($1, "//!", "", 0);
		  DohReplace($1, "*/", "", 0);

		  /* Throw out all structural comments */
		  if (isStructuralDoxygen($1)) {
		    Delete($1);
		    $1 = 0;
		  }
		  $$ = $1;
		}
		| doxygen_comment_item doxygen_comment_item {
		  if ($1)
		    Append($1, $2);
		  else
		    $1 = $2;
		  $$ = $1;
		}
		;

doxygen_comment : doxygen_comment_item {
                  $$ = $1;
		}
		;


doxygen_post_comment_item : DOXYGENPOSTSTRING {
		  DohReplace($1, "///<", "", 0);
		  DohReplace($1, "/**<", "", 0);
		  DohReplace($1, "/*!<", "", 0);
		  DohReplace($1, "//!<", "", 0);
		  DohReplace($1, "*/", "", 0);
		  
		  $$ = $1;
		}
		| doxygen_post_comment_item doxygen_post_comment_item {
		  Append($1, $2);
		  $$ = $1;
		}
		;

doxygen_post_comment : doxygen_post_comment_item {
                  $$ = $1;
		}
		;

/* ======================================================================
 *                       C++ Support
 * ====================================================================== */

cpp_declaration : cpp_class_decl {  $$ = $1; }
                | cpp_forward_class_decl { $$ = $1; }
                | cpp_template_decl { $$ = $1; }
                | cpp_using_decl { $$ = $1; }
                | cpp_namespace_decl { $$ = $1; }
                | cpp_catch_decl { $$ = 0; }
                ;


/* A simple class/struct/union definition */
cpp_class_decl  : storage_class cpptype idcolon inherit LBRACE {
                   String *prefix;
                   List *bases = 0;
		   Node *scope = 0;
		   String *code;
		   $<node>$ = new_node("class");
		   Setline($<node>$,cparse_start_line);
		   Setattr($<node>$,"kind",$2);
		   if ($4) {
		     Setattr($<node>$,"baselist", Getattr($4,"public"));
		     Setattr($<node>$,"protectedbaselist", Getattr($4,"protected"));
		     Setattr($<node>$,"privatebaselist", Getattr($4,"private"));
		   }
		   Setattr($<node>$,"allows_typedef","1");

		   /* preserve the current scope */
		   Setattr($<node>$,"prev_symtab",Swig_symbol_current());
		  
		   /* If the class name is qualified.  We need to create or lookup namespace/scope entries */
		   scope = resolve_create_node_scope($3);
		   /* save nscope_inner to the class - it may be overwritten in nested classes*/
		   Setattr($<node>$, "nested:innerscope", nscope_inner);
		   Setattr($<node>$, "nested:nscope", nscope);
		   Setfile(scope,cparse_file);
		   Setline(scope,cparse_line);
		   $3 = scope;
		   Setattr($<node>$,"name",$3);

		   if (currentOuterClass) {
		     SetFlag($<node>$, "nested");
		     Setattr($<node>$, "nested:outer", currentOuterClass);
		     set_access_mode($<node>$);
		   }
		   Swig_features_get(Swig_cparse_features(), Namespaceprefix, Getattr($<node>$, "name"), 0, $<node>$);
		   /* save yyrename to the class attribute, to be used later in add_symbols()*/
		   Setattr($<node>$, "class_rename", make_name($<node>$, $3, 0));
		   Setattr($<node>$, "Classprefix", $3);
		   Classprefix = NewString($3);
		   /* Deal with inheritance  */
		   if ($4)
		     bases = Swig_make_inherit_list($3,Getattr($4,"public"),Namespaceprefix);
		   prefix = SwigType_istemplate_templateprefix($3);
		   if (prefix) {
		     String *fbase, *tbase;
		     if (Namespaceprefix) {
		       fbase = NewStringf("%s::%s", Namespaceprefix,$3);
		       tbase = NewStringf("%s::%s", Namespaceprefix, prefix);
		     } else {
		       fbase = Copy($3);
		       tbase = Copy(prefix);
		     }
		     Swig_name_inherit(tbase,fbase);
		     Delete(fbase);
		     Delete(tbase);
		   }
                   if (strcmp($2,"class") == 0) {
		     cplus_mode = CPLUS_PRIVATE;
		   } else {
		     cplus_mode = CPLUS_PUBLIC;
		   }
		   Swig_symbol_newscope();
		   Swig_symbol_setscopename($3);
		   Swig_inherit_base_symbols(bases);
		   Delete(Namespaceprefix);
		   Namespaceprefix = Swig_symbol_qualifiedscopename(0);
		   cparse_start_line = cparse_line;

		   /* If there are active template parameters, we need to make sure they are
                      placed in the class symbol table so we can catch shadows */

		   if (template_parameters) {
		     Parm *tp = template_parameters;
		     while(tp) {
		       String *tpname = Copy(Getattr(tp,"name"));
		       Node *tn = new_node("templateparm");
		       Setattr(tn,"name",tpname);
		       Swig_symbol_cadd(tpname,tn);
		       tp = nextSibling(tp);
		       Delete(tpname);
		     }
		   }
		   Delete(prefix);
		   inclass = 1;
		   currentOuterClass = $<node>$;
		   if (cparse_cplusplusout) {
		     /* save the structure declaration to declare it in global scope for C++ to see */
		     code = get_raw_text_balanced('{', '}');
		     Setattr($<node>$, "code", code);
		     Delete(code);
		   }
               } cpp_members RBRACE cpp_opt_declarators {
		   Node *p;
		   SwigType *ty;
		   Symtab *cscope;
		   Node *am = 0;
		   String *scpname = 0;
		   (void) $<node>6;
		   $$ = currentOuterClass;
		   currentOuterClass = Getattr($$, "nested:outer");
		   nscope_inner = Getattr($<node>$, "nested:innerscope");
		   nscope = Getattr($<node>$, "nested:nscope");
		   Delattr($<node>$, "nested:innerscope");
		   Delattr($<node>$, "nested:nscope");
		   if (nscope_inner && Strcmp(nodeType(nscope_inner), "class") == 0) /* actual parent class for this class */
		     Setattr($$, "nested:outer", nscope_inner);
		   if (!currentOuterClass)
		     inclass = 0;
		   cscope = Getattr($$, "prev_symtab");
		   Delattr($$, "prev_symtab");
		   
		   /* Check for pure-abstract class */
		   Setattr($$,"abstracts", pure_abstracts($7));
		   
		   /* This bit of code merges in a previously defined %extend directive (if any) */
		   
		   if (extendhash) {
		     String *clsname = Swig_symbol_qualifiedscopename(0);
		     am = Getattr(extendhash, clsname);
		     if (am) {
		       merge_extensions($$, am);
		       Delattr(extendhash, clsname);
		     }
		     Delete(clsname);
		   }
		   if (!classes) classes = NewHash();
		   scpname = Swig_symbol_qualifiedscopename(0);
		   Setattr(classes, scpname, $$);

		   appendChild($$, $7);
		   
		   if (am) 
		     append_previous_extension($$, am);

		   p = $9;
		   if (p && !nscope_inner) {
		     if (!cparse_cplusplus && currentOuterClass)
		       appendChild(currentOuterClass, p);
		     else
		      appendSibling($$, p);
		   }
		   
		   if (nscope_inner) {
		     ty = NewString(scpname); /* if the class is declared out of scope, let the declarator use fully qualified type*/
		   } else if (cparse_cplusplus && !cparse_externc) {
		     ty = NewString($3);
		   } else {
		     ty = NewStringf("%s %s", $2, $3);
		   }
		   while (p) {
		     Setattr(p, "storage", $1);
		     Setattr(p, "type" ,ty);
		     if (!cparse_cplusplus && currentOuterClass && (!Getattr(currentOuterClass, "name"))) {
		       SetFlag(p, "hasconsttype");
		       SetFlag(p, "feature:immutable");
		     }
		     p = nextSibling(p);
		   }
		   if ($9 && Cmp($1,"typedef") == 0)
		     add_typedef_name($$, $9, $3, cscope, scpname);
		   Delete(scpname);

		   if (cplus_mode != CPLUS_PUBLIC) {
		   /* we 'open' the class at the end, to allow %template
		      to add new members */
		     Node *pa = new_node("access");
		     Setattr(pa, "kind", "public");
		     cplus_mode = CPLUS_PUBLIC;
		     appendChild($$, pa);
		     Delete(pa);
		   }
		   if (currentOuterClass)
		     restore_access_mode($$);
		   Setattr($$, "symtab", Swig_symbol_popscope());
		   Classprefix = Getattr($<node>$, "Classprefix");
		   Delattr($<node>$, "Classprefix");
		   Delete(Namespaceprefix);
		   Namespaceprefix = Swig_symbol_qualifiedscopename(0);
		   if (cplus_mode == CPLUS_PRIVATE) {
		     $$ = 0; /* skip private nested classes */
		   } else if (cparse_cplusplus && currentOuterClass && ignore_nested_classes && !GetFlag($$, "feature:flatnested")) {
		     $$ = nested_forward_declaration($1, $2, $3, Copy($3), $9);
		   } else if (nscope_inner) {
		     /* this is tricky */
		     /* we add the declaration in the original namespace */
		     appendChild(nscope_inner, $$);
		     Swig_symbol_setscope(Getattr(nscope_inner, "symtab"));
		     Delete(Namespaceprefix);
		     Namespaceprefix = Swig_symbol_qualifiedscopename(0);
		     yyrename = Copy(Getattr($<node>$, "class_rename"));
		     add_symbols($$);
		     Delattr($$, "class_rename");
		     /* but the variable definition in the current scope */
		     Swig_symbol_setscope(cscope);
		     Delete(Namespaceprefix);
		     Namespaceprefix = Swig_symbol_qualifiedscopename(0);
		     add_symbols($9);
		     if (nscope) {
		       $$ = nscope; /* here we return recreated namespace tower instead of the class itself */
		       if ($9) {
			 appendSibling($$, $9);
		       }
		     } else if (!SwigType_istemplate(ty) && template_parameters == 0) { /* for tempalte we need the class itself */
		       $$ = $9;
		     }
		   } else {
		     Delete(yyrename);
		     yyrename = 0;
		     if (!cparse_cplusplus && currentOuterClass) { /* nested C structs go into global scope*/
		       Node *outer = currentOuterClass;
		       while (Getattr(outer, "nested:outer"))
			 outer = Getattr(outer, "nested:outer");
		       appendSibling(outer, $$);
		       add_symbols($9);
		       set_scope_to_global();
		       Delete(Namespaceprefix);
		       Namespaceprefix = Swig_symbol_qualifiedscopename(0);
		       yyrename = Copy(Getattr($<node>$, "class_rename"));
		       add_symbols($$);
		       if (!cparse_cplusplusout)
			 Delattr($$, "nested:outer");
		       Delattr($$, "class_rename");
		       $$ = 0;
		     } else {
		       yyrename = Copy(Getattr($<node>$, "class_rename"));
		       add_symbols($$);
		       add_symbols($9);
		       Delattr($$, "class_rename");
		     }
		   }
		   Delete(ty);
		   Swig_symbol_setscope(cscope);
		   Delete(Namespaceprefix);
		   Namespaceprefix = Swig_symbol_qualifiedscopename(0);
	       }

/* An unnamed struct, possibly with a typedef */

             | storage_class cpptype inherit LBRACE {
	       String *unnamed;
	       String *code;
	       unnamed = make_unnamed();
	       $<node>$ = new_node("class");
	       Setline($<node>$,cparse_start_line);
	       Setattr($<node>$,"kind",$2);
	       if ($3) {
		 Setattr($<node>$,"baselist", Getattr($3,"public"));
		 Setattr($<node>$,"protectedbaselist", Getattr($3,"protected"));
		 Setattr($<node>$,"privatebaselist", Getattr($3,"private"));
	       }
	       Setattr($<node>$,"storage",$1);
	       Setattr($<node>$,"unnamed",unnamed);
	       Setattr($<node>$,"allows_typedef","1");
	       if (currentOuterClass) {
		 SetFlag($<node>$, "nested");
		 Setattr($<node>$, "nested:outer", currentOuterClass);
		 set_access_mode($<node>$);
	       }
	       Swig_features_get(Swig_cparse_features(), Namespaceprefix, 0, 0, $<node>$);
	       /* save yyrename to the class attribute, to be used later in add_symbols()*/
	       Setattr($<node>$, "class_rename", make_name($<node>$,0,0));
	       if (strcmp($2,"class") == 0) {
		 cplus_mode = CPLUS_PRIVATE;
	       } else {
		 cplus_mode = CPLUS_PUBLIC;
	       }
	       Swig_symbol_newscope();
	       cparse_start_line = cparse_line;
	       currentOuterClass = $<node>$;
	       inclass = 1;
	       Classprefix = NewStringEmpty();
	       Delete(Namespaceprefix);
	       Namespaceprefix = Swig_symbol_qualifiedscopename(0);
	       /* save the structure declaration to make a typedef for it later*/
	       code = get_raw_text_balanced('{', '}');
	       Setattr($<node>$, "code", code);
	       Delete(code);
	     } cpp_members RBRACE cpp_opt_declarators {
	       String *unnamed;
               List *bases = 0;
	       String *name = 0;
	       Node *n;
	       Classprefix = 0;
	       $$ = currentOuterClass;
	       currentOuterClass = Getattr($$, "nested:outer");
	       if (!currentOuterClass)
		 inclass = 0;
	       else
		 restore_access_mode($$);
	       unnamed = Getattr($$,"unnamed");
               /* Check for pure-abstract class */
	       Setattr($$,"abstracts", pure_abstracts($6));
	       n = $8;
	       if (cparse_cplusplus && currentOuterClass && ignore_nested_classes && !GetFlag($$, "feature:flatnested")) {
		 String *name = n ? Copy(Getattr(n, "name")) : 0;
		 $$ = nested_forward_declaration($1, $2, 0, name, n);
		 Swig_symbol_popscope();
	         Delete(Namespaceprefix);
		 Namespaceprefix = Swig_symbol_qualifiedscopename(0);
	       } else if (n) {
	         appendSibling($$,n);
		 /* If a proper typedef name was given, we'll use it to set the scope name */
		 name = try_to_find_a_name_for_unnamed_structure($1, n);
		 if (name) {
		   String *scpname = 0;
		   SwigType *ty;
		   Setattr($$,"tdname",name);
		   Setattr($$,"name",name);
		   Swig_symbol_setscopename(name);
		   if ($3)
		     bases = Swig_make_inherit_list(name,Getattr($3,"public"),Namespaceprefix);
		   Swig_inherit_base_symbols(bases);

		     /* If a proper name was given, we use that as the typedef, not unnamed */
		   Clear(unnamed);
		   Append(unnamed, name);
		   if (cparse_cplusplus && !cparse_externc) {
		     ty = NewString(name);
		   } else {
		     ty = NewStringf("%s %s", $2,name);
		   }
		   while (n) {
		     Setattr(n,"storage",$1);
		     Setattr(n, "type", ty);
		     if (!cparse_cplusplus && currentOuterClass && (!Getattr(currentOuterClass, "name"))) {
		       SetFlag(n,"hasconsttype");
		       SetFlag(n,"feature:immutable");
		     }
		     n = nextSibling(n);
		   }
		   n = $8;
		     /* Check for previous extensions */
		   if (extendhash) {
		     String *clsname = Swig_symbol_qualifiedscopename(0);
		     Node *am = Getattr(extendhash,clsname);
		     if (am) {
			 /* Merge the extension into the symbol table */
		       merge_extensions($$,am);
		       append_previous_extension($$,am);
		       Delattr(extendhash,clsname);
		     }
		     Delete(clsname);
		   }
		   if (!classes) classes = NewHash();
		   scpname = Swig_symbol_qualifiedscopename(0);
		   Setattr(classes,scpname,$$);
		   Delete(scpname);
		 } else { /* no suitable name was found for a struct */
		   Setattr($$, "nested:unnamed", Getattr(n, "name")); /* save the name of the first declarator for later use in name generation*/
		   while (n) { /* attach unnamed struct to the declarators, so that they would receive proper type later*/
		     Setattr(n, "nested:unnamedtype", $$);
		     Setattr(n, "storage", $1);
		     n = nextSibling(n);
		   }
		   n = $8;
		   Swig_symbol_setscopename("<unnamed>");
		 }
		 appendChild($$,$6);
		 /* Pop the scope */
		 Setattr($$,"symtab",Swig_symbol_popscope());
		 if (name) {
		   Delete(yyrename);
		   yyrename = Copy(Getattr($<node>$, "class_rename"));
		   Delete(Namespaceprefix);
		   Namespaceprefix = Swig_symbol_qualifiedscopename(0);
		   add_symbols($$);
		   add_symbols(n);
		   Delattr($$, "class_rename");
		 }else if (cparse_cplusplus)
		   $$ = 0; /* ignore unnamed structs for C++ */
	         Delete(unnamed);
	       } else { /* unnamed struct w/o declarator*/
		 Swig_symbol_popscope();
	         Delete(Namespaceprefix);
		 Namespaceprefix = Swig_symbol_qualifiedscopename(0);
		 add_symbols($6);
		 Delete($$);
		 $$ = $6; /* pass member list to outer class/namespace (instead of self)*/
	       }
              }
             ;

cpp_opt_declarators :  SEMI { $$ = 0; }
                    |  declarator initializer c_decl_tail {
                        $$ = new_node("cdecl");
                        Setattr($$,"name",$1.id);
                        Setattr($$,"decl",$1.type);
                        Setattr($$,"parms",$1.parms);
			set_nextSibling($$,$3);
                    }
                    ;
/* ------------------------------------------------------------
   class Name;
   ------------------------------------------------------------ */

cpp_forward_class_decl : storage_class cpptype idcolon SEMI {
              if ($1 && (Strcmp($1,"friend") == 0)) {
		/* Ignore */
                $$ = 0; 
	      } else {
		$$ = new_node("classforward");
		Setattr($$,"kind",$2);
		Setattr($$,"name",$3);
		Setattr($$,"sym:weak", "1");
		add_symbols($$);
	      }
             }
             ;

/* ------------------------------------------------------------
   template<...> decl
   ------------------------------------------------------------ */

cpp_template_decl : TEMPLATE LESSTHAN template_parms GREATERTHAN { 
		   if (currentOuterClass)
		     Setattr(currentOuterClass, "template_parameters", template_parameters);
		    template_parameters = $3; 
		  } cpp_temp_possible {
			String *tname = 0;
			int     error = 0;

			/* check if we get a namespace node with a class declaration, and retrieve the class */
			Symtab *cscope = Swig_symbol_current();
			Symtab *sti = 0;
			Node *ntop = $6;
			Node *ni = ntop;
			SwigType *ntype = ni ? nodeType(ni) : 0;
			while (ni && Strcmp(ntype,"namespace") == 0) {
			  sti = Getattr(ni,"symtab");
			  ni = firstChild(ni);
			  ntype = nodeType(ni);
			}
			if (sti) {
			  Swig_symbol_setscope(sti);
			  Delete(Namespaceprefix);
			  Namespaceprefix = Swig_symbol_qualifiedscopename(0);
			  $6 = ni;
			}

			$$ = $6;
			if ($$) tname = Getattr($$,"name");
			
			/* Check if the class is a template specialization */
			if (($$) && (Strchr(tname,'<')) && (!is_operator(tname))) {
			  /* If a specialization.  Check if defined. */
			  Node *tempn = 0;
			  {
			    String *tbase = SwigType_templateprefix(tname);
			    tempn = Swig_symbol_clookup_local(tbase,0);
			    if (!tempn || (Strcmp(nodeType(tempn),"template") != 0)) {
			      SWIG_WARN_NODE_BEGIN(tempn);
			      Swig_warning(WARN_PARSE_TEMPLATE_SP_UNDEF, Getfile($$),Getline($$),"Specialization of non-template '%s'.\n", tbase);
			      SWIG_WARN_NODE_END(tempn);
			      tempn = 0;
			      error = 1;
			    }
			    Delete(tbase);
			  }
			  Setattr($$,"specialization","1");
			  Setattr($$,"templatetype",nodeType($$));
			  set_nodeType($$,"template");
			  /* Template partial specialization */
			  if (tempn && ($3) && ($6)) {
			    List   *tlist;
			    String *targs = SwigType_templateargs(tname);
			    tlist = SwigType_parmlist(targs);
			    /*			  Printf(stdout,"targs = '%s' %s\n", targs, tlist); */
			    if (!Getattr($$,"sym:weak")) {
			      Setattr($$,"sym:typename","1");
			    }
			    
			    if (Len(tlist) != ParmList_len(Getattr(tempn,"templateparms"))) {
			      Swig_error(Getfile($$),Getline($$),"Inconsistent argument count in template partial specialization. %d %d\n", Len(tlist), ParmList_len(Getattr(tempn,"templateparms")));
			      
			    } else {

			    /* This code builds the argument list for the partial template
			       specialization.  This is a little hairy, but the idea is as
			       follows:

			       $3 contains a list of arguments supplied for the template.
			       For example template<class T>.

			       tlist is a list of the specialization arguments--which may be
			       different.  For example class<int,T>.

			       tp is a copy of the arguments in the original template definition.
       
			       The patching algorithm walks through the list of supplied
			       arguments ($3), finds the position in the specialization arguments
			       (tlist), and then patches the name in the argument list of the
			       original template.
			    */

			    {
			      String *pn;
			      Parm *p, *p1;
			      int i, nargs;
			      Parm *tp = CopyParmList(Getattr(tempn,"templateparms"));
			      nargs = Len(tlist);
			      p = $3;
			      while (p) {
				for (i = 0; i < nargs; i++){
				  pn = Getattr(p,"name");
				  if (Strcmp(pn,SwigType_base(Getitem(tlist,i))) == 0) {
				    int j;
				    Parm *p1 = tp;
				    for (j = 0; j < i; j++) {
				      p1 = nextSibling(p1);
				    }
				    Setattr(p1,"name",pn);
				    Setattr(p1,"partialarg","1");
				  }
				}
				p = nextSibling(p);
			      }
			      p1 = tp;
			      i = 0;
			      while (p1) {
				if (!Getattr(p1,"partialarg")) {
				  Delattr(p1,"name");
				  Setattr(p1,"type", Getitem(tlist,i));
				} 
				i++;
				p1 = nextSibling(p1);
			      }
			      Setattr($$,"templateparms",tp);
			      Delete(tp);
			    }
  #if 0
			    /* Patch the parameter list */
			    if (tempn) {
			      Parm *p,*p1;
			      ParmList *tp = CopyParmList(Getattr(tempn,"templateparms"));
			      p = $3;
			      p1 = tp;
			      while (p && p1) {
				String *pn = Getattr(p,"name");
				Printf(stdout,"pn = '%s'\n", pn);
				if (pn) Setattr(p1,"name",pn);
				else Delattr(p1,"name");
				pn = Getattr(p,"type");
				if (pn) Setattr(p1,"type",pn);
				p = nextSibling(p);
				p1 = nextSibling(p1);
			      }
			      Setattr($$,"templateparms",tp);
			      Delete(tp);
			    } else {
			      Setattr($$,"templateparms",$3);
			    }
  #endif
			    Delattr($$,"specialization");
			    Setattr($$,"partialspecialization","1");
			    /* Create a specialized name for matching */
			    {
			      Parm *p = $3;
			      String *fname = NewString(Getattr($$,"name"));
			      String *ffname = 0;
			      ParmList *partialparms = 0;

			      char   tmp[32];
			      int    i, ilen;
			      while (p) {
				String *n = Getattr(p,"name");
				if (!n) {
				  p = nextSibling(p);
				  continue;
				}
				ilen = Len(tlist);
				for (i = 0; i < ilen; i++) {
				  if (Strstr(Getitem(tlist,i),n)) {
				    sprintf(tmp,"$%d",i+1);
				    Replaceid(fname,n,tmp);
				  }
				}
				p = nextSibling(p);
			      }
			      /* Patch argument names with typedef */
			      {
				Iterator tt;
				Parm *parm_current = 0;
				List *tparms = SwigType_parmlist(fname);
				ffname = SwigType_templateprefix(fname);
				Append(ffname,"<(");
				for (tt = First(tparms); tt.item; ) {
				  SwigType *rtt = Swig_symbol_typedef_reduce(tt.item,0);
				  SwigType *ttr = Swig_symbol_type_qualify(rtt,0);

				  Parm *newp = NewParmWithoutFileLineInfo(ttr, 0);
				  if (partialparms)
				    set_nextSibling(parm_current, newp);
				  else
				    partialparms = newp;
				  parm_current = newp;

				  Append(ffname,ttr);
				  tt = Next(tt);
				  if (tt.item) Putc(',',ffname);
				  Delete(rtt);
				  Delete(ttr);
				}
				Delete(tparms);
				Append(ffname,")>");
			      }
			      {
				Node *new_partial = NewHash();
				String *partials = Getattr(tempn,"partials");
				if (!partials) {
				  partials = NewList();
				  Setattr(tempn,"partials",partials);
				  Delete(partials);
				}
				/*			      Printf(stdout,"partial: fname = '%s', '%s'\n", fname, Swig_symbol_typedef_reduce(fname,0)); */
				Setattr(new_partial, "partialparms", partialparms);
				Setattr(new_partial, "templcsymname", ffname);
				Append(partials, new_partial);
			      }
			      Setattr($$,"partialargs",ffname);
			      Swig_symbol_cadd(ffname,$$);
			    }
			    }
			    Delete(tlist);
			    Delete(targs);
			  } else {
			    /* An explicit template specialization */
			    /* add default args from primary (unspecialized) template */
			    String *ty = Swig_symbol_template_deftype(tname,0);
			    String *fname = Swig_symbol_type_qualify(ty,0);
			    Swig_symbol_cadd(fname,$$);
			    Delete(ty);
			    Delete(fname);
			  }
			}  else if ($$) {
			  Setattr($$,"templatetype",nodeType($6));
			  set_nodeType($$,"template");
			  Setattr($$,"templateparms", $3);
			  if (!Getattr($$,"sym:weak")) {
			    Setattr($$,"sym:typename","1");
			  }
			  add_symbols($$);
			  default_arguments($$);
			  /* We also place a fully parameterized version in the symbol table */
			  {
			    Parm *p;
			    String *fname = NewStringf("%s<(", Getattr($$,"name"));
			    p = $3;
			    while (p) {
			      String *n = Getattr(p,"name");
			      if (!n) n = Getattr(p,"type");
			      Append(fname,n);
			      p = nextSibling(p);
			      if (p) Putc(',',fname);
			    }
			    Append(fname,")>");
			    Swig_symbol_cadd(fname,$$);
			  }
			}
			$$ = ntop;
			Swig_symbol_setscope(cscope);
			Delete(Namespaceprefix);
			Namespaceprefix = Swig_symbol_qualifiedscopename(0);
			if (error) $$ = 0;
			if (currentOuterClass)
			  template_parameters = Getattr(currentOuterClass, "template_parameters");
			else
			  template_parameters = 0;
                }

		/* Explicit template instantiation */
                | TEMPLATE cpptype idcolon {
		  Swig_warning(WARN_PARSE_EXPLICIT_TEMPLATE, cparse_file, cparse_line, "Explicit template instantiation ignored.\n");
                  $$ = 0; 
		}

		/* Explicit template instantiation without the translation unit */
		| EXTERN TEMPLATE cpptype idcolon {
		  Swig_warning(WARN_PARSE_EXPLICIT_TEMPLATE, cparse_file, cparse_line, "Explicit template instantiation ignored.\n");
                  $$ = 0; 
                }
                ;

cpp_temp_possible:  c_decl {
		  $$ = $1;
                }
                | cpp_class_decl {
                   $$ = $1;
                }
                | cpp_constructor_decl {
                   $$ = $1;
                }
                | cpp_static_assert {
                   $$ = $1;
                }
                | cpp_template_decl {
		  $$ = 0;
                }
                | cpp_forward_class_decl {
                  $$ = $1;
                }
                | cpp_conversion_operator {
                  $$ = $1;
                }
                ;

template_parms  : templateparameters {
		   /* Rip out the parameter names */
		  Parm *p = $1;
		  $$ = $1;

		  while (p) {
		    String *name = Getattr(p,"name");
		    if (!name) {
		      /* Hmmm. Maybe it's a 'class T' parameter */
		      char *type = Char(Getattr(p,"type"));
		      /* Template template parameter */
		      if (strncmp(type,"template<class> ",16) == 0) {
			type += 16;
		      }
		      if ((strncmp(type,"class ",6) == 0) || (strncmp(type,"typename ", 9) == 0)) {
			char *t = strchr(type,' ');
			Setattr(p,"name", t+1);
		      } else 
                      /* Variadic template args */
		      if ((strncmp(type,"class... ",9) == 0) || (strncmp(type,"typename... ", 12) == 0)) {
			char *t = strchr(type,' ');
			Setattr(p,"name", t+1);
			Setattr(p,"variadic", "1");
		      } else {
			/*
			 Swig_error(cparse_file, cparse_line, "Missing template parameter name\n");
			 $$.rparms = 0;
			 $$.parms = 0;
			 break; */
		      }
		    }
		    p = nextSibling(p);
		  }
                 }
                 ;

templateparameters : templateparameter templateparameterstail {
                      set_nextSibling($1,$2);
                      $$ = $1;
                   }
                   | empty { $$ = 0; }
                   ;

templateparameter : templcpptype {
		    $$ = NewParmWithoutFileLineInfo(NewString($1), 0);
                  }
                  | parm {
                    $$ = $1;
                  }
                  ;

templateparameterstail : COMMA templateparameter templateparameterstail {
                         set_nextSibling($2,$3);
                         $$ = $2;
                       }
                       | empty { $$ = 0; }
                       ;

/* Namespace support */

cpp_using_decl : USING idcolon SEMI {
                  String *uname = Swig_symbol_type_qualify($2,0);
		  String *name = Swig_scopename_last($2);
                  $$ = new_node("using");
		  Setattr($$,"uname",uname);
		  Setattr($$,"name", name);
		  Delete(uname);
		  Delete(name);
		  add_symbols($$);
             }
             | USING NAMESPACE idcolon SEMI {
	       Node *n = Swig_symbol_clookup($3,0);
	       if (!n) {
		 Swig_error(cparse_file, cparse_line, "Nothing known about namespace '%s'\n", $3);
		 $$ = 0;
	       } else {

		 while (Strcmp(nodeType(n),"using") == 0) {
		   n = Getattr(n,"node");
		 }
		 if (n) {
		   if (Strcmp(nodeType(n),"namespace") == 0) {
		     Symtab *current = Swig_symbol_current();
		     Symtab *symtab = Getattr(n,"symtab");
		     $$ = new_node("using");
		     Setattr($$,"node",n);
		     Setattr($$,"namespace", $3);
		     if (current != symtab) {
		       Swig_symbol_inherit(symtab);
		     }
		   } else {
		     Swig_error(cparse_file, cparse_line, "'%s' is not a namespace.\n", $3);
		     $$ = 0;
		   }
		 } else {
		   $$ = 0;
		 }
	       }
             }
             ;

cpp_namespace_decl : NAMESPACE idcolon LBRACE { 
                Hash *h;
                $1 = Swig_symbol_current();
		h = Swig_symbol_clookup($2,0);
		if (h && ($1 == Getattr(h,"sym:symtab")) && (Strcmp(nodeType(h),"namespace") == 0)) {
		  if (Getattr(h,"alias")) {
		    h = Getattr(h,"namespace");
		    Swig_warning(WARN_PARSE_NAMESPACE_ALIAS, cparse_file, cparse_line, "Namespace alias '%s' not allowed here. Assuming '%s'\n",
				 $2, Getattr(h,"name"));
		    $2 = Getattr(h,"name");
		  }
		  Swig_symbol_setscope(Getattr(h,"symtab"));
		} else {
		  Swig_symbol_newscope();
		  Swig_symbol_setscopename($2);
		}
		Delete(Namespaceprefix);
		Namespaceprefix = Swig_symbol_qualifiedscopename(0);
             } interface RBRACE {
                Node *n = $5;
		set_nodeType(n,"namespace");
		Setattr(n,"name",$2);
                Setattr(n,"symtab", Swig_symbol_popscope());
		Swig_symbol_setscope($1);
		$$ = n;
		Delete(Namespaceprefix);
		Namespaceprefix = Swig_symbol_qualifiedscopename(0);
		add_symbols($$);
             } 
             | NAMESPACE LBRACE {
	       Hash *h;
	       $1 = Swig_symbol_current();
	       h = Swig_symbol_clookup("    ",0);
	       if (h && (Strcmp(nodeType(h),"namespace") == 0)) {
		 Swig_symbol_setscope(Getattr(h,"symtab"));
	       } else {
		 Swig_symbol_newscope();
		 /* we don't use "__unnamed__", but a long 'empty' name */
		 Swig_symbol_setscopename("    ");
	       }
	       Namespaceprefix = 0;
             } interface RBRACE {
	       $$ = $4;
	       set_nodeType($$,"namespace");
	       Setattr($$,"unnamed","1");
	       Setattr($$,"symtab", Swig_symbol_popscope());
	       Swig_symbol_setscope($1);
	       Delete(Namespaceprefix);
	       Namespaceprefix = Swig_symbol_qualifiedscopename(0);
	       add_symbols($$);
             }
             | NAMESPACE identifier EQUAL idcolon SEMI {
	       /* Namespace alias */
	       Node *n;
	       $$ = new_node("namespace");
	       Setattr($$,"name",$2);
	       Setattr($$,"alias",$4);
	       n = Swig_symbol_clookup($4,0);
	       if (!n) {
		 Swig_error(cparse_file, cparse_line, "Unknown namespace '%s'\n", $4);
		 $$ = 0;
	       } else {
		 if (Strcmp(nodeType(n),"namespace") != 0) {
		   Swig_error(cparse_file, cparse_line, "'%s' is not a namespace\n",$4);
		   $$ = 0;
		 } else {
		   while (Getattr(n,"alias")) {
		     n = Getattr(n,"namespace");
		   }
		   Setattr($$,"namespace",n);
		   add_symbols($$);
		   /* Set up a scope alias */
		   Swig_symbol_alias($2,Getattr(n,"symtab"));
		 }
	       }
             }
             ;

cpp_members  : cpp_member cpp_members {
                   $$ = $1;
                   /* Insert cpp_member (including any siblings) to the front of the cpp_members linked list */
		   if ($$) {
		     Node *p = $$;
		     Node *pp =0;
		     while (p) {
		       pp = p;
		       p = nextSibling(p);
		     }
		     set_nextSibling(pp,$2);
		     if ($2)
		       set_previousSibling($2, pp);
		   } else {
		     $$ = $2;
		   }
             }
             | EXTEND LBRACE { 
	       extendmode = 1;
	       if (cplus_mode != CPLUS_PUBLIC) {
		 Swig_error(cparse_file,cparse_line,"%%extend can only be used in a public section\n");
	       }
             } cpp_members RBRACE {
	       extendmode = 0;
	     } cpp_members {
	       $$ = new_node("extend");
	       mark_nodes_as_extend($4);
	       appendChild($$,$4);
	       set_nextSibling($$,$7);
	     }
         | include_directive { $$ = $1; }
         | empty { $$ = 0;}
	     | error {
	       int start_line = cparse_line;
	       skip_decl();
	       Swig_error(cparse_file,start_line,"Syntax error in input(3).\n");
	       exit(1);
	       } cpp_members { 
		 $$ = $3;
   	     }
             ;

/* ======================================================================
 *                         C++ Class members
 * ====================================================================== */

/* A class member.  May be data or a function. Static or virtual as well */

cpp_member   : c_declaration { $$ = $1; }
             | cpp_constructor_decl { 
                 $$ = $1; 
		 if (extendmode && current_class) {
		   String *symname;
		   symname= make_name($$,Getattr($$,"name"), Getattr($$,"decl"));
		   if (Strcmp(symname,Getattr($$,"name")) == 0) {
		     /* No renaming operation.  Set name to class name */
		     Delete(yyrename);
		     yyrename = NewString(Getattr(current_class,"sym:name"));
		   } else {
		     Delete(yyrename);
		     yyrename = symname;
		   }
		 }
		 add_symbols($$);
                 default_arguments($$);
             }
             | cpp_destructor_decl { $$ = $1; }
             | cpp_static_assert { $$ = $1; }
             | cpp_protection_decl { $$ = $1; }
             | cpp_swig_directive { $$ = $1; }
             | cpp_conversion_operator { $$ = $1; }
             | cpp_forward_class_decl { $$ = $1; }
	     | cpp_class_decl { $$ = $1; }
             | storage_class idcolon SEMI { $$ = 0; }
             | cpp_using_decl { $$ = $1; }
             | cpp_template_decl { $$ = $1; }
             | cpp_catch_decl { $$ = 0; }
             | template_directive { $$ = $1; }
             | warn_directive { $$ = $1; }
             | anonymous_bitfield { $$ = 0; }
             | fragment_directive {$$ = $1; }
             | types_directive {$$ = $1; }
             | SEMI { $$ = 0; }
             | doxygen_comment cpp_member {
	         $$ = $2;
		 set_comment($2, $1);
	     }
             | cpp_member doxygen_post_comment {
	         $$ = $1;
		 set_comment($1, $2);
	     }
             ;

/* Possibly a constructor */
/* Note: the use of 'type' is here to resolve a shift-reduce conflict.  For example:
            typedef Foo ();
            typedef Foo (*ptr)();
*/
  
cpp_constructor_decl : storage_class type LPAREN parms RPAREN ctor_end {
              if (inclass || extendmode) {
		SwigType *decl = NewStringEmpty();
		$$ = new_node("constructor");
		Setattr($$,"storage",$1);
		Setattr($$,"name",$2);
		Setattr($$,"parms",$4);
		SwigType_add_function(decl,$4);
		Setattr($$,"decl",decl);
		Setattr($$,"throws",$6.throws);
		Setattr($$,"throw",$6.throwf);
		Setattr($$,"noexcept",$6.nexcept);
		if (Len(scanner_ccode)) {
		  String *code = Copy(scanner_ccode);
		  Setattr($$,"code",code);
		  Delete(code);
		}
		SetFlag($$,"feature:new");
		if ($6.defarg)
		  Setattr($$,"value",$6.defarg);
	      } else {
		$$ = 0;
              }
              }
              ;

/* A destructor (hopefully) */

cpp_destructor_decl : NOT idtemplate LPAREN parms RPAREN cpp_end {
               String *name = NewStringf("%s",$2);
	       if (*(Char(name)) != '~') Insert(name,0,"~");
               $$ = new_node("destructor");
	       Setattr($$,"name",name);
	       Delete(name);
	       if (Len(scanner_ccode)) {
		 String *code = Copy(scanner_ccode);
		 Setattr($$,"code",code);
		 Delete(code);
	       }
	       {
		 String *decl = NewStringEmpty();
		 SwigType_add_function(decl,$4);
		 Setattr($$,"decl",decl);
		 Delete(decl);
	       }
	       Setattr($$,"throws",$6.throws);
	       Setattr($$,"throw",$6.throwf);
	       Setattr($$,"noexcept",$6.nexcept);
	       if ($6.val)
	         Setattr($$,"value",$6.val);
	       add_symbols($$);
	      }

/* A virtual destructor */

              | VIRTUAL NOT idtemplate LPAREN parms RPAREN cpp_vend {
		String *name;
		$$ = new_node("destructor");
		Setattr($$,"storage","virtual");
	        name = NewStringf("%s",$3);
		if (*(Char(name)) != '~') Insert(name,0,"~");
		Setattr($$,"name",name);
		Delete(name);
		Setattr($$,"throws",$7.throws);
		Setattr($$,"throw",$7.throwf);
		Setattr($$,"noexcept",$7.nexcept);
		if ($7.val)
		  Setattr($$,"value",$7.val);
		if (Len(scanner_ccode)) {
		  String *code = Copy(scanner_ccode);
		  Setattr($$,"code",code);
		  Delete(code);
		}
		{
		  String *decl = NewStringEmpty();
		  SwigType_add_function(decl,$5);
		  Setattr($$,"decl",decl);
		  Delete(decl);
		}

		add_symbols($$);
	      }
              ;


/* C++ type conversion operator */
cpp_conversion_operator : storage_class COPERATOR type pointer LPAREN parms RPAREN cpp_vend {
                 $$ = new_node("cdecl");
                 Setattr($$,"type",$3);
		 Setattr($$,"name",$2);
		 Setattr($$,"storage",$1);

		 SwigType_add_function($4,$6);
		 if ($8.qualifier) {
		   SwigType_push($4,$8.qualifier);
		 }
		 Setattr($$,"decl",$4);
		 Setattr($$,"parms",$6);
		 Setattr($$,"conversion_operator","1");
		 add_symbols($$);
              }
               | storage_class COPERATOR type AND LPAREN parms RPAREN cpp_vend {
		 SwigType *decl;
                 $$ = new_node("cdecl");
                 Setattr($$,"type",$3);
		 Setattr($$,"name",$2);
		 Setattr($$,"storage",$1);
		 decl = NewStringEmpty();
		 SwigType_add_reference(decl);
		 SwigType_add_function(decl,$6);
		 if ($8.qualifier) {
		   SwigType_push(decl,$8.qualifier);
		 }
		 Setattr($$,"decl",decl);
		 Setattr($$,"parms",$6);
		 Setattr($$,"conversion_operator","1");
		 add_symbols($$);
	       }
               | storage_class COPERATOR type LAND LPAREN parms RPAREN cpp_vend {
		 SwigType *decl;
                 $$ = new_node("cdecl");
                 Setattr($$,"type",$3);
		 Setattr($$,"name",$2);
		 Setattr($$,"storage",$1);
		 decl = NewStringEmpty();
		 SwigType_add_rvalue_reference(decl);
		 SwigType_add_function(decl,$6);
		 if ($8.qualifier) {
		   SwigType_push(decl,$8.qualifier);
		 }
		 Setattr($$,"decl",decl);
		 Setattr($$,"parms",$6);
		 Setattr($$,"conversion_operator","1");
		 add_symbols($$);
	       }

               | storage_class COPERATOR type pointer AND LPAREN parms RPAREN cpp_vend {
		 SwigType *decl;
                 $$ = new_node("cdecl");
                 Setattr($$,"type",$3);
		 Setattr($$,"name",$2);
		 Setattr($$,"storage",$1);
		 decl = NewStringEmpty();
		 SwigType_add_pointer(decl);
		 SwigType_add_reference(decl);
		 SwigType_add_function(decl,$7);
		 if ($9.qualifier) {
		   SwigType_push(decl,$9.qualifier);
		 }
		 Setattr($$,"decl",decl);
		 Setattr($$,"parms",$7);
		 Setattr($$,"conversion_operator","1");
		 add_symbols($$);
	       }

              | storage_class COPERATOR type LPAREN parms RPAREN cpp_vend {
		String *t = NewStringEmpty();
		$$ = new_node("cdecl");
		Setattr($$,"type",$3);
		Setattr($$,"name",$2);
		 Setattr($$,"storage",$1);
		SwigType_add_function(t,$5);
		if ($7.qualifier) {
		  SwigType_push(t,$7.qualifier);
		}
		Setattr($$,"decl",t);
		Setattr($$,"parms",$5);
		Setattr($$,"conversion_operator","1");
		add_symbols($$);
              }
              ;

/* isolated catch clause. */

cpp_catch_decl : CATCH LPAREN parms RPAREN LBRACE {
                 skip_balanced('{','}');
                 $$ = 0;
               }
               ;

/* static_assert(bool, const char*); */
cpp_static_assert : STATIC_ASSERT LPAREN {
                skip_balanced('(',')');
                $$ = 0;
              }
              ;

/* public: */
cpp_protection_decl : PUBLIC COLON { 
                $$ = new_node("access");
		Setattr($$,"kind","public");
                cplus_mode = CPLUS_PUBLIC;
              }

/* private: */
              | PRIVATE COLON { 
                $$ = new_node("access");
                Setattr($$,"kind","private");
		cplus_mode = CPLUS_PRIVATE;
	      }

/* protected: */

              | PROTECTED COLON { 
		$$ = new_node("access");
		Setattr($$,"kind","protected");
		cplus_mode = CPLUS_PROTECTED;
	      }
              ;
/* These directives can be included inside a class definition */

cpp_swig_directive: pragma_directive { $$ = $1; }

/* A constant (includes #defines) inside a class */
             | constant_directive { $$ = $1; }

/* This is the new style rename */

             | name_directive { $$ = $1; }

/* rename directive */
             | rename_directive { $$ = $1; }
             | feature_directive { $$ = $1; }
             | varargs_directive { $$ = $1; }
             | insert_directive { $$ = $1; }
             | typemap_directive { $$ = $1; }
             | apply_directive { $$ = $1; }
             | clear_directive { $$ = $1; }
             | echo_directive { $$ = $1; }
             ;

cpp_end        : cpp_const SEMI {
	            Clear(scanner_ccode);
		    $$.val = 0;
		    $$.throws = $1.throws;
		    $$.throwf = $1.throwf;
		    $$.nexcept = $1.nexcept;
               }
               | cpp_const EQUAL default_delete SEMI {
	            Clear(scanner_ccode);
		    $$.val = $3.val;
		    $$.throws = $1.throws;
		    $$.throwf = $1.throwf;
		    $$.nexcept = $1.nexcept;
               }
               | cpp_const LBRACE { 
		    skip_balanced('{','}'); 
		    $$.val = 0;
		    $$.throws = $1.throws;
		    $$.throwf = $1.throwf;
		    $$.nexcept = $1.nexcept;
	       }
               ;

cpp_vend       : cpp_const SEMI { 
                     Clear(scanner_ccode);
                     $$.val = 0;
                     $$.qualifier = $1.qualifier;
                     $$.bitfield = 0;
                     $$.throws = $1.throws;
                     $$.throwf = $1.throwf;
                     $$.nexcept = $1.nexcept;
                }
               | cpp_const EQUAL definetype SEMI { 
                     Clear(scanner_ccode);
                     $$.val = $3.val;
                     $$.qualifier = $1.qualifier;
                     $$.bitfield = 0;
                     $$.throws = $1.throws; 
                     $$.throwf = $1.throwf; 
                     $$.nexcept = $1.nexcept; 
               }
               | cpp_const LBRACE { 
                     skip_balanced('{','}');
                     $$.val = 0;
                     $$.qualifier = $1.qualifier;
                     $$.bitfield = 0;
                     $$.throws = $1.throws; 
                     $$.throwf = $1.throwf; 
                     $$.nexcept = $1.nexcept; 
               }
               ;


anonymous_bitfield :  storage_class anon_bitfield_type COLON expr SEMI { };

/* Equals type_right without the ENUM keyword and cpptype (templates etc.): */
anon_bitfield_type : primitive_type { $$ = $1;
                  /* Printf(stdout,"primitive = '%s'\n", $$);*/
                }
               | TYPE_BOOL { $$ = $1; }
               | TYPE_VOID { $$ = $1; }
               | TYPE_TYPEDEF template_decl { $$ = NewStringf("%s%s",$1,$2); }
               | TYPE_RAW { $$ = $1; }

               | idcolon {
		  $$ = $1;
               }
               ;

/* ====================================================================== 
 *                       PRIMITIVES
 * ====================================================================== */

storage_class  : EXTERN { $$ = "extern"; }
               | EXTERN string {
                   if (strcmp($2,"C") == 0) {
		     $$ = "externc";
                   } else if (strcmp($2,"C++") == 0) {
		     $$ = "extern";
		   } else {
		     Swig_warning(WARN_PARSE_UNDEFINED_EXTERN,cparse_file, cparse_line,"Unrecognized extern type \"%s\".\n", $2);
		     $$ = 0;
		   }
               }
               | EXTERN string THREAD_LOCAL {
                   if (strcmp($2,"C") == 0) {
		     $$ = "externc thread_local";
                   } else if (strcmp($2,"C++") == 0) {
		     $$ = "extern thread_local";
		   } else {
		     Swig_warning(WARN_PARSE_UNDEFINED_EXTERN,cparse_file, cparse_line,"Unrecognized extern type \"%s\".\n", $2);
		     $$ = 0;
		   }
               }
               | STATIC { $$ = "static"; }
               | TYPEDEF { $$ = "typedef"; }
               | VIRTUAL { $$ = "virtual"; }
               | FRIEND { $$ = "friend"; }
               | EXPLICIT { $$ = "explicit"; }
               | CONSTEXPR { $$ = "constexpr"; }
               | STATIC CONSTEXPR { $$ = "static constexpr"; }
               | THREAD_LOCAL { $$ = "thread_local"; }
               | THREAD_LOCAL STATIC { $$ = "static thread_local"; }
               | STATIC THREAD_LOCAL { $$ = "static thread_local"; }
               | EXTERN THREAD_LOCAL { $$ = "extern thread_local"; }
               | THREAD_LOCAL EXTERN { $$ = "extern thread_local"; }
               | empty { $$ = 0; }
               ;

/* ------------------------------------------------------------------------------
   Function parameter lists
   ------------------------------------------------------------------------------ */

parms          : rawparms {
                 Parm *p;
		 $$ = $1;
		 p = $1;
		 while (p) {
		   Replace(Getattr(p,"type"),"typename ", "", DOH_REPLACE_ANY);
		   p = nextSibling(p);
		 }
               }
    	       ;

rawparms          : parm ptail {
                  set_nextSibling($1,$2);
                  $$ = $1;
		}
               | empty { $$ = 0; previousNode = currentNode; currentNode=0; }
               ;

ptail          : COMMA parm ptail {
                 set_nextSibling($2,$3);
		 $$ = $2;
               }
	       | COMMA doxygen_post_comment parm ptail {
		 set_comment(previousNode, $2);
                 set_nextSibling($3,$4);
		 $$ = $3;
               }
               | empty { $$ = 0; }
               ;


parm           : rawtype parameter_declarator {
                   SwigType_push($1,$2.type);
		   $$ = NewParmWithoutFileLineInfo($1,$2.id);
		   previousNode = currentNode;
		   currentNode = $$;
		   Setfile($$,cparse_file);
		   Setline($$,cparse_line);
		   if ($2.defarg) {
		     Setattr($$,"value",$2.defarg);
		   }
		}
                | TEMPLATE LESSTHAN cpptype GREATERTHAN cpptype idcolon def_args {
                  $$ = NewParmWithoutFileLineInfo(NewStringf("template<class> %s %s", $5,$6), 0);
		  previousNode = currentNode;
		  currentNode = $$;
		  Setfile($$,cparse_file);
		  Setline($$,cparse_line);
                  if ($7.val) {
                    Setattr($$,"value",$7.val);
                  }
                }
                | PERIOD PERIOD PERIOD {
		  SwigType *t = NewString("v(...)");
		  $$ = NewParmWithoutFileLineInfo(t, 0);
		  previousNode = currentNode;
		  currentNode = $$;
		  Setfile($$,cparse_file);
		  Setline($$,cparse_line);
		}
		| doxygen_comment parm {
		  $$ = $2;
		  set_comment($2, $1);
		}
		| parm doxygen_post_comment {
		  $$ = $1;
		  set_comment($1, $2);
		}
		;

valparms        : rawvalparms {
                 Parm *p;
		 $$ = $1;
		 p = $1;
                 while (p) {
		   if (Getattr(p,"type")) {
		     Replace(Getattr(p,"type"),"typename ", "", DOH_REPLACE_ANY);
		   }
		   p = nextSibling(p);
                 }
               }
    	       ;

rawvalparms     : valparm valptail {
                  set_nextSibling($1,$2);
                  $$ = $1;
		}
               | empty { $$ = 0; }
               ;

valptail       : COMMA valparm valptail {
                 set_nextSibling($2,$3);
		 $$ = $2;
                }
               | empty { $$ = 0; }
               ;


valparm        : parm {
		  $$ = $1;
		  {
		    /* We need to make a possible adjustment for integer parameters. */
		    SwigType *type;
		    Node     *n = 0;

		    while (!n) {
		      type = Getattr($1,"type");
		      n = Swig_symbol_clookup(type,0);     /* See if we can find a node that matches the typename */
		      if ((n) && (Strcmp(nodeType(n),"cdecl") == 0)) {
			SwigType *decl = Getattr(n,"decl");
			if (!SwigType_isfunction(decl)) {
			  String *value = Getattr(n,"value");
			  if (value) {
			    String *v = Copy(value);
			    Setattr($1,"type",v);
			    Delete(v);
			    n = 0;
			  }
			}
		      } else {
			break;
		      }
		    }
		  }

               }
               | valexpr {
                  $$ = NewParmWithoutFileLineInfo(0,0);
                  Setfile($$,cparse_file);
		  Setline($$,cparse_line);
		  Setattr($$,"value",$1.val);
               }
               ;

def_args       : EQUAL definetype { 
                  $$ = $2; 
		  if ($2.type == T_ERROR) {
		    Swig_warning(WARN_PARSE_BAD_DEFAULT,cparse_file, cparse_line, "Can't set default argument (ignored)\n");
		    $$.val = 0;
		    $$.rawval = 0;
		    $$.bitfield = 0;
		    $$.throws = 0;
		    $$.throwf = 0;
		    $$.nexcept = 0;
		  }
               }
               | EQUAL definetype LBRACKET expr RBRACKET { 
		  $$ = $2;
		  if ($2.type == T_ERROR) {
		    Swig_warning(WARN_PARSE_BAD_DEFAULT,cparse_file, cparse_line, "Can't set default argument (ignored)\n");
		    $$ = $2;
		    $$.val = 0;
		    $$.rawval = 0;
		    $$.bitfield = 0;
		    $$.throws = 0;
		    $$.throwf = 0;
		    $$.nexcept = 0;
		  } else {
		    $$.val = NewStringf("%s[%s]",$2.val,$4.val); 
		  }		  
               }
               | EQUAL LBRACE {
		 skip_balanced('{','}');
		 $$.val = NewString(scanner_ccode);
		 $$.rawval = 0;
                 $$.type = T_INT;
		 $$.bitfield = 0;
		 $$.throws = 0;
		 $$.throwf = 0;
		 $$.nexcept = 0;
	       }
               | COLON expr { 
		 $$.val = 0;
		 $$.rawval = 0;
		 $$.type = 0;
		 $$.bitfield = $2.val;
		 $$.throws = 0;
		 $$.throwf = 0;
		 $$.nexcept = 0;
	       }
               | empty {
                 $$.val = 0;
                 $$.rawval = 0;
                 $$.type = T_INT;
		 $$.bitfield = 0;
		 $$.throws = 0;
		 $$.throwf = 0;
		 $$.nexcept = 0;
               }
               ;

parameter_declarator : declarator def_args {
                 $$ = $1;
		 $$.defarg = $2.rawval ? $2.rawval : $2.val;
            }
            | abstract_declarator def_args {
              $$ = $1;
	      $$.defarg = $2.rawval ? $2.rawval : $2.val;
            }
            | def_args {
   	      $$.type = 0;
              $$.id = 0;
	      $$.defarg = $1.rawval ? $1.rawval : $1.val;
            }
            ;

typemap_parameter_declarator : declarator {
                 $$ = $1;
		 if (SwigType_isfunction($1.type)) {
		   Delete(SwigType_pop_function($1.type));
		 } else if (SwigType_isarray($1.type)) {
		   SwigType *ta = SwigType_pop_arrays($1.type);
		   if (SwigType_isfunction($1.type)) {
		     Delete(SwigType_pop_function($1.type));
		   } else {
		     $$.parms = 0;
		   }
		   SwigType_push($1.type,ta);
		   Delete(ta);
		 } else {
		   $$.parms = 0;
		 }
            }
            | abstract_declarator {
              $$ = $1;
	      if (SwigType_isfunction($1.type)) {
		Delete(SwigType_pop_function($1.type));
	      } else if (SwigType_isarray($1.type)) {
		SwigType *ta = SwigType_pop_arrays($1.type);
		if (SwigType_isfunction($1.type)) {
		  Delete(SwigType_pop_function($1.type));
		} else {
		  $$.parms = 0;
		}
		SwigType_push($1.type,ta);
		Delete(ta);
	      } else {
		$$.parms = 0;
	      }
            }
            | empty {
   	      $$.type = 0;
              $$.id = 0;
	      $$.parms = 0;
	      }
            ;


declarator :  pointer notso_direct_declarator {
              $$ = $2;
	      if ($$.type) {
		SwigType_push($1,$$.type);
		Delete($$.type);
	      }
	      $$.type = $1;
           }
           | pointer AND notso_direct_declarator {
              $$ = $3;
	      SwigType_add_reference($1);
              if ($$.type) {
		SwigType_push($1,$$.type);
		Delete($$.type);
	      }
	      $$.type = $1;
           }
           | pointer LAND notso_direct_declarator {
              $$ = $3;
	      SwigType_add_rvalue_reference($1);
              if ($$.type) {
		SwigType_push($1,$$.type);
		Delete($$.type);
	      }
	      $$.type = $1;
           }
           | direct_declarator {
              $$ = $1;
	      if (!$$.type) $$.type = NewStringEmpty();
           }
           | AND notso_direct_declarator {
	     $$ = $2;
	     $$.type = NewStringEmpty();
	     SwigType_add_reference($$.type);
	     if ($2.type) {
	       SwigType_push($$.type,$2.type);
	       Delete($2.type);
	     }
           }
           | LAND notso_direct_declarator {
	     /* Introduced in C++11, move operator && */
             /* Adds one S/R conflict */
	     $$ = $2;
	     $$.type = NewStringEmpty();
	     SwigType_add_rvalue_reference($$.type);
	     if ($2.type) {
	       SwigType_push($$.type,$2.type);
	       Delete($2.type);
	     }
           }
           | idcolon DSTAR notso_direct_declarator { 
	     SwigType *t = NewStringEmpty();

	     $$ = $3;
	     SwigType_add_memberpointer(t,$1);
	     if ($$.type) {
	       SwigType_push(t,$$.type);
	       Delete($$.type);
	     }
	     $$.type = t;
	     } 
           | pointer idcolon DSTAR notso_direct_declarator { 
	     SwigType *t = NewStringEmpty();
	     $$ = $4;
	     SwigType_add_memberpointer(t,$2);
	     SwigType_push($1,t);
	     if ($$.type) {
	       SwigType_push($1,$$.type);
	       Delete($$.type);
	     }
	     $$.type = $1;
	     Delete(t);
	   }
           | pointer idcolon DSTAR AND notso_direct_declarator { 
	     $$ = $5;
	     SwigType_add_memberpointer($1,$2);
	     SwigType_add_reference($1);
	     if ($$.type) {
	       SwigType_push($1,$$.type);
	       Delete($$.type);
	     }
	     $$.type = $1;
	   }
           | idcolon DSTAR AND notso_direct_declarator { 
	     SwigType *t = NewStringEmpty();
	     $$ = $4;
	     SwigType_add_memberpointer(t,$1);
	     SwigType_add_reference(t);
	     if ($$.type) {
	       SwigType_push(t,$$.type);
	       Delete($$.type);
	     } 
	     $$.type = t;
	   }
           
           /* Variadic versions eg. MyClasses&... myIds */
           
           |  pointer PERIOD PERIOD PERIOD notso_direct_declarator {
              $$ = $5;
	      if ($$.type) {
		SwigType_push($1,$$.type);
		Delete($$.type);
	      }
	      $$.type = $1;
           }
           | pointer AND PERIOD PERIOD PERIOD notso_direct_declarator {
              $$ = $6;
	      SwigType_add_reference($1);
              if ($$.type) {
		SwigType_push($1,$$.type);
		Delete($$.type);
	      }
	      $$.type = $1;
           }
           | pointer LAND PERIOD PERIOD PERIOD notso_direct_declarator {
              $$ = $6;
	      SwigType_add_rvalue_reference($1);
              if ($$.type) {
		SwigType_push($1,$$.type);
		Delete($$.type);
	      }
	      $$.type = $1;
           }
           | PERIOD PERIOD PERIOD direct_declarator {
              $$ = $4;
	      if (!$$.type) $$.type = NewStringEmpty();
           }
           | AND PERIOD PERIOD PERIOD notso_direct_declarator {
	     $$ = $5;
	     $$.type = NewStringEmpty();
	     SwigType_add_reference($$.type);
	     if ($5.type) {
	       SwigType_push($$.type,$5.type);
	       Delete($5.type);
	     }
           }
           | LAND PERIOD PERIOD PERIOD notso_direct_declarator {
	     /* Introduced in C++11, move operator && */
             /* Adds one S/R conflict */
	     $$ = $5;
	     $$.type = NewStringEmpty();
	     SwigType_add_rvalue_reference($$.type);
	     if ($5.type) {
	       SwigType_push($$.type,$5.type);
	       Delete($5.type);
	     }
           }
           | idcolon DSTAR PERIOD PERIOD PERIOD notso_direct_declarator { 
	     SwigType *t = NewStringEmpty();

	     $$ = $6;
	     SwigType_add_memberpointer(t,$1);
	     if ($$.type) {
	       SwigType_push(t,$$.type);
	       Delete($$.type);
	     }
	     $$.type = t;
	     } 
           | pointer idcolon DSTAR PERIOD PERIOD PERIOD notso_direct_declarator { 
	     SwigType *t = NewStringEmpty();
	     $$ = $7;
	     SwigType_add_memberpointer(t,$2);
	     SwigType_push($1,t);
	     if ($$.type) {
	       SwigType_push($1,$$.type);
	       Delete($$.type);
	     }
	     $$.type = $1;
	     Delete(t);
	   }
           | pointer idcolon DSTAR AND PERIOD PERIOD PERIOD notso_direct_declarator { 
	     $$ = $8;
	     SwigType_add_memberpointer($1,$2);
	     SwigType_add_reference($1);
	     if ($$.type) {
	       SwigType_push($1,$$.type);
	       Delete($$.type);
	     }
	     $$.type = $1;
	   }
           | pointer idcolon DSTAR LAND PERIOD PERIOD PERIOD notso_direct_declarator { 
	     $$ = $8;
	     SwigType_add_memberpointer($1,$2);
	     SwigType_add_rvalue_reference($1);
	     if ($$.type) {
	       SwigType_push($1,$$.type);
	       Delete($$.type);
	     }
	     $$.type = $1;
	   }
           | idcolon DSTAR AND PERIOD PERIOD PERIOD notso_direct_declarator { 
	     SwigType *t = NewStringEmpty();
	     $$ = $7;
	     SwigType_add_memberpointer(t,$1);
	     SwigType_add_reference(t);
	     if ($$.type) {
	       SwigType_push(t,$$.type);
	       Delete($$.type);
	     } 
	     $$.type = t;
	   }
           | idcolon DSTAR LAND PERIOD PERIOD PERIOD notso_direct_declarator { 
	     SwigType *t = NewStringEmpty();
	     $$ = $7;
	     SwigType_add_memberpointer(t,$1);
	     SwigType_add_rvalue_reference(t);
	     if ($$.type) {
	       SwigType_push(t,$$.type);
	       Delete($$.type);
	     } 
	     $$.type = t;
	   }
           ;

notso_direct_declarator : idcolon {
                /* Note: This is non-standard C.  Template declarator is allowed to follow an identifier */
                 $$.id = Char($1);
		 $$.type = 0;
		 $$.parms = 0;
		 $$.have_parms = 0;
                  }
                  | NOT idcolon {
                  $$.id = Char(NewStringf("~%s",$2));
                  $$.type = 0;
                  $$.parms = 0;
                  $$.have_parms = 0;
                  }

/* This generates a shift-reduce conflict with constructors */
                 | LPAREN idcolon RPAREN {
                  $$.id = Char($2);
                  $$.type = 0;
                  $$.parms = 0;
                  $$.have_parms = 0;
                  }

/*
                  | LPAREN AND idcolon RPAREN {
                     $$.id = Char($3);
                     $$.type = 0;
                     $$.parms = 0;
                     $$.have_parms = 0;
                  }
*/
/* Technically, this should be LPAREN declarator RPAREN, but we get reduce/reduce conflicts */
                  | LPAREN pointer notso_direct_declarator RPAREN {
		    $$ = $3;
		    if ($$.type) {
		      SwigType_push($2,$$.type);
		      Delete($$.type);
		    }
		    $$.type = $2;
                  }
                  | LPAREN idcolon DSTAR notso_direct_declarator RPAREN {
		    SwigType *t;
		    $$ = $4;
		    t = NewStringEmpty();
		    SwigType_add_memberpointer(t,$2);
		    if ($$.type) {
		      SwigType_push(t,$$.type);
		      Delete($$.type);
		    }
		    $$.type = t;
		    }
                  | notso_direct_declarator LBRACKET RBRACKET { 
		    SwigType *t;
		    $$ = $1;
		    t = NewStringEmpty();
		    SwigType_add_array(t,"");
		    if ($$.type) {
		      SwigType_push(t,$$.type);
		      Delete($$.type);
		    }
		    $$.type = t;
                  }
                  | notso_direct_declarator LBRACKET expr RBRACKET { 
		    SwigType *t;
		    $$ = $1;
		    t = NewStringEmpty();
		    SwigType_add_array(t,$3.val);
		    if ($$.type) {
		      SwigType_push(t,$$.type);
		      Delete($$.type);
		    }
		    $$.type = t;
                  }
                  | notso_direct_declarator LPAREN parms RPAREN {
		    SwigType *t;
                    $$ = $1;
		    t = NewStringEmpty();
		    SwigType_add_function(t,$3);
		    if (!$$.have_parms) {
		      $$.parms = $3;
		      $$.have_parms = 1;
		    }
		    if (!$$.type) {
		      $$.type = t;
		    } else {
		      SwigType_push(t, $$.type);
		      Delete($$.type);
		      $$.type = t;
		    }
		  }
                  ;

direct_declarator : idcolon {
                /* Note: This is non-standard C.  Template declarator is allowed to follow an identifier */
                 $$.id = Char($1);
		 $$.type = 0;
		 $$.parms = 0;
		 $$.have_parms = 0;
                  }
                  
                  | NOT idcolon {
                  $$.id = Char(NewStringf("~%s",$2));
                  $$.type = 0;
                  $$.parms = 0;
                  $$.have_parms = 0;
                  }

/* This generate a shift-reduce conflict with constructors */
/*
                  | LPAREN idcolon RPAREN {
                  $$.id = Char($2);
                  $$.type = 0;
                  $$.parms = 0;
                  $$.have_parms = 0;
                  }
*/
/* Technically, this should be LPAREN declarator RPAREN, but we get reduce/reduce conflicts */
                  | LPAREN pointer direct_declarator RPAREN {
		    $$ = $3;
		    if ($$.type) {
		      SwigType_push($2,$$.type);
		      Delete($$.type);
		    }
		    $$.type = $2;
                  }
                  | LPAREN AND direct_declarator RPAREN {
                    $$ = $3;
		    if (!$$.type) {
		      $$.type = NewStringEmpty();
		    }
		    SwigType_add_reference($$.type);
                  }
                  | LPAREN LAND direct_declarator RPAREN {
                    $$ = $3;
		    if (!$$.type) {
		      $$.type = NewStringEmpty();
		    }
		    SwigType_add_rvalue_reference($$.type);
                  }
                  | LPAREN idcolon DSTAR direct_declarator RPAREN {
		    SwigType *t;
		    $$ = $4;
		    t = NewStringEmpty();
		    SwigType_add_memberpointer(t,$2);
		    if ($$.type) {
		      SwigType_push(t,$$.type);
		      Delete($$.type);
		    }
		    $$.type = t;
		    }
                  | direct_declarator LBRACKET RBRACKET { 
		    SwigType *t;
		    $$ = $1;
		    t = NewStringEmpty();
		    SwigType_add_array(t,"");
		    if ($$.type) {
		      SwigType_push(t,$$.type);
		      Delete($$.type);
		    }
		    $$.type = t;
                  }
                  | direct_declarator LBRACKET expr RBRACKET { 
		    SwigType *t;
		    $$ = $1;
		    t = NewStringEmpty();
		    SwigType_add_array(t,$3.val);
		    if ($$.type) {
		      SwigType_push(t,$$.type);
		      Delete($$.type);
		    }
		    $$.type = t;
                  }
                  | direct_declarator LPAREN parms RPAREN {
		    SwigType *t;
                    $$ = $1;
		    t = NewStringEmpty();
		    SwigType_add_function(t,$3);
		    if (!$$.have_parms) {
		      $$.parms = $3;
		      $$.have_parms = 1;
		    }
		    if (!$$.type) {
		      $$.type = t;
		    } else {
		      SwigType_push(t, $$.type);
		      Delete($$.type);
		      $$.type = t;
		    }
                 }
                 /* User-defined string literals. eg.
                    int operator"" _mySuffix(const char* val, int length) {...} */
		 /* This produces one S/R conflict. */
                 | OPERATOR ID LPAREN parms RPAREN {
		    SwigType *t;
                    Append($1, " "); /* intervening space is mandatory */
                    Append($1, Char($2));
		    $$.id = Char($1);
		    t = NewStringEmpty();
		    SwigType_add_function(t,$4);
		    if (!$$.have_parms) {
		      $$.parms = $4;
		      $$.have_parms = 1;
		    }
		    if (!$$.type) {
		      $$.type = t;
		    } else {
		      SwigType_push(t, $$.type);
		      Delete($$.type);
		      $$.type = t;
		    }
		  }
                  ;

abstract_declarator : pointer {
		    $$.type = $1;
                    $$.id = 0;
		    $$.parms = 0;
		    $$.have_parms = 0;
                  }
                  | pointer direct_abstract_declarator { 
                     $$ = $2;
                     SwigType_push($1,$2.type);
		     $$.type = $1;
		     Delete($2.type);
                  }
                  | pointer AND {
		    $$.type = $1;
		    SwigType_add_reference($$.type);
		    $$.id = 0;
		    $$.parms = 0;
		    $$.have_parms = 0;
		  }
                  | pointer LAND {
		    $$.type = $1;
		    SwigType_add_rvalue_reference($$.type);
		    $$.id = 0;
		    $$.parms = 0;
		    $$.have_parms = 0;
		  }
                  | pointer AND direct_abstract_declarator {
		    $$ = $3;
		    SwigType_add_reference($1);
		    if ($$.type) {
		      SwigType_push($1,$$.type);
		      Delete($$.type);
		    }
		    $$.type = $1;
                  }
                  | pointer LAND direct_abstract_declarator {
		    $$ = $3;
		    SwigType_add_rvalue_reference($1);
		    if ($$.type) {
		      SwigType_push($1,$$.type);
		      Delete($$.type);
		    }
		    $$.type = $1;
                  }
                  | direct_abstract_declarator {
		    $$ = $1;
                  }
                  | AND direct_abstract_declarator {
		    $$ = $2;
		    $$.type = NewStringEmpty();
		    SwigType_add_reference($$.type);
		    if ($2.type) {
		      SwigType_push($$.type,$2.type);
		      Delete($2.type);
		    }
                  }
                  | LAND direct_abstract_declarator {
		    $$ = $2;
		    $$.type = NewStringEmpty();
		    SwigType_add_rvalue_reference($$.type);
		    if ($2.type) {
		      SwigType_push($$.type,$2.type);
		      Delete($2.type);
		    }
                  }
                  | AND {
                    $$.id = 0;
                    $$.parms = 0;
		    $$.have_parms = 0;
                    $$.type = NewStringEmpty();
		    SwigType_add_reference($$.type);
                  }
                  | LAND {
                    $$.id = 0;
                    $$.parms = 0;
		    $$.have_parms = 0;
                    $$.type = NewStringEmpty();
		    SwigType_add_rvalue_reference($$.type);
                  }
                  | idcolon DSTAR { 
		    $$.type = NewStringEmpty();
                    SwigType_add_memberpointer($$.type,$1);
                    $$.id = 0;
                    $$.parms = 0;
		    $$.have_parms = 0;
      	          }
                  | pointer idcolon DSTAR { 
		    SwigType *t = NewStringEmpty();
                    $$.type = $1;
		    $$.id = 0;
		    $$.parms = 0;
		    $$.have_parms = 0;
		    SwigType_add_memberpointer(t,$2);
		    SwigType_push($$.type,t);
		    Delete(t);
                  }
                  | pointer idcolon DSTAR direct_abstract_declarator { 
		    $$ = $4;
		    SwigType_add_memberpointer($1,$2);
		    if ($$.type) {
		      SwigType_push($1,$$.type);
		      Delete($$.type);
		    }
		    $$.type = $1;
                  }
                  ;

direct_abstract_declarator : direct_abstract_declarator LBRACKET RBRACKET { 
		    SwigType *t;
		    $$ = $1;
		    t = NewStringEmpty();
		    SwigType_add_array(t,"");
		    if ($$.type) {
		      SwigType_push(t,$$.type);
		      Delete($$.type);
		    }
		    $$.type = t;
                  }
                  | direct_abstract_declarator LBRACKET expr RBRACKET { 
		    SwigType *t;
		    $$ = $1;
		    t = NewStringEmpty();
		    SwigType_add_array(t,$3.val);
		    if ($$.type) {
		      SwigType_push(t,$$.type);
		      Delete($$.type);
		    }
		    $$.type = t;
                  }
                  | LBRACKET RBRACKET { 
		    $$.type = NewStringEmpty();
		    $$.id = 0;
		    $$.parms = 0;
		    $$.have_parms = 0;
		    SwigType_add_array($$.type,"");
                  }
                  | LBRACKET expr RBRACKET { 
		    $$.type = NewStringEmpty();
		    $$.id = 0;
		    $$.parms = 0;
		    $$.have_parms = 0;
		    SwigType_add_array($$.type,$2.val);
		  }
                  | LPAREN abstract_declarator RPAREN {
                    $$ = $2;
		  }
                  | direct_abstract_declarator LPAREN parms RPAREN {
		    SwigType *t;
                    $$ = $1;
		    t = NewStringEmpty();
                    SwigType_add_function(t,$3);
		    if (!$$.type) {
		      $$.type = t;
		    } else {
		      SwigType_push(t,$$.type);
		      Delete($$.type);
		      $$.type = t;
		    }
		    if (!$$.have_parms) {
		      $$.parms = $3;
		      $$.have_parms = 1;
		    }
		  }
                  | LPAREN parms RPAREN {
                    $$.type = NewStringEmpty();
                    SwigType_add_function($$.type,$2);
		    $$.parms = $2;
		    $$.have_parms = 1;
		    $$.id = 0;
                  }
                  ;


pointer    : STAR type_qualifier pointer { 
             $$ = NewStringEmpty();
             SwigType_add_pointer($$);
	     SwigType_push($$,$2);
	     SwigType_push($$,$3);
	     Delete($3);
           }
           | STAR pointer {
	     $$ = NewStringEmpty();
	     SwigType_add_pointer($$);
	     SwigType_push($$,$2);
	     Delete($2);
	   } 
           | STAR type_qualifier { 
	     $$ = NewStringEmpty();
	     SwigType_add_pointer($$);
	     SwigType_push($$,$2);
           }
           | STAR {
	     $$ = NewStringEmpty();
	     SwigType_add_pointer($$);
           }
           ;

type_qualifier : type_qualifier_raw {
	          $$ = NewStringEmpty();
	          if ($1) SwigType_add_qualifier($$,$1);
               }
               | type_qualifier_raw type_qualifier {
		  $$ = $2;
	          if ($1) SwigType_add_qualifier($$,$1);
               }
               ;

type_qualifier_raw :  CONST_QUAL { $$ = "const"; }
                   |  VOLATILE { $$ = "volatile"; }
                   |  REGISTER { $$ = 0; }
                   ;

/* Data type must be a built in type or an identifier for user-defined types
   This type can be preceded by a modifier. */

type            : rawtype {
                   $$ = $1;
                   Replace($$,"typename ","", DOH_REPLACE_ANY);
                }
                ;

rawtype        : type_qualifier type_right {
                   $$ = $2;
	           SwigType_push($$,$1);
               }
               | type_right { $$ = $1; }
               | type_right type_qualifier {
		  $$ = $1;
	          SwigType_push($$,$2);
	       }
               | type_qualifier type_right type_qualifier {
		  $$ = $2;
	          SwigType_push($$,$3);
	          SwigType_push($$,$1);
	       }
               ;

type_right     : primitive_type { $$ = $1;
                  /* Printf(stdout,"primitive = '%s'\n", $$);*/
               }
               | TYPE_BOOL { $$ = $1; }
               | TYPE_VOID { $$ = $1; }
               | TYPE_TYPEDEF template_decl { $$ = NewStringf("%s%s",$1,$2); }
               | c_enum_key idcolon { $$ = NewStringf("enum %s", $2); }
               | TYPE_RAW { $$ = $1; }

               | idcolon {
		  $$ = $1;
               }
               | cpptype idcolon { 
		 $$ = NewStringf("%s %s", $1, $2);
               }
               | decltype {
                 $$ = $1;
               }
               ;

decltype       : DECLTYPE LPAREN idcolon RPAREN {
                 Node *n = Swig_symbol_clookup($3,0);
                 if (!n) {
		   Swig_error(cparse_file, cparse_line, "Identifier %s not defined.\n", $3);
                   $$ = $3;
                 } else {
                   $$ = Getattr(n, "type");
                 }
               }
               ;

primitive_type : primitive_type_list {
		 if (!$1.type) $1.type = NewString("int");
		 if ($1.us) {
		   $$ = NewStringf("%s %s", $1.us, $1.type);
		   Delete($1.us);
                   Delete($1.type);
		 } else {
                   $$ = $1.type;
		 }
		 if (Cmp($$,"signed int") == 0) {
		   Delete($$);
		   $$ = NewString("int");
                 } else if (Cmp($$,"signed long") == 0) {
		   Delete($$);
                   $$ = NewString("long");
                 } else if (Cmp($$,"signed short") == 0) {
		   Delete($$);
		   $$ = NewString("short");
		 } else if (Cmp($$,"signed long long") == 0) {
		   Delete($$);
		   $$ = NewString("long long");
		 }
               }
               ;

primitive_type_list : type_specifier { 
                 $$ = $1;
               }
               | type_specifier primitive_type_list {
                    if ($1.us && $2.us) {
		      Swig_error(cparse_file, cparse_line, "Extra %s specifier.\n", $2.us);
		    }
                    $$ = $2;
                    if ($1.us) $$.us = $1.us;
		    if ($1.type) {
		      if (!$2.type) $$.type = $1.type;
		      else {
			int err = 0;
			if ((Cmp($1.type,"long") == 0)) {
			  if ((Cmp($2.type,"long") == 0) || (Strncmp($2.type,"double",6) == 0)) {
			    $$.type = NewStringf("long %s", $2.type);
			  } else if (Cmp($2.type,"int") == 0) {
			    $$.type = $1.type;
			  } else {
			    err = 1;
			  }
			} else if ((Cmp($1.type,"short")) == 0) {
			  if (Cmp($2.type,"int") == 0) {
			    $$.type = $1.type;
			  } else {
			    err = 1;
			  }
			} else if (Cmp($1.type,"int") == 0) {
			  $$.type = $2.type;
			} else if (Cmp($1.type,"double") == 0) {
			  if (Cmp($2.type,"long") == 0) {
			    $$.type = NewString("long double");
			  } else if (Cmp($2.type,"complex") == 0) {
			    $$.type = NewString("double complex");
			  } else {
			    err = 1;
			  }
			} else if (Cmp($1.type,"float") == 0) {
			  if (Cmp($2.type,"complex") == 0) {
			    $$.type = NewString("float complex");
			  } else {
			    err = 1;
			  }
			} else if (Cmp($1.type,"complex") == 0) {
			  $$.type = NewStringf("%s complex", $2.type);
			} else {
			  err = 1;
			}
			if (err) {
			  Swig_error(cparse_file, cparse_line, "Extra %s specifier.\n", $1.type);
			}
		      }
		    }
               }
               ; 


type_specifier : TYPE_INT { 
		    $$.type = NewString("int");
                    $$.us = 0;
               }
               | TYPE_SHORT { 
                    $$.type = NewString("short");
                    $$.us = 0;
                }
               | TYPE_LONG { 
                    $$.type = NewString("long");
                    $$.us = 0;
                }
               | TYPE_CHAR { 
                    $$.type = NewString("char");
                    $$.us = 0;
                }
               | TYPE_WCHAR { 
                    $$.type = NewString("wchar_t");
                    $$.us = 0;
                }
               | TYPE_FLOAT { 
                    $$.type = NewString("float");
                    $$.us = 0;
                }
               | TYPE_DOUBLE { 
                    $$.type = NewString("double");
                    $$.us = 0;
                }
               | TYPE_SIGNED { 
                    $$.us = NewString("signed");
                    $$.type = 0;
                }
               | TYPE_UNSIGNED { 
                    $$.us = NewString("unsigned");
                    $$.type = 0;
                }
               | TYPE_COMPLEX { 
                    $$.type = NewString("complex");
                    $$.us = 0;
                }
               | TYPE_NON_ISO_INT8 { 
                    $$.type = NewString("__int8");
                    $$.us = 0;
                }
               | TYPE_NON_ISO_INT16 { 
                    $$.type = NewString("__int16");
                    $$.us = 0;
                }
               | TYPE_NON_ISO_INT32 { 
                    $$.type = NewString("__int32");
                    $$.us = 0;
                }
               | TYPE_NON_ISO_INT64 { 
                    $$.type = NewString("__int64");
                    $$.us = 0;
                }
               ;

definetype     : { /* scanner_check_typedef(); */ } expr {
                   $$ = $2;
		   if ($$.type == T_STRING) {
		     $$.rawval = NewStringf("\"%(escape)s\"",$$.val);
		   } else if ($$.type != T_CHAR && $$.type != T_WSTRING && $$.type != T_WCHAR) {
		     $$.rawval = 0;
		   }
		   $$.qualifier = 0;
		   $$.bitfield = 0;
		   $$.throws = 0;
		   $$.throwf = 0;
		   $$.nexcept = 0;
		   scanner_ignore_typedef();
                }
                | default_delete {
		  $$ = $1;
		}
/*
                | string {
                   $$.val = NewString($1);
		   $$.rawval = NewStringf("\"%(escape)s\"",$$.val);
                   $$.type = T_STRING;
		   $$.bitfield = 0;
		   $$.throws = 0;
		   $$.throwf = 0;
		   $$.nexcept = 0;
		}
*/
                ;

default_delete : deleted_definition {
		  $$ = $1;
		}
                | explicit_default {
		  $$ = $1;
		}
		;

/* For C++ deleted definition '= delete' */
deleted_definition : DELETE_KW {
		  $$.val = NewString("delete");
		  $$.rawval = 0;
		  $$.type = T_STRING;
		  $$.qualifier = 0;
		  $$.bitfield = 0;
		  $$.throws = 0;
		  $$.throwf = 0;
		  $$.nexcept = 0;
		}
		;

/* For C++ explicitly defaulted functions '= default' */
explicit_default : DEFAULT {
		  $$.val = NewString("default");
		  $$.rawval = 0;
		  $$.type = T_STRING;
		  $$.qualifier = 0;
		  $$.bitfield = 0;
		  $$.throws = 0;
		  $$.throwf = 0;
		  $$.nexcept = 0;
		}
		;

/* Some stuff for handling enums */

ename          :  identifier { $$ = $1; }
	       |  empty { $$ = (char *) 0;}
	       ;

optional_constant_directive : constant_directive { $$ = $1; }
		           | empty { $$ = 0; }
		           ;

/* Enum lists - any #define macros (constant directives) within the enum list are ignored. Trailing commas accepted. */
enumlist       :  enumlist COMMA optional_constant_directive edecl optional_constant_directive {
		 Node *leftSibling = Getattr($1,"_last");
		 set_nextSibling(leftSibling,$4);
		 Setattr($1,"_last",$4);
		 $$ = $1;
	       }
	       | enumlist COMMA optional_constant_directive {
		 $$ = $1;
	       }
	       | optional_constant_directive edecl optional_constant_directive {
		 Setattr($2,"_last",$2);
		 $$ = $2;
	       }
	       | optional_constant_directive {
		 $$ = 0;
	       }
	       ;

edecl          :  identifier {
		   SwigType *type = NewSwigType(T_INT);
		   $$ = new_node("enumitem");
		   Setattr($$,"name",$1);
		   Setattr($$,"type",type);
		   SetFlag($$,"feature:immutable");
		   Delete(type);
		 }
                 | identifier EQUAL etype {
		   SwigType *type = NewSwigType($3.type == T_BOOL ? T_BOOL : ($3.type == T_CHAR ? T_CHAR : T_INT));
		   $$ = new_node("enumitem");
		   Setattr($$,"name",$1);
		   Setattr($$,"type",type);
		   SetFlag($$,"feature:immutable");
		   Setattr($$,"enumvalue", $3.val);
		   Setattr($$,"value",$1);
		   Delete(type);
                 }
<<<<<<< HEAD
		 | doxygen_comment edecl {
		   $$ = $2;
		   set_comment($2, $1);
		 }
		 | doxygen_post_comment edecl {
		   $$ = $2;
		   set_comment(previousNode, $1);
		 }
		 | edecl doxygen_post_comment {
		   $$ = $1;
		   set_comment($1, $2);
		 }
                 | empty { $$ = 0; previousNode = currentNode; currentNode = 0; }
=======
>>>>>>> 36be36d6
                 ;

etype            : expr {
                   $$ = $1;
		   if (($$.type != T_INT) && ($$.type != T_UINT) &&
		       ($$.type != T_LONG) && ($$.type != T_ULONG) &&
		       ($$.type != T_LONGLONG) && ($$.type != T_ULONGLONG) &&
		       ($$.type != T_SHORT) && ($$.type != T_USHORT) &&
		       ($$.type != T_SCHAR) && ($$.type != T_UCHAR) &&
		       ($$.type != T_CHAR) && ($$.type != T_BOOL)) {
		     Swig_error(cparse_file,cparse_line,"Type error. Expecting an integral type\n");
		   }
                }
               ;

/* Arithmetic expressions.  Used for constants, C++ templates, and other cool stuff. */

expr           : valexpr { $$ = $1; }
               | type {
		 Node *n;
		 $$.val = $1;
		 $$.type = T_INT;
		 /* Check if value is in scope */
		 n = Swig_symbol_clookup($1,0);
		 if (n) {
                   /* A band-aid for enum values used in expressions. */
                   if (Strcmp(nodeType(n),"enumitem") == 0) {
                     String *q = Swig_symbol_qualified(n);
                     if (q) {
                       $$.val = NewStringf("%s::%s", q, Getattr(n,"name"));
                       Delete(q);
                     }
                   }
		 }
               }
	       ;

valexpr        : exprnum { $$ = $1; }
               | string {
		    $$.val = NewString($1);
                    $$.type = T_STRING;
               }
               | SIZEOF LPAREN type parameter_declarator RPAREN {
		  SwigType_push($3,$4.type);
		  $$.val = NewStringf("sizeof(%s)",SwigType_str($3,0));
		  $$.type = T_ULONG;
               }
               | SIZEOF PERIOD PERIOD PERIOD LPAREN type parameter_declarator RPAREN {
		  SwigType_push($6,$7.type);
		  $$.val = NewStringf("sizeof...(%s)",SwigType_str($6,0));
		  $$.type = T_ULONG;
               }
               | exprcompound { $$ = $1; }
	       | wstring {
		    $$.val = NewString($1);
		    $$.rawval = NewStringf("L\"%s\"", $$.val);
                    $$.type = T_WSTRING;
	       }
               | CHARCONST {
		  $$.val = NewString($1);
		  if (Len($$.val)) {
		    $$.rawval = NewStringf("'%(escape)s'", $$.val);
		  } else {
		    $$.rawval = NewString("'\\0'");
		  }
		  $$.type = T_CHAR;
		  $$.bitfield = 0;
		  $$.throws = 0;
		  $$.throwf = 0;
		  $$.nexcept = 0;
	       }
               | WCHARCONST {
		  $$.val = NewString($1);
		  if (Len($$.val)) {
		    $$.rawval = NewStringf("L\'%s\'", $$.val);
		  } else {
		    $$.rawval = NewString("L'\\0'");
		  }
		  $$.type = T_WCHAR;
		  $$.bitfield = 0;
		  $$.throws = 0;
		  $$.throwf = 0;
		  $$.nexcept = 0;
	       }

/* grouping */
               |  LPAREN expr RPAREN %prec CAST {
   	            $$.val = NewStringf("(%s)",$2.val);
		    $$.type = $2.type;
   	       }

/* A few common casting operations */

               | LPAREN expr RPAREN expr %prec CAST {
                 $$ = $4;
		 if ($4.type != T_STRING) {
		   switch ($2.type) {
		     case T_FLOAT:
		     case T_DOUBLE:
		     case T_LONGDOUBLE:
		     case T_FLTCPLX:
		     case T_DBLCPLX:
		       $$.val = NewStringf("(%s)%s", $2.val, $4.val); /* SwigType_str and decimal points don't mix! */
		       break;
		     default:
		       $$.val = NewStringf("(%s) %s", SwigType_str($2.val,0), $4.val);
		       break;
		   }
		 }
 	       }
               | LPAREN expr pointer RPAREN expr %prec CAST {
                 $$ = $5;
		 if ($5.type != T_STRING) {
		   SwigType_push($2.val,$3);
		   $$.val = NewStringf("(%s) %s", SwigType_str($2.val,0), $5.val);
		 }
 	       }
               | LPAREN expr AND RPAREN expr %prec CAST {
                 $$ = $5;
		 if ($5.type != T_STRING) {
		   SwigType_add_reference($2.val);
		   $$.val = NewStringf("(%s) %s", SwigType_str($2.val,0), $5.val);
		 }
 	       }
               | LPAREN expr LAND RPAREN expr %prec CAST {
                 $$ = $5;
		 if ($5.type != T_STRING) {
		   SwigType_add_rvalue_reference($2.val);
		   $$.val = NewStringf("(%s) %s", SwigType_str($2.val,0), $5.val);
		 }
 	       }
               | LPAREN expr pointer AND RPAREN expr %prec CAST {
                 $$ = $6;
		 if ($6.type != T_STRING) {
		   SwigType_push($2.val,$3);
		   SwigType_add_reference($2.val);
		   $$.val = NewStringf("(%s) %s", SwigType_str($2.val,0), $6.val);
		 }
 	       }
               | LPAREN expr pointer LAND RPAREN expr %prec CAST {
                 $$ = $6;
		 if ($6.type != T_STRING) {
		   SwigType_push($2.val,$3);
		   SwigType_add_rvalue_reference($2.val);
		   $$.val = NewStringf("(%s) %s", SwigType_str($2.val,0), $6.val);
		 }
 	       }
               | AND expr {
		 $$ = $2;
                 $$.val = NewStringf("&%s",$2.val);
	       }
               | LAND expr {
		 $$ = $2;
                 $$.val = NewStringf("&&%s",$2.val);
	       }
               | STAR expr {
		 $$ = $2;
                 $$.val = NewStringf("*%s",$2.val);
	       }
               ;

exprnum        :  NUM_INT { $$ = $1; }
               |  NUM_FLOAT { $$ = $1; }
               |  NUM_UNSIGNED { $$ = $1; }
               |  NUM_LONG { $$ = $1; }
               |  NUM_ULONG { $$ = $1; }
               |  NUM_LONGLONG { $$ = $1; }
               |  NUM_ULONGLONG { $$ = $1; }
               |  NUM_BOOL { $$ = $1; }
               ;

exprcompound   : expr PLUS expr {
		 $$.val = NewStringf("%s+%s",$1.val,$3.val);
		 $$.type = promote($1.type,$3.type);
	       }
               | expr MINUS expr {
		 $$.val = NewStringf("%s-%s",$1.val,$3.val);
		 $$.type = promote($1.type,$3.type);
	       }
               | expr STAR expr {
		 $$.val = NewStringf("%s*%s",$1.val,$3.val);
		 $$.type = promote($1.type,$3.type);
	       }
               | expr SLASH expr {
		 $$.val = NewStringf("%s/%s",$1.val,$3.val);
		 $$.type = promote($1.type,$3.type);
	       }
               | expr MODULO expr {
		 $$.val = NewStringf("%s%%%s",$1.val,$3.val);
		 $$.type = promote($1.type,$3.type);
	       }
               | expr AND expr {
		 $$.val = NewStringf("%s&%s",$1.val,$3.val);
		 $$.type = promote($1.type,$3.type);
	       }
               | expr OR expr {
		 $$.val = NewStringf("%s|%s",$1.val,$3.val);
		 $$.type = promote($1.type,$3.type);
	       }
               | expr XOR expr {
		 $$.val = NewStringf("%s^%s",$1.val,$3.val);
		 $$.type = promote($1.type,$3.type);
	       }
               | expr LSHIFT expr {
		 $$.val = NewStringf("%s << %s",$1.val,$3.val);
		 $$.type = promote_type($1.type);
	       }
               | expr RSHIFT expr {
		 $$.val = NewStringf("%s >> %s",$1.val,$3.val);
		 $$.type = promote_type($1.type);
	       }
               | expr LAND expr {
		 $$.val = NewStringf("%s&&%s",$1.val,$3.val);
		 $$.type = cparse_cplusplus ? T_BOOL : T_INT;
	       }
               | expr LOR expr {
		 $$.val = NewStringf("%s||%s",$1.val,$3.val);
		 $$.type = cparse_cplusplus ? T_BOOL : T_INT;
	       }
               | expr EQUALTO expr {
		 $$.val = NewStringf("%s==%s",$1.val,$3.val);
		 $$.type = cparse_cplusplus ? T_BOOL : T_INT;
	       }
               | expr NOTEQUALTO expr {
		 $$.val = NewStringf("%s!=%s",$1.val,$3.val);
		 $$.type = cparse_cplusplus ? T_BOOL : T_INT;
	       }
/* Sadly this causes 2 reduce-reduce conflicts with templates.  FIXME resolve these.
               | expr GREATERTHAN expr {
		 $$.val = NewStringf("%s < %s", $1.val, $3.val);
		 $$.type = cparse_cplusplus ? T_BOOL : T_INT;
	       }
               | expr LESSTHAN expr {
		 $$.val = NewStringf("%s > %s", $1.val, $3.val);
		 $$.type = cparse_cplusplus ? T_BOOL : T_INT;
	       }
*/
               | expr GREATERTHANOREQUALTO expr {
		 $$.val = NewStringf("%s >= %s", $1.val, $3.val);
		 $$.type = cparse_cplusplus ? T_BOOL : T_INT;
	       }
               | expr LESSTHANOREQUALTO expr {
		 $$.val = NewStringf("%s <= %s", $1.val, $3.val);
		 $$.type = cparse_cplusplus ? T_BOOL : T_INT;
	       }
	       | expr QUESTIONMARK expr COLON expr %prec QUESTIONMARK {
		 $$.val = NewStringf("%s?%s:%s", $1.val, $3.val, $5.val);
		 /* This may not be exactly right, but is probably good enough
		  * for the purposes of parsing constant expressions. */
		 $$.type = promote($3.type, $5.type);
	       }
               | MINUS expr %prec UMINUS {
		 $$.val = NewStringf("-%s",$2.val);
		 $$.type = $2.type;
	       }
               | PLUS expr %prec UMINUS {
                 $$.val = NewStringf("+%s",$2.val);
		 $$.type = $2.type;
	       }
               | NOT expr {
		 $$.val = NewStringf("~%s",$2.val);
		 $$.type = $2.type;
	       }
               | LNOT expr {
                 $$.val = NewStringf("!%s",$2.val);
		 $$.type = T_INT;
	       }
               | type LPAREN {
		 String *qty;
                 skip_balanced('(',')');
		 qty = Swig_symbol_type_qualify($1,0);
		 if (SwigType_istemplate(qty)) {
		   String *nstr = SwigType_namestr(qty);
		   Delete(qty);
		   qty = nstr;
		 }
		 $$.val = NewStringf("%s%s",qty,scanner_ccode);
		 Clear(scanner_ccode);
		 $$.type = T_INT;
		 Delete(qty);
               }
               ;

ellipsis      : PERIOD PERIOD PERIOD {
	        $$ = NewString("...");
	      }
	      ;

variadic      : ellipsis {
	        $$ = $1;
	      }
	      | empty {
	        $$ = 0;
	      }
	      ;

inherit        : raw_inherit {
		 $$ = $1;
               }
               ;

raw_inherit     : COLON { inherit_list = 1; } base_list { $$ = $3; inherit_list = 0; }
                | empty { $$ = 0; }
                ;

base_list      : base_specifier {
		   Hash *list = NewHash();
		   Node *base = $1;
		   Node *name = Getattr(base,"name");
		   List *lpublic = NewList();
		   List *lprotected = NewList();
		   List *lprivate = NewList();
		   Setattr(list,"public",lpublic);
		   Setattr(list,"protected",lprotected);
		   Setattr(list,"private",lprivate);
		   Delete(lpublic);
		   Delete(lprotected);
		   Delete(lprivate);
		   Append(Getattr(list,Getattr(base,"access")),name);
	           $$ = list;
               }

               | base_list COMMA base_specifier {
		   Hash *list = $1;
		   Node *base = $3;
		   Node *name = Getattr(base,"name");
		   Append(Getattr(list,Getattr(base,"access")),name);
                   $$ = list;
               }
               ;

base_specifier : opt_virtual {
		 $<intvalue>$ = cparse_line;
	       } idcolon variadic {
		 $$ = NewHash();
		 Setfile($$,cparse_file);
		 Setline($$,$<intvalue>2);
		 Setattr($$,"name",$3);
		 Setfile($3,cparse_file);
		 Setline($3,$<intvalue>2);
                 if (last_cpptype && (Strcmp(last_cpptype,"struct") != 0)) {
		   Setattr($$,"access","private");
		   Swig_warning(WARN_PARSE_NO_ACCESS, Getfile($$), Getline($$), "No access specifier given for base class '%s' (ignored).\n", SwigType_namestr($3));
                 } else {
		   Setattr($$,"access","public");
		 }
		 if ($4)
		   SetFlag($$, "variadic");
               }
	       | opt_virtual access_specifier {
		 $<intvalue>$ = cparse_line;
	       } opt_virtual idcolon variadic {
		 $$ = NewHash();
		 Setfile($$,cparse_file);
		 Setline($$,$<intvalue>3);
		 Setattr($$,"name",$5);
		 Setfile($5,cparse_file);
		 Setline($5,$<intvalue>3);
		 Setattr($$,"access",$2);
	         if (Strcmp($2,"public") != 0) {
		   Swig_warning(WARN_PARSE_PRIVATE_INHERIT, Getfile($$), Getline($$), "%s inheritance from base '%s' (ignored).\n", $2, SwigType_namestr($5));
		 }
		 if ($6)
		   SetFlag($$, "variadic");
               }
               ;

access_specifier :  PUBLIC { $$ = (char*)"public"; }
               | PRIVATE { $$ = (char*)"private"; }
               | PROTECTED { $$ = (char*)"protected"; }
               ;


templcpptype   : CLASS { 
                   $$ = (char*)"class"; 
		   if (!inherit_list) last_cpptype = $$;
               }
               | TYPENAME { 
                   $$ = (char *)"typename"; 
		   if (!inherit_list) last_cpptype = $$;
               }
               | CLASS PERIOD PERIOD PERIOD { 
                   $$ = (char *)"class..."; 
		   if (!inherit_list) last_cpptype = $$;
               }
               | TYPENAME PERIOD PERIOD PERIOD { 
                   $$ = (char *)"typename..."; 
		   if (!inherit_list) last_cpptype = $$;
               }
               ;

cpptype        : templcpptype {
                 $$ = $1;
               }
               | STRUCT { 
                   $$ = (char*)"struct"; 
		   if (!inherit_list) last_cpptype = $$;
               }
               | UNION {
                   $$ = (char*)"union"; 
		   if (!inherit_list) last_cpptype = $$;
               }
               ;

opt_virtual    : VIRTUAL
               | empty
               ;

virt_specifier_seq : OVERRIDE {
                   $$ = 0;
	       }
	       | FINAL {
                   $$ = 0;
	       }
	       | FINAL OVERRIDE {
                   $$ = 0;
	       }
	       | OVERRIDE FINAL {
                   $$ = 0;
	       }
               ;

exception_specification : THROW LPAREN parms RPAREN {
                    $$.throws = $3;
                    $$.throwf = NewString("1");
                    $$.nexcept = 0;
	       }
	       | NOEXCEPT {
                    $$.throws = 0;
                    $$.throwf = 0;
                    $$.nexcept = NewString("true");
	       }
	       | virt_specifier_seq {
                    $$.throws = 0;
                    $$.throwf = 0;
                    $$.nexcept = 0;
	       }
	       | NOEXCEPT virt_specifier_seq {
                    $$.throws = 0;
                    $$.throwf = 0;
                    $$.nexcept = NewString("true");
	       }
	       | NOEXCEPT LPAREN expr RPAREN {
                    $$.throws = 0;
                    $$.throwf = 0;
                    $$.nexcept = $3.val;
	       }
	       ;	

cpp_const      : type_qualifier {
                    $$.throws = 0;
                    $$.throwf = 0;
                    $$.nexcept = 0;
                    $$.qualifier = $1;
               }
               | exception_specification {
		    $$ = $1;
                    $$.qualifier = 0;
               }
               | type_qualifier exception_specification {
		    $$ = $2;
                    $$.qualifier = $1;
               }
               | empty { 
                    $$.throws = 0;
                    $$.throwf = 0;
                    $$.nexcept = 0;
                    $$.qualifier = 0; 
               }
               ;

ctor_end       : cpp_const ctor_initializer SEMI { 
                    Clear(scanner_ccode); 
                    $$.have_parms = 0; 
                    $$.defarg = 0; 
		    $$.throws = $1.throws;
		    $$.throwf = $1.throwf;
		    $$.nexcept = $1.nexcept;
               }
               | cpp_const ctor_initializer LBRACE { 
                    skip_balanced('{','}'); 
                    $$.have_parms = 0; 
                    $$.defarg = 0; 
                    $$.throws = $1.throws;
                    $$.throwf = $1.throwf;
                    $$.nexcept = $1.nexcept;
               }
               | LPAREN parms RPAREN SEMI { 
                    Clear(scanner_ccode); 
                    $$.parms = $2; 
                    $$.have_parms = 1; 
                    $$.defarg = 0; 
		    $$.throws = 0;
		    $$.throwf = 0;
		    $$.nexcept = 0;
               }
               | LPAREN parms RPAREN LBRACE {
                    skip_balanced('{','}'); 
                    $$.parms = $2; 
                    $$.have_parms = 1; 
                    $$.defarg = 0; 
                    $$.throws = 0;
                    $$.throwf = 0;
                    $$.nexcept = 0;
               }
               | EQUAL definetype SEMI { 
                    $$.have_parms = 0; 
                    $$.defarg = $2.val; 
                    $$.throws = 0;
                    $$.throwf = 0;
                    $$.nexcept = 0;
               }
               | exception_specification EQUAL default_delete SEMI {
                    $$.have_parms = 0;
                    $$.defarg = $3.val;
                    $$.throws = $1.throws;
                    $$.throwf = $1.throwf;
                    $$.nexcept = $1.nexcept;
               }
               ;

ctor_initializer : COLON mem_initializer_list
               | empty
               ;

mem_initializer_list : mem_initializer
               | mem_initializer_list COMMA mem_initializer
               | mem_initializer PERIOD PERIOD PERIOD
               | mem_initializer_list COMMA mem_initializer PERIOD PERIOD PERIOD
               ;

mem_initializer : idcolon LPAREN {
		  skip_balanced('(',')');
		  Clear(scanner_ccode);
		}
                /* Uniform initialization in C++11.
		   Example:
                   struct MyStruct {
                     MyStruct(int x, double y) : x_{x}, y_{y} {}
                     int x_;
                     double y_;
                   };
                */
                | idcolon LBRACE {
		  skip_balanced('{','}');
		  Clear(scanner_ccode);
		}
                ;

template_decl : LESSTHAN valparms GREATERTHAN { 
                     String *s = NewStringEmpty();
                     SwigType_add_template(s,$2);
                     $$ = Char(s);
		     scanner_last_id(1);
                 }
               | empty { $$ = (char*)"";  }
               ;

/* Identifiers including the C++11 identifiers with special meaning */
identifier     : ID { $$ = $1; }
	       | OVERRIDE { $$ = Swig_copy_string("override"); }
	       | FINAL { $$ = Swig_copy_string("final"); }
	       ;

idstring       : identifier { $$ = $1; }
               | default_delete { $$ = $1.val; }
               | string { $$ = $1; }
               ;

idstringopt    : idstring { $$ = $1; }
               | empty { $$ = 0; }
               ;

idcolon        : idtemplate idcolontail { 
                  $$ = 0;
		  if (!$$) $$ = NewStringf("%s%s", $1,$2);
      	          Delete($2);
               }
               | NONID DCOLON idtemplate idcolontail { 
		 $$ = NewStringf("::%s%s",$3,$4);
                 Delete($4);
               }
               | idtemplate {
		 $$ = NewString($1);
   	       }
               | NONID DCOLON idtemplate {
		 $$ = NewStringf("::%s",$3);
               }
               | OPERATOR {
                 $$ = NewString($1);
	       }
               | NONID DCOLON OPERATOR {
                 $$ = NewStringf("::%s",$3);
               }
               ;

idcolontail    : DCOLON idtemplate idcolontail {
                   $$ = NewStringf("::%s%s",$2,$3);
		   Delete($3);
               }
               | DCOLON idtemplate {
                   $$ = NewStringf("::%s",$2);
               }
               | DCOLON OPERATOR {
                   $$ = NewStringf("::%s",$2);
               }
/*               | DCOLON COPERATOR {
                 $$ = NewString($2);                 
		 } */

               | DCNOT idtemplate {
		 $$ = NewStringf("::~%s",$2);
               }
               ;


idtemplate    : identifier template_decl {
                  $$ = NewStringf("%s%s",$1,$2);
		  /*		  if (Len($2)) {
		    scanner_last_id(1);
		    } */
              }
              ;

/* Identifier, but no templates */
idcolonnt     : identifier idcolontailnt {
                  $$ = 0;
		  if (!$$) $$ = NewStringf("%s%s", $1,$2);
      	          Delete($2);
               }
               | NONID DCOLON identifier idcolontailnt {
		 $$ = NewStringf("::%s%s",$3,$4);
                 Delete($4);
               }
               | identifier {
		 $$ = NewString($1);
   	       }     
               | NONID DCOLON identifier {
		 $$ = NewStringf("::%s",$3);
               }
               | OPERATOR {
                 $$ = NewString($1);
	       }
               | NONID DCOLON OPERATOR {
                 $$ = NewStringf("::%s",$3);
               }
               ;

idcolontailnt   : DCOLON identifier idcolontailnt {
                   $$ = NewStringf("::%s%s",$2,$3);
		   Delete($3);
               }
               | DCOLON identifier {
                   $$ = NewStringf("::%s",$2);
               }
               | DCOLON OPERATOR {
                   $$ = NewStringf("::%s",$2);
               }
               | DCNOT identifier {
		 $$ = NewStringf("::~%s",$2);
               }
               ;

/* Concatenated strings */
string         : string STRING { 
                   $$ = (char *) malloc(strlen($1)+strlen($2)+1);
                   strcpy($$,$1);
                   strcat($$,$2);
               }
               | STRING { $$ = $1;}
               ; 
/* Concatenated wide strings: L"str1" L"str2" */
wstring         : wstring WSTRING {
                   $$ = (char *) malloc(strlen($1)+strlen($2)+1);
                   strcpy($$,$1);
                   strcat($$,$2);
               }
/* Concatenated wide string and normal string literal: L"str1" "str2" */
/*not all the compilers support this concatenation mode, so perhaps better to postpone it*/
               /*| wstring STRING { here $2 comes unescaped, we have to escape it back first via NewStringf("%(escape)s)"
                   $$ = (char *) malloc(strlen($1)+strlen($2)+1);
                   strcpy($$,$1);
                   strcat($$,$2);
	       }*/
               | WSTRING { $$ = $1;}
               ;

stringbrace    : string {
		 $$ = NewString($1);
               }
               | LBRACE {
                  skip_balanced('{','}');
		  $$ = NewString(scanner_ccode);
               }
              | HBLOCK {
		 $$ = $1;
              }
               ;

options        : LPAREN kwargs RPAREN {
                  Hash *n;
                  $$ = NewHash();
                  n = $2;
                  while(n) {
                     String *name, *value;
                     name = Getattr(n,"name");
                     value = Getattr(n,"value");
		     if (!value) value = (String *) "1";
                     Setattr($$,name, value);
		     n = nextSibling(n);
		  }
               }   
               | empty { $$ = 0; };

 
/* Keyword arguments */
kwargs         : idstring EQUAL stringnum {
		 $$ = NewHash();
		 Setattr($$,"name",$1);
		 Setattr($$,"value",$3);
               }
               | idstring EQUAL stringnum COMMA kwargs {
		 $$ = NewHash();
		 Setattr($$,"name",$1);
		 Setattr($$,"value",$3);
		 set_nextSibling($$,$5);
               }
               | idstring {
                 $$ = NewHash();
                 Setattr($$,"name",$1);
	       }
               | idstring COMMA kwargs {
                 $$ = NewHash();
                 Setattr($$,"name",$1);
                 set_nextSibling($$,$3);
               }
               | idstring EQUAL stringtype  {
                 $$ = $3;
		 Setattr($$,"name",$1);
               }
               | idstring EQUAL stringtype COMMA kwargs {
                 $$ = $3;
		 Setattr($$,"name",$1);
		 set_nextSibling($$,$5);
               }
               ;

stringnum      : string {
		 $$ = $1;
               }
               | exprnum {
                 $$ = Char($1.val);
               }
               ;

empty          :   ;

%%

SwigType *Swig_cparse_type(String *s) {
   String *ns;
   ns = NewStringf("%s;",s);
   Seek(ns,0,SEEK_SET);
   scanner_file(ns);
   top = 0;
   scanner_next_token(PARSETYPE);
   yyparse();
   /*   Printf(stdout,"typeparse: '%s' ---> '%s'\n", s, top); */
   return top;
}


Parm *Swig_cparse_parm(String *s) {
   String *ns;
   ns = NewStringf("%s;",s);
   Seek(ns,0,SEEK_SET);
   scanner_file(ns);
   top = 0;
   scanner_next_token(PARSEPARM);
   yyparse();
   /*   Printf(stdout,"typeparse: '%s' ---> '%s'\n", s, top); */
   Delete(ns);
   return top;
}


ParmList *Swig_cparse_parms(String *s, Node *file_line_node) {
   String *ns;
   char *cs = Char(s);
   if (cs && cs[0] != '(') {
     ns = NewStringf("(%s);",s);
   } else {
     ns = NewStringf("%s;",s);
   }
   Setfile(ns, Getfile(file_line_node));
   Setline(ns, Getline(file_line_node));
   Seek(ns,0,SEEK_SET);
   scanner_file(ns);
   top = 0;
   scanner_next_token(PARSEPARMS);
   yyparse();
   /*   Printf(stdout,"typeparse: '%s' ---> '%s'\n", s, top); */
   return top;
}



struct S;<|MERGE_RESOLUTION|>--- conflicted
+++ resolved
@@ -1622,18 +1622,15 @@
 %type <ptype>    type_specifier primitive_type_list ;
 %type <node>     fname stringtype;
 %type <node>     featattr;
-<<<<<<< HEAD
 %type <str>	 doxygen_comment;
 %type <str>	 doxygen_comment_item;
 %type <str>	 doxygen_post_comment;
 %type <str>	 doxygen_post_comment_item;
-=======
 %type <node>     lambda_introducer lambda_body;
 %type <pl>       lambda_tail;
 %type <node>     optional_constant_directive;
 %type <str>      virt_specifier_seq;
 
->>>>>>> 36be36d6
 %%
 
 /* ======================================================================
@@ -6116,7 +6113,6 @@
 		   Setattr($$,"value",$1);
 		   Delete(type);
                  }
-<<<<<<< HEAD
 		 | doxygen_comment edecl {
 		   $$ = $2;
 		   set_comment($2, $1);
@@ -6130,8 +6126,6 @@
 		   set_comment($1, $2);
 		 }
                  | empty { $$ = 0; previousNode = currentNode; currentNode = 0; }
-=======
->>>>>>> 36be36d6
                  ;
 
 etype            : expr {
