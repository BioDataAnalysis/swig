/* -----------------------------------------------------------------------------
 * This file is part of SWIG, which is licensed as a whole under version 3 
 * (or any later version) of the GNU General Public License. Some additional
 * terms also apply to certain portions of SWIG. The full details of the SWIG
 * license and copyrights can be found in the LICENSE and COPYRIGHT files
 * included with the SWIG source code as distributed by the SWIG developers
 * and at http://www.swig.org/legal.html.
 *
 * parser.y
 *
 * YACC parser for SWIG.   The grammar is a somewhat broken subset of C/C++.
 * This file is a bit of a mess and probably needs to be rewritten at
 * some point.  Beware.
 * ----------------------------------------------------------------------------- */

/*
Removed until we know more about the min versions of Bison and Yacc required for this
to work, see Byacc man page: http://invisible-island.net/byacc/manpage/yacc.html
%expect 6
*/

%{
#define yylex yylex

#include "swig.h"
#include "cparse.h"
#include "preprocessor.h"
#include <ctype.h>


/* We do this for portability */
#undef alloca
#define alloca malloc

/* -----------------------------------------------------------------------------
 *                               Externals
 * ----------------------------------------------------------------------------- */

int  yyparse();

/* NEW Variables */

static Node    *top = 0;      /* Top of the generated parse tree */
static int      unnamed = 0;  /* Unnamed datatype counter */
static Hash    *classes = 0;        /* Hash table of classes */
static Hash    *classes_typedefs = 0; /* Hash table of typedef classes: typedef struct X {...} Y; */
static Symtab  *prev_symtab = 0;
static Node    *current_class = 0;
String  *ModuleName = 0;
static Node    *module_node = 0;
static String  *Classprefix = 0;  
static String  *Namespaceprefix = 0;
static int      inclass = 0;
static Node    *currentOuterClass = 0; /* for nested classes */
static char    *last_cpptype = 0;
static int      inherit_list = 0;
static Parm    *template_parameters = 0;
static int      extendmode   = 0;
static int      compact_default_args = 0;
static int      template_reduce = 0;
static int      cparse_externc = 0;
int		ignore_nested_classes = 0;
/* -----------------------------------------------------------------------------
 *                            Doxygen Comment Globals and Assist Functions
 * ----------------------------------------------------------------------------- */
static String *currentDeclComment = NULL; /* Comment of C/C++ declaration. */
static Node *previousNode = NULL; /* Pointer to the previous node (for post comments) */
static Node *currentNode = NULL; /* Pointer to the current node (for post comments) */

int isStructuralDoxygen(String *s){
	char *slashPointer = Strchr(s, '\\');
	char *atPointer = Strchr(s,'@');
	if (slashPointer == NULL && atPointer == NULL) return 0;
	else if( slashPointer == NULL) slashPointer = atPointer;
	/* Perhaps a better solution exists... */
	slashPointer++;
	if (strncmp(slashPointer, "addtogroup", 10) == 0 || strncmp(slashPointer, "callgraph", 9) == 0 || strncmp(slashPointer, "callergraph", 11) == 0 
	      || strncmp(slashPointer, "category", 8) == 0 || strncmp(slashPointer, "class", 5) == 0 || strncmp(slashPointer, "def", 3) == 0
	      || strncmp(slashPointer, "defgroup", 8) == 0 || strncmp(slashPointer, "dir", 3) == 0 || strncmp(slashPointer, "enum", 4) == 0
	      || strncmp(slashPointer, "example", 7) == 0 || strncmp(slashPointer, "file", 4) == 0 || strncmp(slashPointer, "fn", 2) == 0
	      || strncmp(slashPointer, "headerfile", 9) == 0 || strncmp(slashPointer, "hideinitializer", 12) == 0
	      || strncmp(slashPointer, "interface", 9) == 0 || strncmp(slashPointer, "internal", 8) == 0 || strncmp(slashPointer, "mainpage", 8) == 0
	      || strncmp(slashPointer, "name", 4) == 0 || strncmp(slashPointer, "namespace", 9) == 0 || strncmp(slashPointer, "nosubgrouping", 13) == 0
	      || strncmp(slashPointer, "overload", 8) == 0 || strncmp(slashPointer, "package", 7) == 0 || strncmp(slashPointer, "page", 4) == 0
	      || strncmp(slashPointer, "property", 8) == 0 || strncmp(slashPointer, "protocol", 8) == 0 || strncmp(slashPointer, "relates", 7) == 0
	      || strncmp(slashPointer, "relatesalso", 5) == 0 || strncmp(slashPointer, "showinitializer", 5) == 0 || strncmp(slashPointer, "struct", 5) == 0
	      || strncmp(slashPointer, "typedef", 7) == 0 || strncmp(slashPointer, "union", 5) == 0 || strncmp(slashPointer, "var", 3) == 0
	      || strncmp(slashPointer, "weakgroup", 9) == 0){ return 1;}
	return 0;
}

/* -----------------------------------------------------------------------------
 *                            Assist Functions
 * ----------------------------------------------------------------------------- */


 
/* Called by the parser (yyparse) when an error is found.*/
static void yyerror (const char *e) {
  (void)e;
}

<<<<<<< HEAD
static Node *new_node(const_String_or_char_ptr tag) {
  Node *n = NewHash();
  set_nodeType(n,tag);
  Setfile(n,cparse_file);
  Setline(n,cparse_line);
  /* Remember the previous node in case it will need a post-comment */
  previousNode = currentNode;
  currentNode = n;
  return n;
}

=======
>>>>>>> 8d226e39
/* Copies a node.  Does not copy tree links or symbol table data (except for
   sym:name) */

static Node *copy_node(Node *n) {
  Node *nn;
  Iterator k;
  nn = NewHash();
  Setfile(nn,Getfile(n));
  Setline(nn,Getline(n));
  for (k = First(n); k.key; k = Next(k)) {
    String *ci;
    String *key = k.key;
    char *ckey = Char(key);
    if ((strcmp(ckey,"nextSibling") == 0) ||
	(strcmp(ckey,"previousSibling") == 0) ||
	(strcmp(ckey,"parentNode") == 0) ||
	(strcmp(ckey,"lastChild") == 0)) {
      continue;
    }
    if (Strncmp(key,"csym:",5) == 0) continue;
    /* We do copy sym:name.  For templates */
    if ((strcmp(ckey,"sym:name") == 0) || 
	(strcmp(ckey,"sym:weak") == 0) ||
	(strcmp(ckey,"sym:typename") == 0)) {
      String *ci = Copy(k.item);
      Setattr(nn,key, ci);
      Delete(ci);
      continue;
    }
    if (strcmp(ckey,"sym:symtab") == 0) {
      Setattr(nn,"sym:needs_symtab", "1");
    }
    /* We don't copy any other symbol table attributes */
    if (strncmp(ckey,"sym:",4) == 0) {
      continue;
    }
    /* If children.  We copy them recursively using this function */
    if (strcmp(ckey,"firstChild") == 0) {
      /* Copy children */
      Node *cn = k.item;
      while (cn) {
	Node *copy = copy_node(cn);
	appendChild(nn,copy);
	Delete(copy);
	cn = nextSibling(cn);
      }
      continue;
    }
    /* We don't copy the symbol table.  But we drop an attribute 
       requires_symtab so that functions know it needs to be built */

    if (strcmp(ckey,"symtab") == 0) {
      /* Node defined a symbol table. */
      Setattr(nn,"requires_symtab","1");
      continue;
    }
    /* Can't copy nodes */
    if (strcmp(ckey,"node") == 0) {
      continue;
    }
    if ((strcmp(ckey,"parms") == 0) || (strcmp(ckey,"pattern") == 0) || (strcmp(ckey,"throws") == 0)
	|| (strcmp(ckey,"kwargs") == 0)) {
      ParmList *pl = CopyParmList(k.item);
      Setattr(nn,key,pl);
      Delete(pl);
      continue;
    }
    if (strcmp(ckey,"nested:outer") == 0) { /* don't copy outer classes links, they will be updated later */
      Setattr(nn, key, k.item);
      continue;
    }
    /* Looks okay.  Just copy the data using Copy */
    ci = Copy(k.item);
    Setattr(nn, key, ci);
    Delete(ci);
  }
  return nn;
}

static void set_comment(Node *n, String *comment) {
  String *name;
  Parm *p;
  if (!n || !comment)
    return;

  if (Getattr(n, "doxygen"))
    Append(Getattr(n, "doxygen"), comment);
  else {
    Setattr(n, "doxygen", comment);
    /* This is the first comment, populate it with @params, if any */
    p = Getattr(n, "parms");
    while (p) {
      if (Getattr(p, "doxygen"))
	Printv(comment, "\n@param ", Getattr(p, "name"), Getattr(p, "doxygen"), NIL);
      p=nextSibling(p);
    }
  }
  
  /* Append same comment to every generated overload */
  name = Getattr(n, "name");
  if (!name)
    return;
  n = nextSibling(n);
  while (n && Getattr(n, "name") && Strcmp(Getattr(n, "name"), name) == 0) {
    Setattr(n, "doxygen", comment);
    n = nextSibling(n);
  }
}

/* -----------------------------------------------------------------------------
 *                              Variables
 * ----------------------------------------------------------------------------- */

static char  *typemap_lang = 0;    /* Current language setting */

static int cplus_mode  = 0;

/* C++ modes */

#define  CPLUS_PUBLIC    1
#define  CPLUS_PRIVATE   2
#define  CPLUS_PROTECTED 3

/* include types */
static int   import_mode = 0;

void SWIG_typemap_lang(const char *tm_lang) {
  typemap_lang = Swig_copy_string(tm_lang);
}

void SWIG_cparse_set_compact_default_args(int defargs) {
  compact_default_args = defargs;
}

int SWIG_cparse_template_reduce(int treduce) {
  template_reduce = treduce;
  return treduce;  
}

/* -----------------------------------------------------------------------------
 *                           Assist functions
 * ----------------------------------------------------------------------------- */

static int promote_type(int t) {
  if (t <= T_UCHAR || t == T_CHAR) return T_INT;
  return t;
}

/* Perform type-promotion for binary operators */
static int promote(int t1, int t2) {
  t1 = promote_type(t1);
  t2 = promote_type(t2);
  return t1 > t2 ? t1 : t2;
}

static String *yyrename = 0;

/* Forward renaming operator */

static String *resolve_create_node_scope(String *cname);


Hash *Swig_cparse_features(void) {
  static Hash   *features_hash = 0;
  if (!features_hash) features_hash = NewHash();
  return features_hash;
}

/* Fully qualify any template parameters */
static String *feature_identifier_fix(String *s) {
  String *tp = SwigType_istemplate_templateprefix(s);
  if (tp) {
    String *ts, *ta, *tq;
    ts = SwigType_templatesuffix(s);
    ta = SwigType_templateargs(s);
    tq = Swig_symbol_type_qualify(ta,0);
    Append(tp,tq);
    Append(tp,ts);
    Delete(ts);
    Delete(ta);
    Delete(tq);
    return tp;
  } else {
    return NewString(s);
  }
}

static void set_access_mode(Node *n) {
  if (cplus_mode == CPLUS_PUBLIC)
    Setattr(n, "access", "public");
  else if (cplus_mode == CPLUS_PROTECTED)
    Setattr(n, "access", "protected");
  else
    Setattr(n, "access", "private");
}

static void restore_access_mode(Node *n) {
  String *mode = Getattr(n, "access");
  if (Strcmp(mode, "private") == 0)
    cplus_mode = CPLUS_PRIVATE;
  else if (Strcmp(mode, "protected") == 0)
    cplus_mode = CPLUS_PROTECTED;
  else
    cplus_mode = CPLUS_PUBLIC;
}

/* Generate the symbol table name for an object */
/* This is a bit of a mess. Need to clean up */
static String *add_oldname = 0;



static String *make_name(Node *n, String *name,SwigType *decl) {
  int destructor = name && (*(Char(name)) == '~');

  if (yyrename) {
    String *s = NewString(yyrename);
    Delete(yyrename);
    yyrename = 0;
    if (destructor  && (*(Char(s)) != '~')) {
      Insert(s,0,"~");
    }
    return s;
  }

  if (!name) return 0;
  return Swig_name_make(n,Namespaceprefix,name,decl,add_oldname);
}

/* Generate an unnamed identifier */
static String *make_unnamed() {
  unnamed++;
  return NewStringf("$unnamed%d$",unnamed);
}

/* Return if the node is a friend declaration */
static int is_friend(Node *n) {
  return Cmp(Getattr(n,"storage"),"friend") == 0;
}

static int is_operator(String *name) {
  return Strncmp(name,"operator ", 9) == 0;
}


/* Add declaration list to symbol table */
static int  add_only_one = 0;

static void add_symbols(Node *n) {
  String *decl;
  String *wrn = 0;

  if (inclass && n) {
    cparse_normalize_void(n);
  }
  while (n) {
    String *symname = 0;
    /* for friends, we need to pop the scope once */
    String *old_prefix = 0;
    Symtab *old_scope = 0;
    int isfriend = inclass && is_friend(n);
    int iscdecl = Cmp(nodeType(n),"cdecl") == 0;
    int only_csymbol = 0;
    
    if (inclass) {
      String *name = Getattr(n, "name");
      if (isfriend) {
	/* for friends, we need to add the scopename if needed */
	String *prefix = name ? Swig_scopename_prefix(name) : 0;
	old_prefix = Namespaceprefix;
	old_scope = Swig_symbol_popscope();
	Namespaceprefix = Swig_symbol_qualifiedscopename(0);
	if (!prefix) {
	  if (name && !is_operator(name) && Namespaceprefix) {
	    String *nname = NewStringf("%s::%s", Namespaceprefix, name);
	    Setattr(n,"name",nname);
	    Delete(nname);
	  }
	} else {
	  Symtab *st = Swig_symbol_getscope(prefix);
	  String *ns = st ? Getattr(st,"name") : prefix;
	  String *base  = Swig_scopename_last(name);
	  String *nname = NewStringf("%s::%s", ns, base);
	  Setattr(n,"name",nname);
	  Delete(nname);
	  Delete(base);
	  Delete(prefix);
	}
	Namespaceprefix = 0;
      } else {
	/* for member functions, we need to remove the redundant
	   class scope if provided, as in
	   
	   struct Foo {
	   int Foo::method(int a);
	   };
	   
	*/
	String *prefix = name ? Swig_scopename_prefix(name) : 0;
	if (prefix) {
	  if (Classprefix && (Equal(prefix,Classprefix))) {
	    String *base = Swig_scopename_last(name);
	    Setattr(n,"name",base);
	    Delete(base);
	  }
	  Delete(prefix);
	}
      }
    }

    if (!isfriend && (inclass || extendmode)) {
      Setattr(n,"ismember","1");
    }

    if (extendmode) {
      Setattr(n,"isextendmember","1");
    }

    if (!isfriend && inclass) {
      if ((cplus_mode != CPLUS_PUBLIC)) {
	only_csymbol = 1;
	if (cplus_mode == CPLUS_PROTECTED) {
	  Setattr(n,"access", "protected");
	  only_csymbol = !Swig_need_protected(n);
	} else {
	  Setattr(n,"access", "private");
	  /* private are needed only when they are pure virtuals - why? */
	  if ((Cmp(Getattr(n,"storage"),"virtual") == 0) && (Cmp(Getattr(n,"value"),"0") == 0)) {
	    only_csymbol = 0;
	  }
	}
      } else {
	  Setattr(n,"access", "public");
      }
    }
    if (Getattr(n,"sym:name")) {
      n = nextSibling(n);
      continue;
    }
    decl = Getattr(n,"decl");
    if (!SwigType_isfunction(decl)) {
      String *name = Getattr(n,"name");
      String *makename = Getattr(n,"parser:makename");
      if (iscdecl) {	
	String *storage = Getattr(n, "storage");
	if (Cmp(storage,"typedef") == 0) {
	  Setattr(n,"kind","typedef");
	} else {
	  SwigType *type = Getattr(n,"type");
	  String *value = Getattr(n,"value");
	  Setattr(n,"kind","variable");
	  if (value && Len(value)) {
	    Setattr(n,"hasvalue","1");
	  }
	  if (type) {
	    SwigType *ty;
	    SwigType *tmp = 0;
	    if (decl) {
	      ty = tmp = Copy(type);
	      SwigType_push(ty,decl);
	    } else {
	      ty = type;
	    }
	    if (!SwigType_ismutable(ty) || (storage && Strstr(storage, "constexpr"))) {
	      SetFlag(n,"hasconsttype");
	      SetFlag(n,"feature:immutable");
	    }
	    if (tmp) Delete(tmp);
	  }
	  if (!type) {
	    Printf(stderr,"notype name %s\n", name);
	  }
	}
      }
      Swig_features_get(Swig_cparse_features(), Namespaceprefix, name, 0, n);
      if (makename) {
	symname = make_name(n, makename,0);
        Delattr(n,"parser:makename"); /* temporary information, don't leave it hanging around */
      } else {
        makename = name;
	symname = make_name(n, makename,0);
      }
      
      if (!symname) {
	symname = Copy(Getattr(n,"unnamed"));
      }
      if (symname) {
	wrn = Swig_name_warning(n, Namespaceprefix, symname,0);
      }
    } else {
      String *name = Getattr(n,"name");
      SwigType *fdecl = Copy(decl);
      SwigType *fun = SwigType_pop_function(fdecl);
      if (iscdecl) {	
	Setattr(n,"kind","function");
      }
      
      Swig_features_get(Swig_cparse_features(),Namespaceprefix,name,fun,n);

      symname = make_name(n, name,fun);
      wrn = Swig_name_warning(n, Namespaceprefix,symname,fun);
      
      Delete(fdecl);
      Delete(fun);
      
    }
    if (!symname) {
      n = nextSibling(n);
      continue;
    }
    if (cparse_cplusplus) {
      String *value = Getattr(n, "value");
      if (value && Strcmp(value, "delete") == 0) {
	/* C++11 deleted definition / deleted function */
        SetFlag(n,"deleted");
        SetFlag(n,"feature:ignore");
      }
    }
    if (only_csymbol || GetFlag(n,"feature:ignore")) {
      /* Only add to C symbol table and continue */
      Swig_symbol_add(0, n);
    } else if (strncmp(Char(symname),"$ignore",7) == 0) {
      char *c = Char(symname)+7;
      SetFlag(n,"feature:ignore");
      if (strlen(c)) {
	SWIG_WARN_NODE_BEGIN(n);
	Swig_warning(0,Getfile(n), Getline(n), "%s\n",c+1);
	SWIG_WARN_NODE_END(n);
      }
      Swig_symbol_add(0, n);
    } else {
      Node *c;
      if ((wrn) && (Len(wrn))) {
	String *metaname = symname;
	if (!Getmeta(metaname,"already_warned")) {
	  SWIG_WARN_NODE_BEGIN(n);
	  Swig_warning(0,Getfile(n),Getline(n), "%s\n", wrn);
	  SWIG_WARN_NODE_END(n);
	  Setmeta(metaname,"already_warned","1");
	}
      }
      c = Swig_symbol_add(symname,n);

      if (c != n) {
        /* symbol conflict attempting to add in the new symbol */
        if (Getattr(n,"sym:weak")) {
          Setattr(n,"sym:name",symname);
        } else {
          String *e = NewStringEmpty();
          String *en = NewStringEmpty();
          String *ec = NewStringEmpty();
          int redefined = Swig_need_redefined_warn(n,c,inclass);
          if (redefined) {
            Printf(en,"Identifier '%s' redefined (ignored)",symname);
            Printf(ec,"previous definition of '%s'",symname);
          } else {
            Printf(en,"Redundant redeclaration of '%s'",symname);
            Printf(ec,"previous declaration of '%s'",symname);
          }
          if (Cmp(symname,Getattr(n,"name"))) {
            Printf(en," (Renamed from '%s')", SwigType_namestr(Getattr(n,"name")));
          }
          Printf(en,",");
          if (Cmp(symname,Getattr(c,"name"))) {
            Printf(ec," (Renamed from '%s')", SwigType_namestr(Getattr(c,"name")));
          }
          Printf(ec,".");
	  SWIG_WARN_NODE_BEGIN(n);
          if (redefined) {
            Swig_warning(WARN_PARSE_REDEFINED,Getfile(n),Getline(n),"%s\n",en);
            Swig_warning(WARN_PARSE_REDEFINED,Getfile(c),Getline(c),"%s\n",ec);
          } else if (!is_friend(n) && !is_friend(c)) {
            Swig_warning(WARN_PARSE_REDUNDANT,Getfile(n),Getline(n),"%s\n",en);
            Swig_warning(WARN_PARSE_REDUNDANT,Getfile(c),Getline(c),"%s\n",ec);
          }
	  SWIG_WARN_NODE_END(n);
          Printf(e,"%s:%d:%s\n%s:%d:%s\n",Getfile(n),Getline(n),en,
                 Getfile(c),Getline(c),ec);
          Setattr(n,"error",e);
	  Delete(e);
          Delete(en);
          Delete(ec);
        }
      }
    }
    /* restore the class scope if needed */
    if (isfriend) {
      Swig_symbol_setscope(old_scope);
      if (old_prefix) {
	Delete(Namespaceprefix);
	Namespaceprefix = old_prefix;
      }
    }
    Delete(symname);

    if (add_only_one) return;
    n = nextSibling(n);
  }
}


/* add symbols a parse tree node copy */

static void add_symbols_copy(Node *n) {
  String *name;
  int    emode = 0;
  while (n) {
    char *cnodeType = Char(nodeType(n));

    if (strcmp(cnodeType,"access") == 0) {
      String *kind = Getattr(n,"kind");
      if (Strcmp(kind,"public") == 0) {
	cplus_mode = CPLUS_PUBLIC;
      } else if (Strcmp(kind,"private") == 0) {
	cplus_mode = CPLUS_PRIVATE;
      } else if (Strcmp(kind,"protected") == 0) {
	cplus_mode = CPLUS_PROTECTED;
      }
      n = nextSibling(n);
      continue;
    }

    add_oldname = Getattr(n,"sym:name");
    if ((add_oldname) || (Getattr(n,"sym:needs_symtab"))) {
      int old_inclass = -1;
      Node *old_current_class = 0;
      if (add_oldname) {
	DohIncref(add_oldname);
	/*  Disable this, it prevents %rename to work with templates */
	/* If already renamed, we used that name  */
	/*
	if (Strcmp(add_oldname, Getattr(n,"name")) != 0) {
	  Delete(yyrename);
	  yyrename = Copy(add_oldname);
	}
	*/
      }
      Delattr(n,"sym:needs_symtab");
      Delattr(n,"sym:name");

      add_only_one = 1;
      add_symbols(n);

      if (Getattr(n,"partialargs")) {
	Swig_symbol_cadd(Getattr(n,"partialargs"),n);
      }
      add_only_one = 0;
      name = Getattr(n,"name");
      if (Getattr(n,"requires_symtab")) {
	Swig_symbol_newscope();
	Swig_symbol_setscopename(name);
	Delete(Namespaceprefix);
	Namespaceprefix = Swig_symbol_qualifiedscopename(0);
      }
      if (strcmp(cnodeType,"class") == 0) {
	old_inclass = inclass;
	inclass = 1;
	old_current_class = current_class;
	current_class = n;
	if (Strcmp(Getattr(n,"kind"),"class") == 0) {
	  cplus_mode = CPLUS_PRIVATE;
	} else {
	  cplus_mode = CPLUS_PUBLIC;
	}
      }
      if (strcmp(cnodeType,"extend") == 0) {
	emode = cplus_mode;
	cplus_mode = CPLUS_PUBLIC;
      }
      add_symbols_copy(firstChild(n));
      if (strcmp(cnodeType,"extend") == 0) {
	cplus_mode = emode;
      }
      if (Getattr(n,"requires_symtab")) {
	Setattr(n,"symtab", Swig_symbol_popscope());
	Delattr(n,"requires_symtab");
	Delete(Namespaceprefix);
	Namespaceprefix = Swig_symbol_qualifiedscopename(0);
      }
      if (add_oldname) {
	Delete(add_oldname);
	add_oldname = 0;
      }
      if (strcmp(cnodeType,"class") == 0) {
	inclass = old_inclass;
	current_class = old_current_class;
      }
    } else {
      if (strcmp(cnodeType,"extend") == 0) {
	emode = cplus_mode;
	cplus_mode = CPLUS_PUBLIC;
      }
      add_symbols_copy(firstChild(n));
      if (strcmp(cnodeType,"extend") == 0) {
	cplus_mode = emode;
      }
    }
    n = nextSibling(n);
  }
}

/* Check a set of declarations to see if any are pure-abstract */

static List *pure_abstracts(Node *n) {
  List *abstracts = 0;
  while (n) {
    if (Cmp(nodeType(n),"cdecl") == 0) {
      String *decl = Getattr(n,"decl");
      if (SwigType_isfunction(decl)) {
	String *init = Getattr(n,"value");
	if (Cmp(init,"0") == 0) {
	  if (!abstracts) {
	    abstracts = NewList();
	  }
	  Append(abstracts,n);
	  SetFlag(n,"abstract");
	}
      }
    } else if (Cmp(nodeType(n),"destructor") == 0) {
      if (Cmp(Getattr(n,"value"),"0") == 0) {
	if (!abstracts) {
	  abstracts = NewList();
	}
	Append(abstracts,n);
	SetFlag(n,"abstract");
      }
    }
    n = nextSibling(n);
  }
  return abstracts;
}

/* Make a classname */

static String *make_class_name(String *name) {
  String *nname = 0;
  String *prefix;
  if (Namespaceprefix) {
    nname= NewStringf("%s::%s", Namespaceprefix, name);
  } else {
    nname = NewString(name);
  }
  prefix = SwigType_istemplate_templateprefix(nname);
  if (prefix) {
    String *args, *qargs;
    args   = SwigType_templateargs(nname);
    qargs  = Swig_symbol_type_qualify(args,0);
    Append(prefix,qargs);
    Delete(nname);
    Delete(args);
    Delete(qargs);
    nname = prefix;
  }
  return nname;
}

/* Use typedef name as class name */

static void add_typedef_name(Node *n, Node *decl, String *oldName, Symtab *cscope, String *scpname) {
  String *class_rename = 0;
  SwigType *decltype = Getattr(decl, "decl");
  if (!decltype || !Len(decltype)) {
    String *cname;
    String *tdscopename;
    String *class_scope = Swig_symbol_qualifiedscopename(cscope);
    String *name = Getattr(decl, "name");
    cname = Copy(name);
    Setattr(n, "tdname", cname);
    tdscopename = class_scope ? NewStringf("%s::%s", class_scope, name) : Copy(name);
    class_rename = Getattr(n, "class_rename");
    if (class_rename && (Strcmp(class_rename, oldName) == 0))
      Setattr(n, "class_rename", NewString(name));
    if (!classes_typedefs) classes_typedefs = NewHash();
    if (!Equal(scpname, tdscopename) && !Getattr(classes_typedefs, tdscopename)) {
      Setattr(classes_typedefs, tdscopename, n);
    }
    Setattr(n, "decl", decltype);
    Delete(class_scope);
    Delete(cname);
    Delete(tdscopename);
  }
}

/* If the class name is qualified.  We need to create or lookup namespace entries */

static Symtab *set_scope_to_global() {
  Symtab *symtab = Swig_symbol_global_scope();
  Swig_symbol_setscope(symtab);
  return symtab;
}
 
/* Remove the block braces, { and }, if the 'noblock' attribute is set.
 * Node *kw can be either a Hash or Parmlist. */
static String *remove_block(Node *kw, const String *inputcode) {
  String *modified_code = 0;
  while (kw) {
   String *name = Getattr(kw,"name");
   if (name && (Cmp(name,"noblock") == 0)) {
     char *cstr = Char(inputcode);
     size_t len = Len(inputcode);
     if (len && cstr[0] == '{') {
       --len; ++cstr; 
       if (len && cstr[len - 1] == '}') { --len; }
       /* we now remove the extra spaces */
       while (len && isspace((int)cstr[0])) { --len; ++cstr; }
       while (len && isspace((int)cstr[len - 1])) { --len; }
       modified_code = NewStringWithSize(cstr, len);
       break;
     }
   }
   kw = nextSibling(kw);
  }
  return modified_code;
}


static Node *nscope = 0;
static Node *nscope_inner = 0;

/* Remove the scope prefix from cname and return the base name without the prefix.
 * The scopes required for the symbol name are resolved and/or created, if required.
 * For example AA::BB::CC as input returns CC and creates the namespace AA then inner 
 * namespace BB in the current scope. If cname is found to already exist as a weak symbol
 * (forward reference) then the scope might be changed to match, such as when a symbol match 
 * is made via a using reference. */
static String *resolve_create_node_scope(String *cname) {
  Symtab *gscope = 0;
  Node *cname_node = 0;
  int skip_lookup = 0;
  nscope = 0;
  nscope_inner = 0;  

  if (Strncmp(cname,"::",2) == 0)
    skip_lookup = 1;

  cname_node = skip_lookup ? 0 : Swig_symbol_clookup_no_inherit(cname, 0);

  if (cname_node) {
    /* The symbol has been defined already or is in another scope.
       If it is a weak symbol, it needs replacing and if it was brought into the current scope
       via a using declaration, the scope needs adjusting appropriately for the new symbol.
       Similarly for defined templates. */
    Symtab *symtab = Getattr(cname_node, "sym:symtab");
    Node *sym_weak = Getattr(cname_node, "sym:weak");
    if ((symtab && sym_weak) || Equal(nodeType(cname_node), "template")) {
      /* Check if the scope is the current scope */
      String *current_scopename = Swig_symbol_qualifiedscopename(0);
      String *found_scopename = Swig_symbol_qualifiedscopename(symtab);
      int len;
      if (!current_scopename)
	current_scopename = NewString("");
      if (!found_scopename)
	found_scopename = NewString("");
      len = Len(current_scopename);
      if ((len > 0) && (Strncmp(current_scopename, found_scopename, len) == 0)) {
	if (Len(found_scopename) > len + 2) {
	  /* A matching weak symbol was found in non-global scope, some scope adjustment may be required */
	  String *new_cname = NewString(Char(found_scopename) + len + 2); /* skip over "::" prefix */
	  String *base = Swig_scopename_last(cname);
	  Printf(new_cname, "::%s", base);
	  cname = new_cname;
	  Delete(base);
	} else {
	  /* A matching weak symbol was found in the same non-global local scope, no scope adjustment required */
	  assert(len == Len(found_scopename));
	}
      } else {
	String *base = Swig_scopename_last(cname);
	if (Len(found_scopename) > 0) {
	  /* A matching weak symbol was found in a different scope to the local scope - probably via a using declaration */
	  cname = NewStringf("%s::%s", found_scopename, base);
	} else {
	  /* Either:
	      1) A matching weak symbol was found in a different scope to the local scope - this is actually a
	      symbol with the same name in a different scope which we don't want, so no adjustment required.
	      2) A matching weak symbol was found in the global scope - no adjustment required.
	  */
	  cname = Copy(base);
	}
	Delete(base);
      }
      Delete(current_scopename);
      Delete(found_scopename);
    }
  }

  if (Swig_scopename_check(cname)) {
    Node   *ns;
    String *prefix = Swig_scopename_prefix(cname);
    String *base = Swig_scopename_last(cname);
    if (prefix && (Strncmp(prefix,"::",2) == 0)) {
/* I don't think we can use :: global scope to declare classes and hence neither %template. - consider reporting error instead - wsfulton. */
      /* Use the global scope */
      String *nprefix = NewString(Char(prefix)+2);
      Delete(prefix);
      prefix= nprefix;
      gscope = set_scope_to_global();
    }
    if (Len(prefix) == 0) {
      /* Use the global scope, but we need to add a 'global' namespace.  */
      if (!gscope) gscope = set_scope_to_global();
      /* note that this namespace is not the "unnamed" one,
	 and we don't use Setattr(nscope,"name", ""),
	 because the unnamed namespace is private */
      nscope = new_node("namespace");
      Setattr(nscope,"symtab", gscope);;
      nscope_inner = nscope;
      return base;
    }
    /* Try to locate the scope */
    ns = Swig_symbol_clookup(prefix,0);
    if (!ns) {
      Swig_error(cparse_file,cparse_line,"Undefined scope '%s'\n", prefix);
    } else {
      Symtab *nstab = Getattr(ns,"symtab");
      if (!nstab) {
	Swig_error(cparse_file,cparse_line, "'%s' is not defined as a valid scope.\n", prefix);
	ns = 0;
      } else {
	/* Check if the node scope is the current scope */
	String *tname = Swig_symbol_qualifiedscopename(0);
	String *nname = Swig_symbol_qualifiedscopename(nstab);
	if (tname && (Strcmp(tname,nname) == 0)) {
	  ns = 0;
	  cname = base;
	}
	Delete(tname);
	Delete(nname);
      }
      if (ns) {
	/* we will try to create a new node using the namespaces we
	   can find in the scope name */
	List *scopes;
	String *sname;
	Iterator si;
	String *name = NewString(prefix);
	scopes = NewList();
	while (name) {
	  String *base = Swig_scopename_last(name);
	  String *tprefix = Swig_scopename_prefix(name);
	  Insert(scopes,0,base);
	  Delete(base);
	  Delete(name);
	  name = tprefix;
	}
	for (si = First(scopes); si.item; si = Next(si)) {
	  Node *ns1,*ns2;
	  sname = si.item;
	  ns1 = Swig_symbol_clookup(sname,0);
	  assert(ns1);
	  if (Strcmp(nodeType(ns1),"namespace") == 0) {
	    if (Getattr(ns1,"alias")) {
	      ns1 = Getattr(ns1,"namespace");
	    }
	  } else {
	    /* now this last part is a class */
	    si = Next(si);
	    /*  or a nested class tree, which is unrolled here */
	    for (; si.item; si = Next(si)) {
	      if (si.item) {
		Printf(sname,"::%s",si.item);
	      }
	    }
	    /* we get the 'inner' class */
	    nscope_inner = Swig_symbol_clookup(sname,0);
	    /* set the scope to the inner class */
	    Swig_symbol_setscope(Getattr(nscope_inner,"symtab"));
	    /* save the last namespace prefix */
	    Delete(Namespaceprefix);
	    Namespaceprefix = Swig_symbol_qualifiedscopename(0);
	    /* and return the node name, including the inner class prefix */
	    break;
	  }
	  /* here we just populate the namespace tree as usual */
	  ns2 = new_node("namespace");
	  Setattr(ns2,"name",sname);
	  Setattr(ns2,"symtab", Getattr(ns1,"symtab"));
	  add_symbols(ns2);
	  Swig_symbol_setscope(Getattr(ns1,"symtab"));
	  Delete(Namespaceprefix);
	  Namespaceprefix = Swig_symbol_qualifiedscopename(0);
	  if (nscope_inner) {
	    if (Getattr(nscope_inner,"symtab") != Getattr(ns2,"symtab")) {
	      appendChild(nscope_inner,ns2);
	      Delete(ns2);
	    }
	  }
	  nscope_inner = ns2;
	  if (!nscope) nscope = ns2;
	}
	cname = base;
	Delete(scopes);
      }
    }
    Delete(prefix);
  }

  return cname;
}
 
/* look for simple typedef name in typedef list */
static String *try_to_find_a_name_for_unnamed_structure(const char *storage, Node *decls) {
  String *name = 0;
  Node *n = decls;
  if (storage && (strcmp(storage, "typedef") == 0)) {
    for (; n; n = nextSibling(n)) {
      if (!Len(Getattr(n, "decl"))) {
	name = Copy(Getattr(n, "name"));
	break;
      }
    }
  }
  return name;
}

/* traverse copied tree segment, and update outer class links*/
static void update_nested_classes(Node *n)
{
  Node *c = firstChild(n);
  while (c) {
    if (Getattr(c, "nested:outer"))
      Setattr(c, "nested:outer", n);
    update_nested_classes(c);
    c = nextSibling(c);
  }
}

/* -----------------------------------------------------------------------------
 * nested_forward_declaration()
 * 
 * Nested struct handling for C++ code if the nested classes are disabled.
 * Create the nested class/struct/union as a forward declaration.
 * ----------------------------------------------------------------------------- */

static Node *nested_forward_declaration(const char *storage, const char *kind, String *sname, String *name, Node *cpp_opt_declarators) {
  Node *nn = 0;
  int warned = 0;

  if (sname) {
    /* Add forward declaration of the nested type */
    Node *n = new_node("classforward");
    Setattr(n, "kind", kind);
    Setattr(n, "name", sname);
    Setattr(n, "storage", storage);
    Setattr(n, "sym:weak", "1");
    add_symbols(n);
    nn = n;
  }

  /* Add any variable instances. Also add in any further typedefs of the nested type.
     Note that anonymous typedefs (eg typedef struct {...} a, b;) are treated as class forward declarations */
  if (cpp_opt_declarators) {
    int storage_typedef = (storage && (strcmp(storage, "typedef") == 0));
    int variable_of_anonymous_type = !sname && !storage_typedef;
    if (!variable_of_anonymous_type) {
      int anonymous_typedef = !sname && (storage && (strcmp(storage, "typedef") == 0));
      Node *n = cpp_opt_declarators;
      SwigType *type = name;
      while (n) {
	Setattr(n, "type", type);
	Setattr(n, "storage", storage);
	if (anonymous_typedef) {
	  Setattr(n, "nodeType", "classforward");
	  Setattr(n, "sym:weak", "1");
	}
	n = nextSibling(n);
      }
      add_symbols(cpp_opt_declarators);

      if (nn) {
	set_nextSibling(nn, cpp_opt_declarators);
      } else {
	nn = cpp_opt_declarators;
      }
    }
  }

  if (!GetFlag(currentOuterClass, "nested")) {
    if (nn && Equal(nodeType(nn), "classforward")) {
      Node *n = nn;
      SWIG_WARN_NODE_BEGIN(n);
      Swig_warning(WARN_PARSE_NAMED_NESTED_CLASS, cparse_file, cparse_line,"Nested %s not currently supported (%s ignored)\n", kind, sname ? sname : name);
      SWIG_WARN_NODE_END(n);
      warned = 1;
    }

    if (!warned) {
      Swig_warning(WARN_PARSE_UNNAMED_NESTED_CLASS, cparse_file, cparse_line, "Nested %s not currently supported (ignored).\n", kind);
    }
  }

  return nn;
}


Node *Swig_cparse(File *f) {
  scanner_file(f);
  top = 0;
  yyparse();
  return top;
}

static void single_new_feature(const char *featurename, String *val, Hash *featureattribs, char *declaratorid, SwigType *type, ParmList *declaratorparms, String *qualifier) {
  String *fname;
  String *name;
  String *fixname;
  SwigType *t = Copy(type);

  /* Printf(stdout, "single_new_feature: [%s] [%s] [%s] [%s] [%s] [%s]\n", featurename, val, declaratorid, t, ParmList_str_defaultargs(declaratorparms), qualifier); */

  /* Warn about deprecated features */
  if (strcmp(featurename, "nestedworkaround") == 0)
    Swig_warning(WARN_DEPRECATED_NESTED_WORKAROUND, cparse_file, cparse_line, "The 'nestedworkaround' feature is deprecated.\n");

  fname = NewStringf("feature:%s",featurename);
  if (declaratorid) {
    fixname = feature_identifier_fix(declaratorid);
  } else {
    fixname = NewStringEmpty();
  }
  if (Namespaceprefix) {
    name = NewStringf("%s::%s",Namespaceprefix, fixname);
  } else {
    name = fixname;
  }

  if (declaratorparms) Setmeta(val,"parms",declaratorparms);
  if (!Len(t)) t = 0;
  if (t) {
    if (qualifier) SwigType_push(t,qualifier);
    if (SwigType_isfunction(t)) {
      SwigType *decl = SwigType_pop_function(t);
      if (SwigType_ispointer(t)) {
	String *nname = NewStringf("*%s",name);
	Swig_feature_set(Swig_cparse_features(), nname, decl, fname, val, featureattribs);
	Delete(nname);
      } else {
	Swig_feature_set(Swig_cparse_features(), name, decl, fname, val, featureattribs);
      }
      Delete(decl);
    } else if (SwigType_ispointer(t)) {
      String *nname = NewStringf("*%s",name);
      Swig_feature_set(Swig_cparse_features(),nname,0,fname,val, featureattribs);
      Delete(nname);
    }
  } else {
    /* Global feature, that is, feature not associated with any particular symbol */
    Swig_feature_set(Swig_cparse_features(),name,0,fname,val, featureattribs);
  }
  Delete(fname);
  Delete(name);
}

/* Add a new feature to the Hash. Additional features are added if the feature has a parameter list (declaratorparms)
 * and one or more of the parameters have a default argument. An extra feature is added for each defaulted parameter,
 * simulating the equivalent overloaded method. */
static void new_feature(const char *featurename, String *val, Hash *featureattribs, char *declaratorid, SwigType *type, ParmList *declaratorparms, String *qualifier) {

  ParmList *declparms = declaratorparms;

  /* remove the { and } braces if the noblock attribute is set */
  String *newval = remove_block(featureattribs, val);
  val = newval ? newval : val;

  /* Add the feature */
  single_new_feature(featurename, val, featureattribs, declaratorid, type, declaratorparms, qualifier);

  /* Add extra features if there are default parameters in the parameter list */
  if (type) {
    while (declparms) {
      if (ParmList_has_defaultargs(declparms)) {

        /* Create a parameter list for the new feature by copying all
           but the last (defaulted) parameter */
        ParmList* newparms = CopyParmListMax(declparms, ParmList_len(declparms)-1);

        /* Create new declaration - with the last parameter removed */
        SwigType *newtype = Copy(type);
        Delete(SwigType_pop_function(newtype)); /* remove the old parameter list from newtype */
        SwigType_add_function(newtype,newparms);

        single_new_feature(featurename, Copy(val), featureattribs, declaratorid, newtype, newparms, qualifier);
        declparms = newparms;
      } else {
        declparms = 0;
      }
    }
  }
}

/* check if a function declaration is a plain C object */
static int is_cfunction(Node *n) {
  if (!cparse_cplusplus || cparse_externc)
    return 1;
  if (Swig_storage_isexternc(n)) {
    return 1;
  }
  return 0;
}

/* If the Node is a function with parameters, check to see if any of the parameters
 * have default arguments. If so create a new function for each defaulted argument. 
 * The additional functions form a linked list of nodes with the head being the original Node n. */
static void default_arguments(Node *n) {
  Node *function = n;

  if (function) {

    ParmList *varargs = Getattr(function,"feature:varargs");
    if (varargs) {
      /* Handles the %varargs directive by looking for "feature:varargs" and 
       * substituting ... with an alternative set of arguments.  */
      Parm     *p = Getattr(function,"parms");
      Parm     *pp = 0;
      while (p) {
	SwigType *t = Getattr(p,"type");
	if (Strcmp(t,"v(...)") == 0) {
	  if (pp) {
	    ParmList *cv = Copy(varargs);
	    set_nextSibling(pp,cv);
	    Delete(cv);
	  } else {
	    ParmList *cv =  Copy(varargs);
	    Setattr(function,"parms", cv);
	    Delete(cv);
	  }
	  break;
	}
	pp = p;
	p = nextSibling(p);
      }
    }

    /* Do not add in functions if kwargs is being used or if user wants old default argument wrapping
       (one wrapped method per function irrespective of number of default arguments) */
    if (compact_default_args 
	|| is_cfunction(function) 
	|| GetFlag(function,"feature:compactdefaultargs") 
	|| GetFlag(function,"feature:kwargs")) {
      ParmList *p = Getattr(function,"parms");
      if (p) 
        Setattr(p,"compactdefargs", "1"); /* mark parameters for special handling */
      function = 0; /* don't add in extra methods */
    }
  }

  while (function) {
    ParmList *parms = Getattr(function,"parms");
    if (ParmList_has_defaultargs(parms)) {

      /* Create a parameter list for the new function by copying all
         but the last (defaulted) parameter */
      ParmList* newparms = CopyParmListMax(parms,ParmList_len(parms)-1);

      /* Create new function and add to symbol table */
      {
	SwigType *ntype = Copy(nodeType(function));
	char *cntype = Char(ntype);
        Node *new_function = new_node(ntype);
        SwigType *decl = Copy(Getattr(function,"decl"));
        int constqualifier = SwigType_isconst(decl);
	String *ccode = Copy(Getattr(function,"code"));
	String *cstorage = Copy(Getattr(function,"storage"));
	String *cvalue = Copy(Getattr(function,"value"));
	SwigType *ctype = Copy(Getattr(function,"type"));
	String *cthrow = Copy(Getattr(function,"throw"));

        Delete(SwigType_pop_function(decl)); /* remove the old parameter list from decl */
        SwigType_add_function(decl,newparms);
        if (constqualifier)
          SwigType_add_qualifier(decl,"const");

        Setattr(new_function,"name", Getattr(function,"name"));
        Setattr(new_function,"code", ccode);
        Setattr(new_function,"decl", decl);
        Setattr(new_function,"parms", newparms);
        Setattr(new_function,"storage", cstorage);
        Setattr(new_function,"value", cvalue);
        Setattr(new_function,"type", ctype);
        Setattr(new_function,"throw", cthrow);

	Delete(ccode);
	Delete(cstorage);
	Delete(cvalue);
	Delete(ctype);
	Delete(cthrow);
	Delete(decl);

        {
          Node *throws = Getattr(function,"throws");
	  ParmList *pl = CopyParmList(throws);
          if (throws) Setattr(new_function,"throws",pl);
	  Delete(pl);
        }

        /* copy specific attributes for global (or in a namespace) template functions - these are not templated class methods */
        if (strcmp(cntype,"template") == 0) {
          Node *templatetype = Getattr(function,"templatetype");
          Node *symtypename = Getattr(function,"sym:typename");
          Parm *templateparms = Getattr(function,"templateparms");
          if (templatetype) {
	    Node *tmp = Copy(templatetype);
	    Setattr(new_function,"templatetype",tmp);
	    Delete(tmp);
	  }
          if (symtypename) {
	    Node *tmp = Copy(symtypename);
	    Setattr(new_function,"sym:typename",tmp);
	    Delete(tmp);
	  }
          if (templateparms) {
	    Parm *tmp = CopyParmList(templateparms);
	    Setattr(new_function,"templateparms",tmp);
	    Delete(tmp);
	  }
        } else if (strcmp(cntype,"constructor") == 0) {
          /* only copied for constructors as this is not a user defined feature - it is hard coded in the parser */
          if (GetFlag(function,"feature:new")) SetFlag(new_function,"feature:new");
        }

        add_symbols(new_function);
        /* mark added functions as ones with overloaded parameters and point to the parsed method */
        Setattr(new_function,"defaultargs", n);

        /* Point to the new function, extending the linked list */
        set_nextSibling(function, new_function);
	Delete(new_function);
        function = new_function;
	
	Delete(ntype);
      }
    } else {
      function = 0;
    }
  }
}

/* -----------------------------------------------------------------------------
 * mark_nodes_as_extend()
 *
 * Used by the %extend to mark subtypes with "feature:extend".
 * template instances declared within %extend are skipped
 * ----------------------------------------------------------------------------- */

static void mark_nodes_as_extend(Node *n) {
  for (; n; n = nextSibling(n)) {
    if (Getattr(n, "template") && Strcmp(nodeType(n), "class") == 0)
      continue;
    /* Fix me: extend is not a feature. Replace with isextendmember? */
    Setattr(n, "feature:extend", "1");
    mark_nodes_as_extend(firstChild(n));
  }
}

%}

%union {
  char  *id;
  List  *bases;
  struct Define {
    String *val;
    String *rawval;
    int     type;
    String *qualifier;
    String *bitfield;
    Parm   *throws;
    String *throwf;
    String *nexcept;
  } dtype;
  struct {
    const char *type;
    String *filename;
    int   line;
  } loc;
  struct {
    char      *id;
    SwigType  *type;
    String    *defarg;
    ParmList  *parms;
    short      have_parms;
    ParmList  *throws;
    String    *throwf;
    String    *nexcept;
  } decl;
  Parm         *tparms;
  struct {
    String     *method;
    Hash       *kwargs;
  } tmap;
  struct {
    String     *type;
    String     *us;
  } ptype;
  SwigType     *type;
  String       *str;
  Parm         *p;
  ParmList     *pl;
  int           intvalue;
  Node         *node;
};

%token <id> ID
%token <str> HBLOCK
%token <id> POUND 
%token <id> STRING WSTRING
%token <loc> INCLUDE IMPORT INSERT
%token <str> CHARCONST WCHARCONST
%token <dtype> NUM_INT NUM_FLOAT NUM_UNSIGNED NUM_LONG NUM_ULONG NUM_LONGLONG NUM_ULONGLONG NUM_BOOL
%token <intvalue> TYPEDEF
%token <type> TYPE_INT TYPE_UNSIGNED TYPE_SHORT TYPE_LONG TYPE_FLOAT TYPE_DOUBLE TYPE_CHAR TYPE_WCHAR TYPE_VOID TYPE_SIGNED TYPE_BOOL TYPE_COMPLEX TYPE_TYPEDEF TYPE_RAW TYPE_NON_ISO_INT8 TYPE_NON_ISO_INT16 TYPE_NON_ISO_INT32 TYPE_NON_ISO_INT64
%token LPAREN RPAREN COMMA SEMI EXTERN INIT LBRACE RBRACE PERIOD
%token CONST_QUAL VOLATILE REGISTER STRUCT UNION EQUAL SIZEOF MODULE LBRACKET RBRACKET
%token BEGINFILE ENDOFFILE
%token ILLEGAL CONSTANT
%token NAME RENAME NAMEWARN EXTEND PRAGMA FEATURE VARARGS
%token ENUM
%token CLASS TYPENAME PRIVATE PUBLIC PROTECTED COLON STATIC VIRTUAL FRIEND THROW CATCH EXPLICIT
%token STATIC_ASSERT CONSTEXPR THREAD_LOCAL DECLTYPE AUTO NOEXCEPT /* C++11 keywords */
%token OVERRIDE FINAL /* C++11 identifiers with special meaning */
%token USING
%token <node> NAMESPACE
%token NATIVE INLINE
%token TYPEMAP EXCEPT ECHO APPLY CLEAR SWIGTEMPLATE FRAGMENT
%token WARN 
%token LESSTHAN GREATERTHAN DELETE_KW DEFAULT
%token LESSTHANOREQUALTO GREATERTHANOREQUALTO EQUALTO NOTEQUALTO
%token ARROW
%token QUESTIONMARK
%token TYPES PARMS
%token NONID DSTAR DCNOT
%token <intvalue> TEMPLATE
%token <str> OPERATOR
%token <str> COPERATOR
%token PARSETYPE PARSEPARM PARSEPARMS
%token <str> DOXYGENSTRING 
%token <str> DOXYGENPOSTSTRING 
%token <str> C_COMMENT_STRING 

%left  CAST
%left  QUESTIONMARK
%left  LOR
%left  LAND
%left  OR
%left  XOR
%left  AND
%left  EQUALTO NOTEQUALTO
%left  GREATERTHAN LESSTHAN GREATERTHANOREQUALTO LESSTHANOREQUALTO
%left  LSHIFT RSHIFT
%left  PLUS MINUS
%left  STAR SLASH MODULO
%left  UMINUS NOT LNOT
%left  DCOLON

%type <node>     program interface declaration swig_directive ;

/* SWIG directives */
%type <node>     extend_directive apply_directive clear_directive constant_directive ;
%type <node>     echo_directive except_directive fragment_directive include_directive inline_directive ;
%type <node>     insert_directive module_directive name_directive native_directive ;
%type <node>     pragma_directive rename_directive feature_directive varargs_directive typemap_directive ;
%type <node>     types_directive template_directive warn_directive ;

/* C declarations */
%type <node>     c_declaration c_decl c_decl_tail c_enum_key c_enum_inherit c_enum_decl c_enum_forward_decl c_constructor_decl;
%type <node>     enumlist edecl;

/* C++ declarations */
%type <node>     cpp_declaration cpp_class_decl cpp_forward_class_decl cpp_template_decl cpp_alternate_rettype;
%type <node>     cpp_members cpp_member;
%type <node>     cpp_constructor_decl cpp_destructor_decl cpp_protection_decl cpp_conversion_operator cpp_static_assert;
%type <node>     cpp_swig_directive cpp_temp_possible cpp_opt_declarators ;
%type <node>     cpp_using_decl cpp_namespace_decl cpp_catch_decl cpp_lambda_decl;
%type <node>     kwargs options;

/* Misc */
%type <id>       identifier;
%type <dtype>    initializer cpp_const exception_specification;
%type <id>       storage_class;
%type <pl>       parms  ptail rawparms varargs_parms ;
%type <pl>       templateparameters templateparameterstail;
%type <p>        parm valparm rawvalparms valparms valptail ;
%type <p>        typemap_parm tm_list tm_tail ;
%type <p>        templateparameter ;
%type <id>       templcpptype cpptype access_specifier;
%type <node>     base_specifier;
%type <str>      ellipsis variadic;
%type <type>     type rawtype type_right anon_bitfield_type decltype ;
%type <bases>    base_list inherit raw_inherit;
%type <dtype>    definetype def_args etype default_delete deleted_definition explicit_default;
%type <dtype>    expr exprnum exprcompound valexpr;
%type <id>       ename ;
%type <id>       template_decl;
%type <str>      type_qualifier ;
%type <id>       type_qualifier_raw;
%type <id>       idstring idstringopt;
%type <id>       pragma_lang;
%type <str>      pragma_arg;
%type <loc>      includetype;
%type <type>     pointer primitive_type;
%type <decl>     declarator direct_declarator notso_direct_declarator parameter_declarator typemap_parameter_declarator;
%type <decl>     abstract_declarator direct_abstract_declarator ctor_end;
%type <tmap>     typemap_type;
%type <str>      idcolon idcolontail idcolonnt idcolontailnt idtemplate stringbrace stringbracesemi;
%type <id>       string stringnum wstring;
%type <tparms>   template_parms;
%type <dtype>    cpp_end cpp_vend;
%type <intvalue> rename_namewarn;
%type <ptype>    type_specifier primitive_type_list ;
%type <node>     fname stringtype;
%type <node>     featattr;
%type <str>	 doxygen_comment;
%type <str>	 doxygen_comment_item;
%type <str>	 doxygen_post_comment;
%type <str>	 doxygen_post_comment_item;
%type <node>     lambda_introducer lambda_body;
%type <pl>       lambda_tail;
%type <node>     optional_constant_directive;
%type <str>      virt_specifier_seq;

%%

/* ======================================================================
 *                          High-level Interface file
 *
 * An interface is just a sequence of declarations which may be SWIG directives
 * or normal C declarations.
 * ====================================================================== */

program        :  interface {
                   if (!classes) classes = NewHash();
		   Setattr($1,"classes",classes); 
		   Setattr($1,"name",ModuleName);
		   
		   if ((!module_node) && ModuleName) {
		     module_node = new_node("module");
		     Setattr(module_node,"name",ModuleName);
		   }
		   Setattr($1,"module",module_node);
	           top = $1;
               }
               | PARSETYPE parm SEMI {
                 top = Copy(Getattr($2,"type"));
		 Delete($2);
               }
               | PARSETYPE error {
                 top = 0;
               }
               | PARSEPARM parm SEMI {
                 top = $2;
               }
               | PARSEPARM error {
                 top = 0;
               }
               | PARSEPARMS LPAREN parms RPAREN SEMI {
                 top = $3;
               }
               | PARSEPARMS error SEMI {
                 top = 0;
               }
               ;

interface      : interface declaration {  
                   /* add declaration to end of linked list (the declaration isn't always a single declaration, sometimes it is a linked list itself) */
                   if (currentDeclComment != NULL) {
                       set_comment($2, currentDeclComment);
                       currentDeclComment = NULL;
                   }                                      
                   appendChild($1,$2);
                   $$ = $1;
               }
               | interface doxygen_comment {
                   currentDeclComment = $2; 
                   $$ = $1;
               }
               | interface doxygen_post_comment {
                   Node *node = lastChild($1);
                   if (node) {
                       set_comment(node, $2);
                   }
                   $$ = $1;
               }
               | empty {
                   $$ = new_node("top");
               }
               ;

declaration    : swig_directive { $$ = $1; }
               | c_declaration { $$ = $1; } 
               | cpp_declaration { $$ = $1; }
               | SEMI { $$ = 0; }
               | error {
                  $$ = 0;
		  Swig_error(cparse_file, cparse_line,"Syntax error in input(1).\n");
		  exit(1);
               }
/* Out of class constructor/destructor declarations */
               | c_constructor_decl { 
                  if ($$) {
   		      add_symbols($$);
                  }
                  $$ = $1; 
	       }              

/* Out of class conversion operator.  For example:
     inline A::operator char *() const { ... }.

   This is nearly impossible to parse normally.  We just let the
   first part generate a syntax error and then resynchronize on the
   COPERATOR token---discarding the rest of the definition. Ugh.

 */
               | error COPERATOR {
                  $$ = 0;
                  skip_decl();
               }
               ;

/* ======================================================================
 *                           SWIG DIRECTIVES 
 * ====================================================================== */
  
swig_directive : extend_directive { $$ = $1; }
               | apply_directive { $$ = $1; }
 	       | clear_directive { $$ = $1; }
               | constant_directive { $$ = $1; }
               | echo_directive { $$ = $1; }
               | except_directive { $$ = $1; }
               | fragment_directive { $$ = $1; }
               | include_directive { $$ = $1; }
               | inline_directive { $$ = $1; }
               | insert_directive { $$ = $1; }
               | module_directive { $$ = $1; }
               | name_directive { $$ = $1; }
               | native_directive { $$ = $1; }
               | pragma_directive { $$ = $1; }
               | rename_directive { $$ = $1; }
               | feature_directive { $$ = $1; }
               | varargs_directive { $$ = $1; }
               | typemap_directive { $$ = $1; }
               | types_directive  { $$ = $1; }
               | template_directive { $$ = $1; }
               | warn_directive { $$ = $1; }
               ;

/* ------------------------------------------------------------
   %extend classname { ... } 
   ------------------------------------------------------------ */

extend_directive : EXTEND options idcolon LBRACE {
               Node *cls;
	       String *clsname;
	       extendmode = 1;
	       cplus_mode = CPLUS_PUBLIC;
	       if (!classes) classes = NewHash();
	       if (!classes_typedefs) classes_typedefs = NewHash();
	       clsname = make_class_name($3);
	       cls = Getattr(classes,clsname);
	       if (!cls) {
	         cls = Getattr(classes_typedefs, clsname);
		 if (!cls) {
		   /* No previous definition. Create a new scope */
		   Node *am = Getattr(Swig_extend_hash(),clsname);
		   if (!am) {
		     Swig_symbol_newscope();
		     Swig_symbol_setscopename($3);
		     prev_symtab = 0;
		   } else {
		     prev_symtab = Swig_symbol_setscope(Getattr(am,"symtab"));
		   }
		   current_class = 0;
		 } else {
		   /* Previous typedef class definition.  Use its symbol table.
		      Deprecated, just the real name should be used. 
		      Note that %extend before the class typedef never worked, only %extend after the class typdef. */
		   prev_symtab = Swig_symbol_setscope(Getattr(cls, "symtab"));
		   current_class = cls;
		   SWIG_WARN_NODE_BEGIN(cls);
		   Swig_warning(WARN_PARSE_EXTEND_NAME, cparse_file, cparse_line, "Deprecated %%extend name used - the %s name '%s' should be used instead of the typedef name '%s'.\n", Getattr(cls, "kind"), SwigType_namestr(Getattr(cls, "name")), $3);
		   SWIG_WARN_NODE_END(cls);
		 }
	       } else {
		 /* Previous class definition.  Use its symbol table */
		 prev_symtab = Swig_symbol_setscope(Getattr(cls,"symtab"));
		 current_class = cls;
	       }
	       Classprefix = NewString($3);
	       Namespaceprefix= Swig_symbol_qualifiedscopename(0);
	       Delete(clsname);
	     } cpp_members RBRACE {
               String *clsname;
	       extendmode = 0;
               $$ = new_node("extend");
	       Setattr($$,"symtab",Swig_symbol_popscope());
	       if (prev_symtab) {
		 Swig_symbol_setscope(prev_symtab);
	       }
	       Namespaceprefix = Swig_symbol_qualifiedscopename(0);
               clsname = make_class_name($3);
	       Setattr($$,"name",clsname);

	       mark_nodes_as_extend($6);
	       if (current_class) {
		 /* We add the extension to the previously defined class */
		 appendChild($$,$6);
		 appendChild(current_class,$$);
	       } else {
		 /* We store the extensions in the extensions hash */
		 Node *am = Getattr(Swig_extend_hash(),clsname);
		 if (am) {
		   /* Append the members to the previous extend methods */
		   appendChild(am,$6);
		 } else {
		   appendChild($$,$6);
		   Setattr(Swig_extend_hash(),clsname,$$);
		 }
	       }
	       current_class = 0;
	       Delete(Classprefix);
	       Delete(clsname);
	       Classprefix = 0;
	       prev_symtab = 0;
	       $$ = 0;

	     }
             ;

/* ------------------------------------------------------------
   %apply
   ------------------------------------------------------------ */

apply_directive : APPLY typemap_parm LBRACE tm_list RBRACE {
                    $$ = new_node("apply");
                    Setattr($$,"pattern",Getattr($2,"pattern"));
		    appendChild($$,$4);
               };

/* ------------------------------------------------------------
   %clear
   ------------------------------------------------------------ */

clear_directive : CLEAR tm_list SEMI {
		 $$ = new_node("clear");
		 appendChild($$,$2);
               }
               ;

/* ------------------------------------------------------------
   %constant name = value;
   %constant type name = value;
   ------------------------------------------------------------ */

constant_directive :  CONSTANT identifier EQUAL definetype SEMI {
		   if (($4.type != T_ERROR) && ($4.type != T_SYMBOL)) {
		     SwigType *type = NewSwigType($4.type);
		     $$ = new_node("constant");
		     Setattr($$,"name",$2);
		     Setattr($$,"type",type);
		     Setattr($$,"value",$4.val);
		     if ($4.rawval) Setattr($$,"rawval", $4.rawval);
		     Setattr($$,"storage","%constant");
		     SetFlag($$,"feature:immutable");
		     add_symbols($$);
		     Delete(type);
		   } else {
		     if ($4.type == T_ERROR) {
		       Swig_warning(WARN_PARSE_UNSUPPORTED_VALUE,cparse_file,cparse_line,"Unsupported constant value (ignored)\n");
		     }
		     $$ = 0;
		   }

	       }

               | CONSTANT type declarator def_args SEMI {
		 if (($4.type != T_ERROR) && ($4.type != T_SYMBOL)) {
		   SwigType_push($2,$3.type);
		   /* Sneaky callback function trick */
		   if (SwigType_isfunction($2)) {
		     SwigType_add_pointer($2);
		   }
		   $$ = new_node("constant");
		   Setattr($$,"name",$3.id);
		   Setattr($$,"type",$2);
		   Setattr($$,"value",$4.val);
		   if ($4.rawval) Setattr($$,"rawval", $4.rawval);
		   Setattr($$,"storage","%constant");
		   SetFlag($$,"feature:immutable");
		   add_symbols($$);
		 } else {
		     if ($4.type == T_ERROR) {
		       Swig_warning(WARN_PARSE_UNSUPPORTED_VALUE,cparse_file,cparse_line,"Unsupported constant value\n");
		     }
		   $$ = 0;
		 }
               }
               | CONSTANT error SEMI {
		 Swig_warning(WARN_PARSE_BAD_VALUE,cparse_file,cparse_line,"Bad constant value (ignored).\n");
		 $$ = 0;
	       }
               ;

/* ------------------------------------------------------------
   %echo "text"
   %echo %{ ... %}
   ------------------------------------------------------------ */

echo_directive : ECHO HBLOCK {
		 char temp[64];
		 Replace($2,"$file",cparse_file, DOH_REPLACE_ANY);
		 sprintf(temp,"%d", cparse_line);
		 Replace($2,"$line",temp,DOH_REPLACE_ANY);
		 Printf(stderr,"%s\n", $2);
		 Delete($2);
                 $$ = 0;
	       }
               | ECHO string {
		 char temp[64];
		 String *s = NewString($2);
		 Replace(s,"$file",cparse_file, DOH_REPLACE_ANY);
		 sprintf(temp,"%d", cparse_line);
		 Replace(s,"$line",temp,DOH_REPLACE_ANY);
		 Printf(stderr,"%s\n", s);
		 Delete(s);
                 $$ = 0;
               }
               ;

/* ------------------------------------------------------------
   %except(lang) { ... }
   %except { ... }
   %except(lang);   
   %except;
   ------------------------------------------------------------ */

except_directive : EXCEPT LPAREN identifier RPAREN LBRACE {
                    skip_balanced('{','}');
		    $$ = 0;
		    Swig_warning(WARN_DEPRECATED_EXCEPT,cparse_file, cparse_line, "%%except is deprecated.  Use %%exception instead.\n");
	       }

               | EXCEPT LBRACE {
                    skip_balanced('{','}');
		    $$ = 0;
		    Swig_warning(WARN_DEPRECATED_EXCEPT,cparse_file, cparse_line, "%%except is deprecated.  Use %%exception instead.\n");
               }

               | EXCEPT LPAREN identifier RPAREN SEMI {
		 $$ = 0;
		 Swig_warning(WARN_DEPRECATED_EXCEPT,cparse_file, cparse_line, "%%except is deprecated.  Use %%exception instead.\n");
               }

               | EXCEPT SEMI {
		 $$ = 0;
		 Swig_warning(WARN_DEPRECATED_EXCEPT,cparse_file, cparse_line, "%%except is deprecated.  Use %%exception instead.\n");
	       }
               ;

/* fragment keyword arguments */
stringtype    : string LBRACE parm RBRACE {		 
                 $$ = NewHash();
                 Setattr($$,"value",$1);
		 Setattr($$,"type",Getattr($3,"type"));
               }
               ;

fname         : string {
                 $$ = NewHash();
                 Setattr($$,"value",$1);
              }
              | stringtype {
                $$ = $1;
              }
              ;

/* ------------------------------------------------------------
   %fragment(name, section) %{ ... %}
   %fragment("name" {type}, "section") %{ ... %}
   %fragment("name", "section", fragment="fragment1", fragment="fragment2") %{ ... %}
   Also as above but using { ... }
   %fragment("name");
   ------------------------------------------------------------ */

fragment_directive: FRAGMENT LPAREN fname COMMA kwargs RPAREN HBLOCK {
                   Hash *p = $5;
		   $$ = new_node("fragment");
		   Setattr($$,"value",Getattr($3,"value"));
		   Setattr($$,"type",Getattr($3,"type"));
		   Setattr($$,"section",Getattr(p,"name"));
		   Setattr($$,"kwargs",nextSibling(p));
		   Setattr($$,"code",$7);
                 }
                 | FRAGMENT LPAREN fname COMMA kwargs RPAREN LBRACE {
		   Hash *p = $5;
		   String *code;
                   skip_balanced('{','}');
		   $$ = new_node("fragment");
		   Setattr($$,"value",Getattr($3,"value"));
		   Setattr($$,"type",Getattr($3,"type"));
		   Setattr($$,"section",Getattr(p,"name"));
		   Setattr($$,"kwargs",nextSibling(p));
		   Delitem(scanner_ccode,0);
		   Delitem(scanner_ccode,DOH_END);
		   code = Copy(scanner_ccode);
		   Setattr($$,"code",code);
		   Delete(code);
                 }
                 | FRAGMENT LPAREN fname RPAREN SEMI {
		   $$ = new_node("fragment");
		   Setattr($$,"value",Getattr($3,"value"));
		   Setattr($$,"type",Getattr($3,"type"));
		   Setattr($$,"emitonly","1");
		 }
                 ;

/* ------------------------------------------------------------
   %includefile(option1="xyz", ...) "filename" [ declarations ] 
   %importfile(option1="xyz", ...) "filename" [ declarations ]
   ------------------------------------------------------------ */

include_directive: includetype options string BEGINFILE {
                     $1.filename = Copy(cparse_file);
		     $1.line = cparse_line;
		     scanner_set_location(NewString($3),1);
                     if ($2) { 
		       String *maininput = Getattr($2, "maininput");
		       if (maininput)
		         scanner_set_main_input_file(NewString(maininput));
		     }
               } interface ENDOFFILE {
                     String *mname = 0;
                     $$ = $6;
		     scanner_set_location($1.filename,$1.line+1);
		     if (strcmp($1.type,"include") == 0) set_nodeType($$,"include");
		     if (strcmp($1.type,"import") == 0) {
		       mname = $2 ? Getattr($2,"module") : 0;
		       set_nodeType($$,"import");
		       if (import_mode) --import_mode;
		     }
		     
		     Setattr($$,"name",$3);
		     /* Search for the module (if any) */
		     {
			 Node *n = firstChild($$);
			 while (n) {
			     if (Strcmp(nodeType(n),"module") == 0) {
			         if (mname) {
				   Setattr(n,"name", mname);
				   mname = 0;
				 }
				 Setattr($$,"module",Getattr(n,"name"));
				 break;
			     }
			     n = nextSibling(n);
			 }
			 if (mname) {
			   /* There is no module node in the import
			      node, ie, you imported a .h file
			      directly.  We are forced then to create
			      a new import node with a module node.
			   */			      
			   Node *nint = new_node("import");
			   Node *mnode = new_node("module");
			   Setattr(mnode,"name", mname);
			   appendChild(nint,mnode);
			   Delete(mnode);
			   appendChild(nint,firstChild($$));
			   $$ = nint;
			   Setattr($$,"module",mname);
			 }
		     }
		     Setattr($$,"options",$2);
               }
               ;

includetype    : INCLUDE { $$.type = "include"; }
               | IMPORT  { $$.type = "import"; ++import_mode;}
               ;

/* ------------------------------------------------------------
   %inline %{ ... %}
   ------------------------------------------------------------ */

inline_directive : INLINE HBLOCK {
                 String *cpps;
		 if (Namespaceprefix) {
		   Swig_error(cparse_file, cparse_start_line, "%%inline directive inside a namespace is disallowed.\n");
		   $$ = 0;
		 } else {
		   $$ = new_node("insert");
		   Setattr($$,"code",$2);
		   /* Need to run through the preprocessor */
		   Seek($2,0,SEEK_SET);
		   Setline($2,cparse_start_line);
		   Setfile($2,cparse_file);
		   cpps = Preprocessor_parse($2);
		   start_inline(Char(cpps), cparse_start_line);
		   Delete($2);
		   Delete(cpps);
		 }
		 
	       }
               | INLINE LBRACE {
                 String *cpps;
		 int start_line = cparse_line;
		 skip_balanced('{','}');
		 if (Namespaceprefix) {
		   Swig_error(cparse_file, cparse_start_line, "%%inline directive inside a namespace is disallowed.\n");
		   
		   $$ = 0;
		 } else {
		   String *code;
                   $$ = new_node("insert");
		   Delitem(scanner_ccode,0);
		   Delitem(scanner_ccode,DOH_END);
		   code = Copy(scanner_ccode);
		   Setattr($$,"code", code);
		   Delete(code);		   
		   cpps=Copy(scanner_ccode);
		   start_inline(Char(cpps), start_line);
		   Delete(cpps);
		 }
               }
                ;

/* ------------------------------------------------------------
   %{ ... %}
   %insert(section) "filename"
   %insert("section") "filename"
   %insert(section) %{ ... %}
   %insert("section") %{ ... %}
   ------------------------------------------------------------ */

insert_directive : HBLOCK {
                 $$ = new_node("insert");
		 Setattr($$,"code",$1);
	       }
               | INSERT LPAREN idstring RPAREN string {
		 String *code = NewStringEmpty();
		 $$ = new_node("insert");
		 Setattr($$,"section",$3);
		 Setattr($$,"code",code);
		 if (Swig_insert_file($5,code) < 0) {
		   Swig_error(cparse_file, cparse_line, "Couldn't find '%s'.\n", $5);
		   $$ = 0;
		 } 
               }
               | INSERT LPAREN idstring RPAREN HBLOCK {
		 $$ = new_node("insert");
		 Setattr($$,"section",$3);
		 Setattr($$,"code",$5);
               }
               | INSERT LPAREN idstring RPAREN LBRACE {
		 String *code;
                 skip_balanced('{','}');
		 $$ = new_node("insert");
		 Setattr($$,"section",$3);
		 Delitem(scanner_ccode,0);
		 Delitem(scanner_ccode,DOH_END);
		 code = Copy(scanner_ccode);
		 Setattr($$,"code", code);
		 Delete(code);
	       }
               ;
      
/* ------------------------------------------------------------
    %module modname
    %module "modname"
   ------------------------------------------------------------ */

module_directive: MODULE options idstring {
                 $$ = new_node("module");
		 if ($2) {
		   Setattr($$,"options",$2);
		   if (Getattr($2,"directors")) {
		     Wrapper_director_mode_set(1);
		     if (!cparse_cplusplus) {
		       Swig_error(cparse_file, cparse_line, "Directors are not supported for C code and require the -c++ option\n");
		     }
		   } 
		   if (Getattr($2,"dirprot")) {
		     Wrapper_director_protected_mode_set(1);
		   } 
		   if (Getattr($2,"allprotected")) {
		     Wrapper_all_protected_mode_set(1);
		   } 
		   if (Getattr($2,"templatereduce")) {
		     template_reduce = 1;
		   }
		   if (Getattr($2,"notemplatereduce")) {
		     template_reduce = 0;
		   }
		 }
		 if (!ModuleName) ModuleName = NewString($3);
		 if (!import_mode) {
		   /* first module included, we apply global
		      ModuleName, which can be modify by -module */
		   String *mname = Copy(ModuleName);
		   Setattr($$,"name",mname);
		   Delete(mname);
		 } else { 
		   /* import mode, we just pass the idstring */
		   Setattr($$,"name",$3);   
		 }		 
		 if (!module_node) module_node = $$;
	       }
               ;

/* ------------------------------------------------------------
   %name(newname)    declaration
   %name("newname")  declaration
   ------------------------------------------------------------ */

name_directive : NAME LPAREN idstring RPAREN {
                 Swig_warning(WARN_DEPRECATED_NAME,cparse_file,cparse_line, "%%name is deprecated.  Use %%rename instead.\n");
		 Delete(yyrename);
                 yyrename = NewString($3);
		 $$ = 0;
               }
               | NAME LPAREN RPAREN {
		 Swig_warning(WARN_DEPRECATED_NAME,cparse_file,cparse_line, "%%name is deprecated.  Use %%rename instead.\n");
		 $$ = 0;
		 Swig_error(cparse_file,cparse_line,"Missing argument to %%name directive.\n");
	       }
               ;


/* ------------------------------------------------------------
   %native(scriptname) name;
   %native(scriptname) type name (parms);
   ------------------------------------------------------------ */

native_directive : NATIVE LPAREN identifier RPAREN storage_class identifier SEMI {
                 $$ = new_node("native");
		 Setattr($$,"name",$3);
		 Setattr($$,"wrap:name",$6);
	         add_symbols($$);
	       }
               | NATIVE LPAREN identifier RPAREN storage_class type declarator SEMI {
		 if (!SwigType_isfunction($7.type)) {
		   Swig_error(cparse_file,cparse_line,"%%native declaration '%s' is not a function.\n", $7.id);
		   $$ = 0;
		 } else {
		     Delete(SwigType_pop_function($7.type));
		     /* Need check for function here */
		     SwigType_push($6,$7.type);
		     $$ = new_node("native");
	             Setattr($$,"name",$3);
		     Setattr($$,"wrap:name",$7.id);
		     Setattr($$,"type",$6);
		     Setattr($$,"parms",$7.parms);
		     Setattr($$,"decl",$7.type);
		 }
	         add_symbols($$);
	       }
               ;

/* ------------------------------------------------------------
   %pragma(lang) name=value
   %pragma(lang) name
   %pragma name = value
   %pragma name
   ------------------------------------------------------------ */

pragma_directive : PRAGMA pragma_lang identifier EQUAL pragma_arg {
                 $$ = new_node("pragma");
		 Setattr($$,"lang",$2);
		 Setattr($$,"name",$3);
		 Setattr($$,"value",$5);
	       }
              | PRAGMA pragma_lang identifier {
		$$ = new_node("pragma");
		Setattr($$,"lang",$2);
		Setattr($$,"name",$3);
	      }
              ;

pragma_arg    : string { $$ = NewString($1); }
              | HBLOCK { $$ = $1; }
              ;

pragma_lang   : LPAREN identifier RPAREN { $$ = $2; }
              | empty { $$ = (char *) "swig"; }
              ;

/* ------------------------------------------------------------
   %rename(newname) identifier;
   ------------------------------------------------------------ */

rename_directive : rename_namewarn declarator idstring SEMI {
                SwigType *t = $2.type;
		Hash *kws = NewHash();
		String *fixname;
		fixname = feature_identifier_fix($2.id);
		Setattr(kws,"name",$3);
		if (!Len(t)) t = 0;
		/* Special declarator check */
		if (t) {
		  if (SwigType_isfunction(t)) {
		    SwigType *decl = SwigType_pop_function(t);
		    if (SwigType_ispointer(t)) {
		      String *nname = NewStringf("*%s",fixname);
		      if ($1) {
			Swig_name_rename_add(Namespaceprefix, nname,decl,kws,$2.parms);
		      } else {
			Swig_name_namewarn_add(Namespaceprefix,nname,decl,kws);
		      }
		      Delete(nname);
		    } else {
		      if ($1) {
			Swig_name_rename_add(Namespaceprefix,(fixname),decl,kws,$2.parms);
		      } else {
			Swig_name_namewarn_add(Namespaceprefix,(fixname),decl,kws);
		      }
		    }
		    Delete(decl);
		  } else if (SwigType_ispointer(t)) {
		    String *nname = NewStringf("*%s",fixname);
		    if ($1) {
		      Swig_name_rename_add(Namespaceprefix,(nname),0,kws,$2.parms);
		    } else {
		      Swig_name_namewarn_add(Namespaceprefix,(nname),0,kws);
		    }
		    Delete(nname);
		  }
		} else {
		  if ($1) {
		    Swig_name_rename_add(Namespaceprefix,(fixname),0,kws,$2.parms);
		  } else {
		    Swig_name_namewarn_add(Namespaceprefix,(fixname),0,kws);
		  }
		}
                $$ = 0;
		scanner_clear_rename();
              }
              | rename_namewarn LPAREN kwargs RPAREN declarator cpp_const SEMI {
		String *fixname;
		Hash *kws = $3;
		SwigType *t = $5.type;
		fixname = feature_identifier_fix($5.id);
		if (!Len(t)) t = 0;
		/* Special declarator check */
		if (t) {
		  if ($6.qualifier) SwigType_push(t,$6.qualifier);
		  if (SwigType_isfunction(t)) {
		    SwigType *decl = SwigType_pop_function(t);
		    if (SwigType_ispointer(t)) {
		      String *nname = NewStringf("*%s",fixname);
		      if ($1) {
			Swig_name_rename_add(Namespaceprefix, nname,decl,kws,$5.parms);
		      } else {
			Swig_name_namewarn_add(Namespaceprefix,nname,decl,kws);
		      }
		      Delete(nname);
		    } else {
		      if ($1) {
			Swig_name_rename_add(Namespaceprefix,(fixname),decl,kws,$5.parms);
		      } else {
			Swig_name_namewarn_add(Namespaceprefix,(fixname),decl,kws);
		      }
		    }
		    Delete(decl);
		  } else if (SwigType_ispointer(t)) {
		    String *nname = NewStringf("*%s",fixname);
		    if ($1) {
		      Swig_name_rename_add(Namespaceprefix,(nname),0,kws,$5.parms);
		    } else {
		      Swig_name_namewarn_add(Namespaceprefix,(nname),0,kws);
		    }
		    Delete(nname);
		  }
		} else {
		  if ($1) {
		    Swig_name_rename_add(Namespaceprefix,(fixname),0,kws,$5.parms);
		  } else {
		    Swig_name_namewarn_add(Namespaceprefix,(fixname),0,kws);
		  }
		}
                $$ = 0;
		scanner_clear_rename();
              }
              | rename_namewarn LPAREN kwargs RPAREN string SEMI {
		if ($1) {
		  Swig_name_rename_add(Namespaceprefix,$5,0,$3,0);
		} else {
		  Swig_name_namewarn_add(Namespaceprefix,$5,0,$3);
		}
		$$ = 0;
		scanner_clear_rename();
              }
              ;

rename_namewarn : RENAME {
		    $$ = 1;
                } 
                | NAMEWARN {
                    $$ = 0;
                };


/* ------------------------------------------------------------
   Feature targeting a symbol name (non-global feature):

     %feature(featurename) name "val";
     %feature(featurename, val) name;

   where "val" could instead be the other bracket types, that is,
   { val } or %{ val %} or indeed omitted whereupon it defaults to "1".
   Or, the global feature which does not target a symbol name:

     %feature(featurename) "val";
     %feature(featurename, val);

   An empty val (empty string) clears the feature.
   Any number of feature attributes can optionally be added, for example
   a non-global feature with 2 attributes:

     %feature(featurename, attrib1="attribval1", attrib2="attribval2") name "val";
     %feature(featurename, val, attrib1="attribval1", attrib2="attribval2") name;
   ------------------------------------------------------------ */

                  /* Non-global feature */
feature_directive : FEATURE LPAREN idstring RPAREN declarator cpp_const stringbracesemi {
                    String *val = $7 ? NewString($7) : NewString("1");
                    new_feature($3, val, 0, $5.id, $5.type, $5.parms, $6.qualifier);
                    $$ = 0;
                    scanner_clear_rename();
                  }
                  | FEATURE LPAREN idstring COMMA stringnum RPAREN declarator cpp_const SEMI {
                    String *val = Len($5) ? NewString($5) : 0;
                    new_feature($3, val, 0, $7.id, $7.type, $7.parms, $8.qualifier);
                    $$ = 0;
                    scanner_clear_rename();
                  }
                  | FEATURE LPAREN idstring featattr RPAREN declarator cpp_const stringbracesemi {
                    String *val = $8 ? NewString($8) : NewString("1");
                    new_feature($3, val, $4, $6.id, $6.type, $6.parms, $7.qualifier);
                    $$ = 0;
                    scanner_clear_rename();
                  }
                  | FEATURE LPAREN idstring COMMA stringnum featattr RPAREN declarator cpp_const SEMI {
                    String *val = Len($5) ? NewString($5) : 0;
                    new_feature($3, val, $6, $8.id, $8.type, $8.parms, $9.qualifier);
                    $$ = 0;
                    scanner_clear_rename();
                  }

                  /* Global feature */
                  | FEATURE LPAREN idstring RPAREN stringbracesemi {
                    String *val = $5 ? NewString($5) : NewString("1");
                    new_feature($3, val, 0, 0, 0, 0, 0);
                    $$ = 0;
                    scanner_clear_rename();
                  }
                  | FEATURE LPAREN idstring COMMA stringnum RPAREN SEMI {
                    String *val = Len($5) ? NewString($5) : 0;
                    new_feature($3, val, 0, 0, 0, 0, 0);
                    $$ = 0;
                    scanner_clear_rename();
                  }
                  | FEATURE LPAREN idstring featattr RPAREN stringbracesemi {
                    String *val = $6 ? NewString($6) : NewString("1");
                    new_feature($3, val, $4, 0, 0, 0, 0);
                    $$ = 0;
                    scanner_clear_rename();
                  }
                  | FEATURE LPAREN idstring COMMA stringnum featattr RPAREN SEMI {
                    String *val = Len($5) ? NewString($5) : 0;
                    new_feature($3, val, $6, 0, 0, 0, 0);
                    $$ = 0;
                    scanner_clear_rename();
                  }
                  ;

stringbracesemi : stringbrace { $$ = $1; }
                | SEMI { $$ = 0; }
                | PARMS LPAREN parms RPAREN SEMI { $$ = $3; } 
                ;

featattr        : COMMA idstring EQUAL stringnum {
		  $$ = NewHash();
		  Setattr($$,"name",$2);
		  Setattr($$,"value",$4);
                }
                | COMMA idstring EQUAL stringnum featattr {
		  $$ = NewHash();
		  Setattr($$,"name",$2);
		  Setattr($$,"value",$4);
                  set_nextSibling($$,$5);
                }
		;

/* %varargs() directive. */

varargs_directive : VARARGS LPAREN varargs_parms RPAREN declarator cpp_const SEMI {
                 Parm *val;
		 String *name;
		 SwigType *t;
		 if (Namespaceprefix) name = NewStringf("%s::%s", Namespaceprefix, $5.id);
		 else name = NewString($5.id);
		 val = $3;
		 if ($5.parms) {
		   Setmeta(val,"parms",$5.parms);
		 }
		 t = $5.type;
		 if (!Len(t)) t = 0;
		 if (t) {
		   if ($6.qualifier) SwigType_push(t,$6.qualifier);
		   if (SwigType_isfunction(t)) {
		     SwigType *decl = SwigType_pop_function(t);
		     if (SwigType_ispointer(t)) {
		       String *nname = NewStringf("*%s",name);
		       Swig_feature_set(Swig_cparse_features(), nname, decl, "feature:varargs", val, 0);
		       Delete(nname);
		     } else {
		       Swig_feature_set(Swig_cparse_features(), name, decl, "feature:varargs", val, 0);
		     }
		     Delete(decl);
		   } else if (SwigType_ispointer(t)) {
		     String *nname = NewStringf("*%s",name);
		     Swig_feature_set(Swig_cparse_features(),nname,0,"feature:varargs",val, 0);
		     Delete(nname);
		   }
		 } else {
		   Swig_feature_set(Swig_cparse_features(),name,0,"feature:varargs",val, 0);
		 }
		 Delete(name);
		 $$ = 0;
              };

varargs_parms   : parms { $$ = $1; }
                | NUM_INT COMMA parm { 
		  int i;
		  int n;
		  Parm *p;
		  n = atoi(Char($1.val));
		  if (n <= 0) {
		    Swig_error(cparse_file, cparse_line,"Argument count in %%varargs must be positive.\n");
		    $$ = 0;
		  } else {
		    String *name = Getattr($3, "name");
		    $$ = Copy($3);
		    if (name)
		      Setattr($$, "name", NewStringf("%s%d", name, n));
		    for (i = 1; i < n; i++) {
		      p = Copy($3);
		      name = Getattr(p, "name");
		      if (name)
		        Setattr(p, "name", NewStringf("%s%d", name, n-i));
		      set_nextSibling(p,$$);
		      Delete($$);
		      $$ = p;
		    }
		  }
                }
               ;


/* ------------------------------------------------------------
   %typemap(method) type { ... }
   %typemap(method) type "..."
   %typemap(method) type;    - typemap deletion
   %typemap(method) type1,type2,... = type;    - typemap copy
   %typemap type1,type2,... = type;            - typemap copy
   ------------------------------------------------------------ */

typemap_directive :  TYPEMAP LPAREN typemap_type RPAREN tm_list stringbrace {
		   $$ = 0;
		   if ($3.method) {
		     String *code = 0;
		     $$ = new_node("typemap");
		     Setattr($$,"method",$3.method);
		     if ($3.kwargs) {
		       ParmList *kw = $3.kwargs;
                       code = remove_block(kw, $6);
		       Setattr($$,"kwargs", $3.kwargs);
		     }
		     code = code ? code : NewString($6);
		     Setattr($$,"code", code);
		     Delete(code);
		     appendChild($$,$5);
		   }
	       }
               | TYPEMAP LPAREN typemap_type RPAREN tm_list SEMI {
		 $$ = 0;
		 if ($3.method) {
		   $$ = new_node("typemap");
		   Setattr($$,"method",$3.method);
		   appendChild($$,$5);
		 }
	       }
               | TYPEMAP LPAREN typemap_type RPAREN tm_list EQUAL typemap_parm SEMI {
		   $$ = 0;
		   if ($3.method) {
		     $$ = new_node("typemapcopy");
		     Setattr($$,"method",$3.method);
		     Setattr($$,"pattern", Getattr($7,"pattern"));
		     appendChild($$,$5);
		   }
	       }
               ;

/* typemap method type (lang,method) or (method) */

typemap_type   : kwargs {
		 Hash *p;
		 String *name;
		 p = nextSibling($1);
		 if (p && (!Getattr(p,"value"))) {
 		   /* this is the deprecated two argument typemap form */
 		   Swig_warning(WARN_DEPRECATED_TYPEMAP_LANG,cparse_file, cparse_line,
				"Specifying the language name in %%typemap is deprecated - use #ifdef SWIG<LANG> instead.\n");
		   /* two argument typemap form */
		   name = Getattr($1,"name");
		   if (!name || (Strcmp(name,typemap_lang))) {
		     $$.method = 0;
		     $$.kwargs = 0;
		   } else {
		     $$.method = Getattr(p,"name");
		     $$.kwargs = nextSibling(p);
		   }
		 } else {
		   /* one-argument typemap-form */
		   $$.method = Getattr($1,"name");
		   $$.kwargs = p;
		 }
                }
               ;

tm_list        : typemap_parm tm_tail {
                 $$ = $1;
		 set_nextSibling($$,$2);
		}
               ;

tm_tail        : COMMA typemap_parm tm_tail {
                 $$ = $2;
		 set_nextSibling($$,$3);
                }
               | empty { $$ = 0;}
               ;

typemap_parm   : type typemap_parameter_declarator {
                  Parm *parm;
		  SwigType_push($1,$2.type);
		  $$ = new_node("typemapitem");
		  parm = NewParmWithoutFileLineInfo($1,$2.id);
		  Setattr($$,"pattern",parm);
		  Setattr($$,"parms", $2.parms);
		  Delete(parm);
		  /*		  $$ = NewParmWithoutFileLineInfo($1,$2.id);
				  Setattr($$,"parms",$2.parms); */
                }
               | LPAREN parms RPAREN {
                  $$ = new_node("typemapitem");
		  Setattr($$,"pattern",$2);
		  /*		  Setattr($$,"multitype",$2); */
               }
               | LPAREN parms RPAREN LPAREN parms RPAREN {
		 $$ = new_node("typemapitem");
		 Setattr($$,"pattern", $2);
		 /*                 Setattr($$,"multitype",$2); */
		 Setattr($$,"parms",$5);
               }
               ;

/* ------------------------------------------------------------
   %types(parmlist); 
   %types(parmlist) %{ ... %}
   ------------------------------------------------------------ */

types_directive : TYPES LPAREN parms RPAREN stringbracesemi {
                   $$ = new_node("types");
		   Setattr($$,"parms",$3);
                   if ($5)
		     Setattr($$,"convcode",NewString($5));
               }
               ;

/* ------------------------------------------------------------
   %template(name) tname<args>;
   ------------------------------------------------------------ */

template_directive: SWIGTEMPLATE LPAREN idstringopt RPAREN idcolonnt LESSTHAN valparms GREATERTHAN SEMI {
                  Parm *p, *tp;
		  Node *n;
		  Symtab *tscope = 0;
		  int     specialized = 0;
		  int     variadic = 0;

		  $$ = 0;

		  tscope = Swig_symbol_current();          /* Get the current scope */

		  /* If the class name is qualified, we need to create or lookup namespace entries */
		  if (!inclass) {
		    $5 = resolve_create_node_scope($5);
		  }

		  /*
		    We use the new namespace entry 'nscope' only to
		    emit the template node. The template parameters are
		    resolved in the current 'tscope'.

		    This is closer to the C++ (typedef) behavior.
		  */
		  n = Swig_cparse_template_locate($5,$7,tscope);

		  /* Patch the argument types to respect namespaces */
		  p = $7;
		  while (p) {
		    SwigType *value = Getattr(p,"value");
		    if (!value) {
		      SwigType *ty = Getattr(p,"type");
		      if (ty) {
			SwigType *rty = 0;
			int reduce = template_reduce;
			if (reduce || !SwigType_ispointer(ty)) {
			  rty = Swig_symbol_typedef_reduce(ty,tscope);
			  if (!reduce) reduce = SwigType_ispointer(rty);
			}
			ty = reduce ? Swig_symbol_type_qualify(rty,tscope) : Swig_symbol_type_qualify(ty,tscope);
			Setattr(p,"type",ty);
			Delete(ty);
			Delete(rty);
		      }
		    } else {
		      value = Swig_symbol_type_qualify(value,tscope);
		      Setattr(p,"value",value);
		      Delete(value);
		    }

		    p = nextSibling(p);
		  }

		  /* Look for the template */
		  {
                    Node *nn = n;
                    Node *linklistend = 0;
                    while (nn) {
                      Node *templnode = 0;
                      if (Strcmp(nodeType(nn),"template") == 0) {
                        int nnisclass = (Strcmp(Getattr(nn,"templatetype"),"class") == 0); /* if not a templated class it is a templated function */
                        Parm *tparms = Getattr(nn,"templateparms");
                        if (!tparms) {
                          specialized = 1;
                        } else if (Getattr(tparms,"variadic") && strncmp(Char(Getattr(tparms,"variadic")), "1", 1)==0) {
                          variadic = 1;
                        }
                        if (nnisclass && !variadic && !specialized && (ParmList_len($7) > ParmList_len(tparms))) {
                          Swig_error(cparse_file, cparse_line, "Too many template parameters. Maximum of %d.\n", ParmList_len(tparms));
                        } else if (nnisclass && !specialized && ((ParmList_len($7) < (ParmList_numrequired(tparms) - (variadic?1:0))))) { /* Variadic parameter is optional */
                          Swig_error(cparse_file, cparse_line, "Not enough template parameters specified. %d required.\n", (ParmList_numrequired(tparms)-(variadic?1:0)) );
                        } else if (!nnisclass && ((ParmList_len($7) != ParmList_len(tparms)))) {
                          /* must be an overloaded templated method - ignore it as it is overloaded with a different number of template parameters */
                          nn = Getattr(nn,"sym:nextSibling"); /* repeat for overloaded templated functions */
                          continue;
                        } else {
			  String *tname = Copy($5);
                          int def_supplied = 0;
                          /* Expand the template */
			  Node *templ = Swig_symbol_clookup($5,0);
			  Parm *targs = templ ? Getattr(templ,"templateparms") : 0;

                          ParmList *temparms;
                          if (specialized) temparms = CopyParmList($7);
                          else temparms = CopyParmList(tparms);

                          /* Create typedef's and arguments */
                          p = $7;
                          tp = temparms;
                          if (!p && ParmList_len(p) != ParmList_len(temparms)) {
                            /* we have no template parameters supplied in %template for a template that has default args*/
                            p = tp;
                            def_supplied = 1;
                          }

                          while (p) {
                            String *value = Getattr(p,"value");
                            if (def_supplied) {
                              Setattr(p,"default","1");
                            }
                            if (value) {
                              Setattr(tp,"value",value);
                            } else {
                              SwigType *ty = Getattr(p,"type");
                              if (ty) {
                                Setattr(tp,"type",ty);
                              }
                              Delattr(tp,"value");
                            }
			    /* fix default arg values */
			    if (targs) {
			      Parm *pi = temparms;
			      Parm *ti = targs;
			      String *tv = Getattr(tp,"value");
			      if (!tv) tv = Getattr(tp,"type");
			      while(pi != tp && ti && pi) {
				String *name = Getattr(ti,"name");
				String *value = Getattr(pi,"value");
				if (!value) value = Getattr(pi,"type");
				Replaceid(tv, name, value);
				pi = nextSibling(pi);
				ti = nextSibling(ti);
			      }
			    }
                            p = nextSibling(p);
                            tp = nextSibling(tp);
                            if (!p && tp) {
                              p = tp;
                              def_supplied = 1;
                            } else if (p && !tp) { /* Variadic template - tp < p */
			      SWIG_WARN_NODE_BEGIN(nn);
                              Swig_warning(WARN_CPP11_VARIADIC_TEMPLATE,cparse_file, cparse_line,"Only the first variadic template argument is currently supported.\n");
			      SWIG_WARN_NODE_END(nn);
                              break;
                            }
                          }

                          templnode = copy_node(nn);
			  update_nested_classes(templnode); /* update classes nested withing template */
                          /* We need to set the node name based on name used to instantiate */
                          Setattr(templnode,"name",tname);
			  Delete(tname);
                          if (!specialized) {
                            Delattr(templnode,"sym:typename");
                          } else {
                            Setattr(templnode,"sym:typename","1");
                          }
			  /* for now, nested %template is allowed only in the same scope as the template declaration */
                          if ($3 && !(nnisclass && ((currentOuterClass && (currentOuterClass != Getattr(nn, "nested:outer")))
			    ||(extendmode && current_class && (current_class != Getattr(nn, "nested:outer")))))) {
			    /*
			       Comment this out for 1.3.28. We need to
			       re-enable it later but first we need to
			       move %ignore from using %rename to use
			       %feature(ignore).

			       String *symname = Swig_name_make(templnode,0,$3,0,0);
			    */
			    String *symname = $3;
                            Swig_cparse_template_expand(templnode,symname,temparms,tscope);
                            Setattr(templnode,"sym:name",symname);
                          } else {
                            static int cnt = 0;
                            String *nname = NewStringf("__dummy_%d__", cnt++);
                            Swig_cparse_template_expand(templnode,nname,temparms,tscope);
                            Setattr(templnode,"sym:name",nname);
			    Delete(nname);
                            Setattr(templnode,"feature:onlychildren", "typemap,typemapitem,typemapcopy,typedef,types,fragment");
			    if ($3) {
			      Swig_warning(WARN_PARSE_NESTED_TEMPLATE, cparse_file, cparse_line, "Named nested template instantiations not supported. Processing as if no name was given to %%template().\n");
			    }
                          }
                          Delattr(templnode,"templatetype");
                          Setattr(templnode,"template",nn);
                          Setfile(templnode,cparse_file);
                          Setline(templnode,cparse_line);
                          Delete(temparms);
			  if (currentOuterClass) {
			    SetFlag(templnode, "nested");
			    Setattr(templnode, "nested:outer", currentOuterClass);
			  }
                          add_symbols_copy(templnode);

                          if (Strcmp(nodeType(templnode),"class") == 0) {

                            /* Identify pure abstract methods */
                            Setattr(templnode,"abstracts", pure_abstracts(firstChild(templnode)));

                            /* Set up inheritance in symbol table */
                            {
                              Symtab  *csyms;
                              List *baselist = Getattr(templnode,"baselist");
                              csyms = Swig_symbol_current();
                              Swig_symbol_setscope(Getattr(templnode,"symtab"));
                              if (baselist) {
                                List *bases = Swig_make_inherit_list(Getattr(templnode,"name"),baselist, Namespaceprefix);
                                if (bases) {
                                  Iterator s;
                                  for (s = First(bases); s.item; s = Next(s)) {
                                    Symtab *st = Getattr(s.item,"symtab");
                                    if (st) {
				      Setfile(st,Getfile(s.item));
				      Setline(st,Getline(s.item));
                                      Swig_symbol_inherit(st);
                                    }
                                  }
				  Delete(bases);
                                }
                              }
                              Swig_symbol_setscope(csyms);
                            }

                            /* Merge in %extend methods for this class */

			    /* !!! This may be broken.  We may have to add the
			       %extend methods at the beginning of the class */
                            {
                              String *stmp = 0;
                              String *clsname;
                              Node *am;
                              if (Namespaceprefix) {
                                clsname = stmp = NewStringf("%s::%s", Namespaceprefix, Getattr(templnode,"name"));
                              } else {
                                clsname = Getattr(templnode,"name");
                              }
                              am = Getattr(Swig_extend_hash(),clsname);
                              if (am) {
                                Symtab *st = Swig_symbol_current();
                                Swig_symbol_setscope(Getattr(templnode,"symtab"));
                                /*			    Printf(stdout,"%s: %s %p %p\n", Getattr(templnode,"name"), clsname, Swig_symbol_current(), Getattr(templnode,"symtab")); */
                                Swig_extend_merge(templnode,am);
                                Swig_symbol_setscope(st);
				Swig_extend_append_previous(templnode,am);
                                Delattr(Swig_extend_hash(),clsname);
                              }
			      if (stmp) Delete(stmp);
                            }

                            /* Add to classes hash */
			    if (!classes)
			      classes = NewHash();

			    if (Namespaceprefix) {
			      String *temp = NewStringf("%s::%s", Namespaceprefix, Getattr(templnode,"name"));
			      Setattr(classes,temp,templnode);
			      Delete(temp);
			    } else {
			      String *qs = Swig_symbol_qualifiedscopename(templnode);
			      Setattr(classes, qs,templnode);
			      Delete(qs);
			    }
                          }
                        }

                        /* all the overloaded templated functions are added into a linked list */
                        if (nscope_inner) {
                          /* non-global namespace */
                          if (templnode) {
                            appendChild(nscope_inner,templnode);
			    Delete(templnode);
                            if (nscope) $$ = nscope;
                          }
                        } else {
                          /* global namespace */
                          if (!linklistend) {
                            $$ = templnode;
                          } else {
                            set_nextSibling(linklistend,templnode);
			    Delete(templnode);
                          }
                          linklistend = templnode;
                        }
                      }
                      nn = Getattr(nn,"sym:nextSibling"); /* repeat for overloaded templated functions. If a templated class there will never be a sibling. */
                    }
		  }
	          Swig_symbol_setscope(tscope);
		  Delete(Namespaceprefix);
		  Namespaceprefix = Swig_symbol_qualifiedscopename(0);
                }
               ;

/* ------------------------------------------------------------
   %warn "text"
   %warn(no)
   ------------------------------------------------------------ */

warn_directive : WARN string {
		  Swig_warning(0,cparse_file, cparse_line,"%s\n", $2);
		  $$ = 0;
               }
               ;


/* ======================================================================
 *                              C Parsing
 * ====================================================================== */

c_declaration   : c_decl {
                    $$ = $1; 
                    if ($$) {
   		      add_symbols($$);
                      default_arguments($$);
   	            }
                }
                | c_enum_decl { $$ = $1; }
                | c_enum_forward_decl { $$ = $1; }

/* An extern C type declaration, disable cparse_cplusplus if needed. */

                | EXTERN string LBRACE {
		  if (Strcmp($2,"C") == 0) {
		    cparse_externc = 1;
		  }
		} interface RBRACE {
		  cparse_externc = 0;
		  if (Strcmp($2,"C") == 0) {
		    Node *n = firstChild($5);
		    $$ = new_node("extern");
		    Setattr($$,"name",$2);
		    appendChild($$,n);
		    while (n) {
		      SwigType *decl = Getattr(n,"decl");
		      if (SwigType_isfunction(decl) && !Equal(Getattr(n, "storage"), "typedef")) {
			Setattr(n,"storage","externc");
		      }
		      n = nextSibling(n);
		    }
		  } else {
		     Swig_warning(WARN_PARSE_UNDEFINED_EXTERN,cparse_file, cparse_line,"Unrecognized extern type \"%s\".\n", $2);
		    $$ = new_node("extern");
		    Setattr($$,"name",$2);
		    appendChild($$,firstChild($5));
		  }
                }
                | cpp_lambda_decl {
		  $$ = $1;
		  SWIG_WARN_NODE_BEGIN($$);
		  Swig_warning(WARN_CPP11_LAMBDA, cparse_file, cparse_line, "Lambda expressions and closures are not fully supported yet.\n");
		  SWIG_WARN_NODE_END($$);
		}
                | USING idcolon EQUAL {
		  skip_decl();
		  $$ = new_node("using");
		  Setattr($$,"name",$2);
		  add_symbols($$);
		  SWIG_WARN_NODE_BEGIN($$);
		  Swig_warning(WARN_CPP11_ALIAS_DECLARATION, cparse_file, cparse_line, "The 'using' keyword in type aliasing is not fully supported yet.\n");
		  SWIG_WARN_NODE_END($$);

		  $$ = 0; /* TODO - ignored for now */
		}
                | TEMPLATE LESSTHAN template_parms GREATERTHAN USING idcolon EQUAL identifier {
		  skip_decl();
		  $$ = new_node("using");
		  Setattr($$,"uname",$8);
		  Setattr($$,"name",$6);
		  add_symbols($$);
		  SWIG_WARN_NODE_BEGIN($$);
		  Swig_warning(WARN_CPP11_ALIAS_TEMPLATE, cparse_file, cparse_line, "The 'using' keyword in template aliasing is not fully supported yet.\n");
		  SWIG_WARN_NODE_END($$);
		}
                ;

/* ------------------------------------------------------------
   A C global declaration of some kind (may be variable, function, typedef, etc.)
   ------------------------------------------------------------ */

c_decl  : storage_class type declarator initializer c_decl_tail {
              $$ = new_node("cdecl");
	      if ($4.qualifier) SwigType_push($3.type,$4.qualifier);
	      Setattr($$,"type",$2);
	      Setattr($$,"storage",$1);
	      Setattr($$,"name",$3.id);
	      Setattr($$,"decl",$3.type);
	      Setattr($$,"parms",$3.parms);
	      Setattr($$,"value",$4.val);
	      Setattr($$,"throws",$4.throws);
	      Setattr($$,"throw",$4.throwf);
	      Setattr($$,"noexcept",$4.nexcept);
	      if (!$5) {
		if (Len(scanner_ccode)) {
		  String *code = Copy(scanner_ccode);
		  Setattr($$,"code",code);
		  Delete(code);
		}
	      } else {
		Node *n = $5;
		/* Inherit attributes */
		while (n) {
		  String *type = Copy($2);
		  Setattr(n,"type",type);
		  Setattr(n,"storage",$1);
		  n = nextSibling(n);
		  Delete(type);
		}
	      }
	      if ($4.bitfield) {
		Setattr($$,"bitfield", $4.bitfield);
	      }

	      /* Look for "::" declarations (ignored) */
	      if (Strstr($3.id,"::")) {
                /* This is a special case. If the scope name of the declaration exactly
                   matches that of the declaration, then we will allow it. Otherwise, delete. */
                String *p = Swig_scopename_prefix($3.id);
		if (p) {
		  if ((Namespaceprefix && Strcmp(p,Namespaceprefix) == 0) ||
		      (inclass && Strcmp(p,Classprefix) == 0)) {
		    String *lstr = Swig_scopename_last($3.id);
		    Setattr($$,"name",lstr);
		    Delete(lstr);
		    set_nextSibling($$,$5);
		  } else {
		    Delete($$);
		    $$ = $5;
		  }
		  Delete(p);
		} else {
		  Delete($$);
		  $$ = $5;
		}
	      } else {
		set_nextSibling($$,$5);
	      }
           }
           /* Alternate function syntax introduced in C++11:
              auto funcName(int x, int y) -> int; */
           | storage_class AUTO declarator ARROW cpp_alternate_rettype initializer c_decl_tail {
              $$ = new_node("cdecl");
	      if ($6.qualifier) SwigType_push($3.type,$6.qualifier);
	      Setattr($$,"type",$5);
	      Setattr($$,"storage",$1);
	      Setattr($$,"name",$3.id);
	      Setattr($$,"decl",$3.type);
	      Setattr($$,"parms",$3.parms);
	      Setattr($$,"value",$6.val);
	      Setattr($$,"throws",$6.throws);
	      Setattr($$,"throw",$6.throwf);
	      Setattr($$,"noexcept",$6.nexcept);
	      if (!$7) {
		if (Len(scanner_ccode)) {
		  String *code = Copy(scanner_ccode);
		  Setattr($$,"code",code);
		  Delete(code);
		}
	      } else {
		Node *n = $7;
		while (n) {
		  String *type = Copy($5);
		  Setattr(n,"type",type);
		  Setattr(n,"storage",$1);
		  n = nextSibling(n);
		  Delete(type);
		}
	      }
	      if ($6.bitfield) {
		Setattr($$,"bitfield", $6.bitfield);
	      }

	      if (Strstr($3.id,"::")) {
                String *p = Swig_scopename_prefix($3.id);
		if (p) {
		  if ((Namespaceprefix && Strcmp(p,Namespaceprefix) == 0) ||
		      (inclass && Strcmp(p,Classprefix) == 0)) {
		    String *lstr = Swig_scopename_last($3.id);
		    Setattr($$,"name",lstr);
		    Delete(lstr);
		    set_nextSibling($$,$7);
		  } else {
		    Delete($$);
		    $$ = $7;
		  }
		  Delete(p);
		} else {
		  Delete($$);
		  $$ = $7;
		}
	      } else {
		set_nextSibling($$,$7);
	      }
           }
           ;

/* Allow lists of variables and functions to be built up */

c_decl_tail    : SEMI { 
                   $$ = 0;
                   Clear(scanner_ccode); 
               }
               | COMMA declarator initializer c_decl_tail {
		 $$ = new_node("cdecl");
		 if ($3.qualifier) SwigType_push($2.type,$3.qualifier);
		 Setattr($$,"name",$2.id);
		 Setattr($$,"decl",$2.type);
		 Setattr($$,"parms",$2.parms);
		 Setattr($$,"value",$3.val);
		 Setattr($$,"throws",$3.throws);
		 Setattr($$,"throw",$3.throwf);
		 Setattr($$,"noexcept",$3.nexcept);
		 if ($3.bitfield) {
		   Setattr($$,"bitfield", $3.bitfield);
		 }
		 if (!$4) {
		   if (Len(scanner_ccode)) {
		     String *code = Copy(scanner_ccode);
		     Setattr($$,"code",code);
		     Delete(code);
		   }
		 } else {
		   set_nextSibling($$,$4);
		 }
	       }
               | LBRACE { 
                   skip_balanced('{','}');
                   $$ = 0;
               }
              ;

initializer   : def_args { 
                   $$ = $1; 
                   $$.qualifier = 0;
		   $$.throws = 0;
		   $$.throwf = 0;
		   $$.nexcept = 0;
              }
              | type_qualifier def_args { 
                   $$ = $2; 
		   $$.qualifier = $1;
		   $$.throws = 0;
		   $$.throwf = 0;
		   $$.nexcept = 0;
	      }
              | exception_specification def_args { 
		   $$ = $2; 
                   $$.qualifier = 0;
		   $$.throws = $1.throws;
		   $$.throwf = $1.throwf;
		   $$.nexcept = $1.nexcept;
              }
              | type_qualifier exception_specification def_args { 
                   $$ = $3; 
                   $$.qualifier = $1;
		   $$.throws = $2.throws;
		   $$.throwf = $2.throwf;
		   $$.nexcept = $2.nexcept;
              }
              ;

cpp_alternate_rettype : primitive_type { $$ = $1; }
              | TYPE_BOOL { $$ = $1; }
              | TYPE_VOID { $$ = $1; }
              | TYPE_TYPEDEF template_decl { $$ = NewStringf("%s%s",$1,$2); }
              | TYPE_RAW { $$ = $1; }
              | idcolon { $$ = $1; }
              | decltype { $$ = $1; }
              ;

/* ------------------------------------------------------------
   Lambda functions and expressions, such as:
   auto myFunc = [] { return something; };
   auto myFunc = [](int x, int y) { return x+y; };
   auto myFunc = [](int x, int y) -> int { return x+y; };
   auto myFunc = [](int x, int y) throw() -> int { return x+y; };
   auto six = [](int x, int y) { return x+y; }(4, 2);
   ------------------------------------------------------------ */
cpp_lambda_decl : storage_class AUTO idcolon EQUAL lambda_introducer LPAREN parms RPAREN cpp_const lambda_body lambda_tail {
		  $$ = new_node("lambda");
		  Setattr($$,"name",$3);
		  add_symbols($$);
	        }
                | storage_class AUTO idcolon EQUAL lambda_introducer LPAREN parms RPAREN cpp_const ARROW type lambda_body lambda_tail {
		  $$ = new_node("lambda");
		  Setattr($$,"name",$3);
		  add_symbols($$);
		}
                | storage_class AUTO idcolon EQUAL lambda_introducer lambda_body lambda_tail {
		  $$ = new_node("lambda");
		  Setattr($$,"name",$3);
		  add_symbols($$);
		}
                ;

lambda_introducer : LBRACKET {
		  skip_balanced('[',']');
		  $$ = 0;
	        }
		;

lambda_body : LBRACE {
		  skip_balanced('{','}');
		  $$ = 0;
		}

lambda_tail :	SEMI {
		  $$ = 0;
		}
		| LPAREN {
		  skip_balanced('(',')');
		} SEMI {
		  $$ = 0;
		}
		;

/* ------------------------------------------------------------
   enum
   or
   enum class
   ------------------------------------------------------------ */

c_enum_key : ENUM {
		   $$ = (char *)"enum";
	      }
	      | ENUM CLASS {
		   $$ = (char *)"enum class";
	      }
	      | ENUM STRUCT {
		   $$ = (char *)"enum struct";
	      }
	      ;

/* ------------------------------------------------------------
   base enum type (eg. unsigned short)
   ------------------------------------------------------------ */

c_enum_inherit : COLON type_right {
                   $$ = $2;
              }
              | empty { $$ = 0; }
              ;
/* ------------------------------------------------------------
   enum [class] Name;
   enum [class] Name [: base_type];
   ------------------------------------------------------------ */

c_enum_forward_decl : storage_class c_enum_key ename c_enum_inherit SEMI {
		   SwigType *ty = 0;
		   int scopedenum = $3 && !Equal($2, "enum");
		   $$ = new_node("enumforward");
		   ty = NewStringf("enum %s", $3);
		   Setattr($$,"enumkey",$2);
		   if (scopedenum)
		     SetFlag($$, "scopedenum");
		   Setattr($$,"name",$3);
		   Setattr($$,"inherit",$4);
		   Setattr($$,"type",ty);
		   Setattr($$,"sym:weak", "1");
		   add_symbols($$);
	      }
              ;

/* ------------------------------------------------------------
   enum [class] Name [: base_type] { ... };
   or
   enum [class] Name [: base_type] { ... } MyEnum [= ...];
 * ------------------------------------------------------------ */

c_enum_decl :  storage_class c_enum_key ename c_enum_inherit LBRACE enumlist RBRACE SEMI {
		  SwigType *ty = 0;
		  int scopedenum = $3 && !Equal($2, "enum");
                  $$ = new_node("enum");
		  ty = NewStringf("enum %s", $3);
		  Setattr($$,"enumkey",$2);
		  if (scopedenum)
		    SetFlag($$, "scopedenum");
		  Setattr($$,"name",$3);
		  Setattr($$,"inherit",$4);
		  Setattr($$,"type",ty);
		  appendChild($$,$6);
		  add_symbols($$);      /* Add to tag space */

		  if (scopedenum) {
		    Swig_symbol_newscope();
		    Swig_symbol_setscopename($3);
		    Delete(Namespaceprefix);
		    Namespaceprefix = Swig_symbol_qualifiedscopename(0);
		  }

		  add_symbols($6);      /* Add enum values to appropriate enum or enum class scope */

		  if (scopedenum) {
		    Setattr($$,"symtab", Swig_symbol_popscope());
		    Delete(Namespaceprefix);
		    Namespaceprefix = Swig_symbol_qualifiedscopename(0);
		  }
               }
	       | storage_class c_enum_key ename c_enum_inherit LBRACE enumlist RBRACE declarator initializer c_decl_tail {
		 Node *n;
		 SwigType *ty = 0;
		 String   *unnamed = 0;
		 int       unnamedinstance = 0;
		 int scopedenum = $3 && !Equal($2, "enum");

		 $$ = new_node("enum");
		 Setattr($$,"enumkey",$2);
		 if (scopedenum)
		   SetFlag($$, "scopedenum");
		 Setattr($$,"inherit",$4);
		 if ($3) {
		   Setattr($$,"name",$3);
		   ty = NewStringf("enum %s", $3);
		 } else if ($8.id) {
		   unnamed = make_unnamed();
		   ty = NewStringf("enum %s", unnamed);
		   Setattr($$,"unnamed",unnamed);
                   /* name is not set for unnamed enum instances, e.g. enum { foo } Instance; */
		   if ($1 && Cmp($1,"typedef") == 0) {
		     Setattr($$,"name",$8.id);
                   } else {
                     unnamedinstance = 1;
                   }
		   Setattr($$,"storage",$1);
		 }
		 if ($8.id && Cmp($1,"typedef") == 0) {
		   Setattr($$,"tdname",$8.id);
                   Setattr($$,"allows_typedef","1");
                 }
		 appendChild($$,$6);
		 n = new_node("cdecl");
		 Setattr(n,"type",ty);
		 Setattr(n,"name",$8.id);
		 Setattr(n,"storage",$1);
		 Setattr(n,"decl",$8.type);
		 Setattr(n,"parms",$8.parms);
		 Setattr(n,"unnamed",unnamed);

                 if (unnamedinstance) {
		   SwigType *cty = NewString("enum ");
		   Setattr($$,"type",cty);
		   SetFlag($$,"unnamedinstance");
		   SetFlag(n,"unnamedinstance");
		   Delete(cty);
                 }
		 if ($10) {
		   Node *p = $10;
		   set_nextSibling(n,p);
		   while (p) {
		     SwigType *cty = Copy(ty);
		     Setattr(p,"type",cty);
		     Setattr(p,"unnamed",unnamed);
		     Setattr(p,"storage",$1);
		     Delete(cty);
		     p = nextSibling(p);
		   }
		 } else {
		   if (Len(scanner_ccode)) {
		     String *code = Copy(scanner_ccode);
		     Setattr(n,"code",code);
		     Delete(code);
		   }
		 }

                 /* Ensure that typedef enum ABC {foo} XYZ; uses XYZ for sym:name, like structs.
                  * Note that class_rename/yyrename are bit of a mess so used this simple approach to change the name. */
                 if ($8.id && $3 && Cmp($1,"typedef") == 0) {
		   String *name = NewString($8.id);
                   Setattr($$, "parser:makename", name);
		   Delete(name);
                 }

		 add_symbols($$);       /* Add enum to tag space */
		 set_nextSibling($$,n);
		 Delete(n);

		 if (scopedenum) {
		   Swig_symbol_newscope();
		   Swig_symbol_setscopename($3);
		   Delete(Namespaceprefix);
		   Namespaceprefix = Swig_symbol_qualifiedscopename(0);
		 }

		 add_symbols($6);      /* Add enum values to appropriate enum or enum class scope */

		 if (scopedenum) {
		   Setattr($$,"symtab", Swig_symbol_popscope());
		   Delete(Namespaceprefix);
		   Namespaceprefix = Swig_symbol_qualifiedscopename(0);
		 }

	         add_symbols(n);
		 Delete(unnamed);
	       }
               ;

c_constructor_decl : storage_class type LPAREN parms RPAREN ctor_end {
                   /* This is a sick hack.  If the ctor_end has parameters,
                      and the parms parameter only has 1 parameter, this
                      could be a declaration of the form:

                         type (id)(parms)

			 Otherwise it's an error. */
                    int err = 0;
                    $$ = 0;

		    if ((ParmList_len($4) == 1) && (!Swig_scopename_check($2))) {
		      SwigType *ty = Getattr($4,"type");
		      String *name = Getattr($4,"name");
		      err = 1;
		      if (!name) {
			$$ = new_node("cdecl");
			Setattr($$,"type",$2);
			Setattr($$,"storage",$1);
			Setattr($$,"name",ty);

			if ($6.have_parms) {
			  SwigType *decl = NewStringEmpty();
			  SwigType_add_function(decl,$6.parms);
			  Setattr($$,"decl",decl);
			  Setattr($$,"parms",$6.parms);
			  if (Len(scanner_ccode)) {
			    String *code = Copy(scanner_ccode);
			    Setattr($$,"code",code);
			    Delete(code);
			  }
			}
			if ($6.defarg) {
			  Setattr($$,"value",$6.defarg);
			}
			Setattr($$,"throws",$6.throws);
			Setattr($$,"throw",$6.throwf);
			Setattr($$,"noexcept",$6.nexcept);
			err = 0;
		      }
		    }
		    if (err) {
		      Swig_error(cparse_file,cparse_line,"Syntax error in input(2).\n");
		      exit(1);
		    }
                }
                ;

/* ------------------------------------------------------------
   A Doxygen Comment (a string in Doxygen Format)
   ------------------------------------------------------------ */

doxygen_comment_item : DOXYGENSTRING {
		  DohReplace($1, "/**", "", 0);
		  DohReplace($1, "/*!", "", 0);
		  DohReplace($1, "///", "", 0);
		  DohReplace($1, "//!", "", 0);
		  DohReplace($1, "*/", "", 0);

		  /* Throw out all structural comments */
		  if (isStructuralDoxygen($1)) {
		    Delete($1);
		    $1 = 0;
		  }
		  $$ = $1;
		}
		| doxygen_comment_item doxygen_comment_item {
		  if ($1) {
		    if ($2)
		      Append($1, $2);
		  }
		  else {
		    $1 = $2;
		  }
		  $$ = $1;
		}
		;

doxygen_comment : doxygen_comment_item {
                  $$ = $1;
		}
		;


doxygen_post_comment_item : DOXYGENPOSTSTRING {
		  DohReplace($1, "///<", "", 0);
		  DohReplace($1, "/**<", "", 0);
		  DohReplace($1, "/*!<", "", 0);
		  DohReplace($1, "//!<", "", 0);
		  DohReplace($1, "*/", "", 0);
		  
		  $$ = $1;
		}
		| doxygen_post_comment_item doxygen_post_comment_item {
		  Append($1, $2);
		  $$ = $1;
		}
		;

doxygen_post_comment : doxygen_post_comment_item {
                  $$ = $1;
		}
		;

/* ======================================================================
 *                       C++ Support
 * ====================================================================== */

cpp_declaration : cpp_class_decl {  $$ = $1; }
                | cpp_forward_class_decl { $$ = $1; }
                | cpp_template_decl { $$ = $1; }
                | cpp_using_decl { $$ = $1; }
                | cpp_namespace_decl { $$ = $1; }
                | cpp_catch_decl { $$ = 0; }
                ;


/* A simple class/struct/union definition */
cpp_class_decl  : storage_class cpptype idcolon inherit LBRACE {
                   String *prefix;
                   List *bases = 0;
		   Node *scope = 0;
		   String *code;
		   $<node>$ = new_node("class");
		   Setline($<node>$,cparse_start_line);
		   Setattr($<node>$,"kind",$2);
		   if ($4) {
		     Setattr($<node>$,"baselist", Getattr($4,"public"));
		     Setattr($<node>$,"protectedbaselist", Getattr($4,"protected"));
		     Setattr($<node>$,"privatebaselist", Getattr($4,"private"));
		   }
		   Setattr($<node>$,"allows_typedef","1");

		   /* preserve the current scope */
		   Setattr($<node>$,"prev_symtab",Swig_symbol_current());
		  
		   /* If the class name is qualified.  We need to create or lookup namespace/scope entries */
		   scope = resolve_create_node_scope($3);
		   /* save nscope_inner to the class - it may be overwritten in nested classes*/
		   Setattr($<node>$, "nested:innerscope", nscope_inner);
		   Setattr($<node>$, "nested:nscope", nscope);
		   Setfile(scope,cparse_file);
		   Setline(scope,cparse_line);
		   $3 = scope;
		   Setattr($<node>$,"name",$3);

		   if (currentOuterClass) {
		     SetFlag($<node>$, "nested");
		     Setattr($<node>$, "nested:outer", currentOuterClass);
		     set_access_mode($<node>$);
		   }
		   Swig_features_get(Swig_cparse_features(), Namespaceprefix, Getattr($<node>$, "name"), 0, $<node>$);
		   /* save yyrename to the class attribute, to be used later in add_symbols()*/
		   Setattr($<node>$, "class_rename", make_name($<node>$, $3, 0));
		   Setattr($<node>$, "Classprefix", $3);
		   Classprefix = NewString($3);
		   /* Deal with inheritance  */
		   if ($4)
		     bases = Swig_make_inherit_list($3,Getattr($4,"public"),Namespaceprefix);
		   prefix = SwigType_istemplate_templateprefix($3);
		   if (prefix) {
		     String *fbase, *tbase;
		     if (Namespaceprefix) {
		       fbase = NewStringf("%s::%s", Namespaceprefix,$3);
		       tbase = NewStringf("%s::%s", Namespaceprefix, prefix);
		     } else {
		       fbase = Copy($3);
		       tbase = Copy(prefix);
		     }
		     Swig_name_inherit(tbase,fbase);
		     Delete(fbase);
		     Delete(tbase);
		   }
                   if (strcmp($2,"class") == 0) {
		     cplus_mode = CPLUS_PRIVATE;
		   } else {
		     cplus_mode = CPLUS_PUBLIC;
		   }
		   if (!cparse_cplusplus) {
		     set_scope_to_global();
		   }
		   Swig_symbol_newscope();
		   Swig_symbol_setscopename($3);
		   Swig_inherit_base_symbols(bases);
		   Delete(Namespaceprefix);
		   Namespaceprefix = Swig_symbol_qualifiedscopename(0);
		   cparse_start_line = cparse_line;

		   /* If there are active template parameters, we need to make sure they are
                      placed in the class symbol table so we can catch shadows */

		   if (template_parameters) {
		     Parm *tp = template_parameters;
		     while(tp) {
		       String *tpname = Copy(Getattr(tp,"name"));
		       Node *tn = new_node("templateparm");
		       Setattr(tn,"name",tpname);
		       Swig_symbol_cadd(tpname,tn);
		       tp = nextSibling(tp);
		       Delete(tpname);
		     }
		   }
		   Delete(prefix);
		   inclass = 1;
		   currentOuterClass = $<node>$;
		   if (cparse_cplusplusout) {
		     /* save the structure declaration to declare it in global scope for C++ to see */
		     code = get_raw_text_balanced('{', '}');
		     Setattr($<node>$, "code", code);
		     Delete(code);
		   }
               } cpp_members RBRACE cpp_opt_declarators {
		   Node *p;
		   SwigType *ty;
		   Symtab *cscope;
		   Node *am = 0;
		   String *scpname = 0;
		   (void) $<node>6;
		   $$ = currentOuterClass;
		   currentOuterClass = Getattr($$, "nested:outer");
		   nscope_inner = Getattr($<node>$, "nested:innerscope");
		   nscope = Getattr($<node>$, "nested:nscope");
		   Delattr($<node>$, "nested:innerscope");
		   Delattr($<node>$, "nested:nscope");
		   if (nscope_inner && Strcmp(nodeType(nscope_inner), "class") == 0) /* actual parent class for this class */
		     Setattr($$, "nested:outer", nscope_inner);
		   if (!currentOuterClass)
		     inclass = 0;
		   cscope = Getattr($$, "prev_symtab");
		   Delattr($$, "prev_symtab");
		   
		   /* Check for pure-abstract class */
		   Setattr($$,"abstracts", pure_abstracts($7));
		   
		   /* This bit of code merges in a previously defined %extend directive (if any) */
		   {
		     String *clsname = Swig_symbol_qualifiedscopename(0);
		     am = Getattr(Swig_extend_hash(), clsname);
		     if (am) {
		       Swig_extend_merge($$, am);
		       Delattr(Swig_extend_hash(), clsname);
		     }
		     Delete(clsname);
		   }
		   if (!classes) classes = NewHash();
		   scpname = Swig_symbol_qualifiedscopename(0);
		   Setattr(classes, scpname, $$);

		   appendChild($$, $7);
		   
		   if (am) 
		     Swig_extend_append_previous($$, am);

		   p = $9;
		   if (p && !nscope_inner) {
		     if (!cparse_cplusplus && currentOuterClass)
		       appendChild(currentOuterClass, p);
		     else
		      appendSibling($$, p);
		   }
		   
		   if (nscope_inner) {
		     ty = NewString(scpname); /* if the class is declared out of scope, let the declarator use fully qualified type*/
		   } else if (cparse_cplusplus && !cparse_externc) {
		     ty = NewString($3);
		   } else {
		     ty = NewStringf("%s %s", $2, $3);
		   }
		   while (p) {
		     Setattr(p, "storage", $1);
		     Setattr(p, "type" ,ty);
		     if (!cparse_cplusplus && currentOuterClass && (!Getattr(currentOuterClass, "name"))) {
		       SetFlag(p, "hasconsttype");
		       SetFlag(p, "feature:immutable");
		     }
		     p = nextSibling(p);
		   }
		   if ($9 && Cmp($1,"typedef") == 0)
		     add_typedef_name($$, $9, $3, cscope, scpname);
		   Delete(scpname);

		   if (cplus_mode != CPLUS_PUBLIC) {
		   /* we 'open' the class at the end, to allow %template
		      to add new members */
		     Node *pa = new_node("access");
		     Setattr(pa, "kind", "public");
		     cplus_mode = CPLUS_PUBLIC;
		     appendChild($$, pa);
		     Delete(pa);
		   }
		   if (currentOuterClass)
		     restore_access_mode($$);
		   Setattr($$, "symtab", Swig_symbol_popscope());
		   Classprefix = Getattr($<node>$, "Classprefix");
		   Delattr($<node>$, "Classprefix");
		   Delete(Namespaceprefix);
		   Namespaceprefix = Swig_symbol_qualifiedscopename(0);
		   if (cplus_mode == CPLUS_PRIVATE) {
		     $$ = 0; /* skip private nested classes */
		   } else if (cparse_cplusplus && currentOuterClass && ignore_nested_classes && !GetFlag($$, "feature:flatnested")) {
		     $$ = nested_forward_declaration($1, $2, $3, Copy($3), $9);
		   } else if (nscope_inner) {
		     /* this is tricky */
		     /* we add the declaration in the original namespace */
		     appendChild(nscope_inner, $$);
		     Swig_symbol_setscope(Getattr(nscope_inner, "symtab"));
		     Delete(Namespaceprefix);
		     Namespaceprefix = Swig_symbol_qualifiedscopename(0);
		     yyrename = Copy(Getattr($<node>$, "class_rename"));
		     add_symbols($$);
		     Delattr($$, "class_rename");
		     /* but the variable definition in the current scope */
		     Swig_symbol_setscope(cscope);
		     Delete(Namespaceprefix);
		     Namespaceprefix = Swig_symbol_qualifiedscopename(0);
		     add_symbols($9);
		     if (nscope) {
		       $$ = nscope; /* here we return recreated namespace tower instead of the class itself */
		       if ($9) {
			 appendSibling($$, $9);
		       }
		     } else if (!SwigType_istemplate(ty) && template_parameters == 0) { /* for tempalte we need the class itself */
		       $$ = $9;
		     }
		   } else {
		     Delete(yyrename);
		     yyrename = 0;
		     if (!cparse_cplusplus && currentOuterClass) { /* nested C structs go into global scope*/
		       Node *outer = currentOuterClass;
		       while (Getattr(outer, "nested:outer"))
			 outer = Getattr(outer, "nested:outer");
		       appendSibling(outer, $$);
		       add_symbols($9);
		       set_scope_to_global();
		       Delete(Namespaceprefix);
		       Namespaceprefix = Swig_symbol_qualifiedscopename(0);
		       yyrename = Copy(Getattr($<node>$, "class_rename"));
		       add_symbols($$);
		       if (!cparse_cplusplusout)
			 Delattr($$, "nested:outer");
		       Delattr($$, "class_rename");
		       $$ = 0;
		     } else {
		       yyrename = Copy(Getattr($<node>$, "class_rename"));
		       add_symbols($$);
		       add_symbols($9);
		       Delattr($$, "class_rename");
		     }
		   }
		   Delete(ty);
		   Swig_symbol_setscope(cscope);
		   Delete(Namespaceprefix);
		   Namespaceprefix = Swig_symbol_qualifiedscopename(0);
	       }

/* An unnamed struct, possibly with a typedef */

             | storage_class cpptype inherit LBRACE {
	       String *unnamed;
	       String *code;
	       unnamed = make_unnamed();
	       $<node>$ = new_node("class");
	       Setline($<node>$,cparse_start_line);
	       Setattr($<node>$,"kind",$2);
	       if ($3) {
		 Setattr($<node>$,"baselist", Getattr($3,"public"));
		 Setattr($<node>$,"protectedbaselist", Getattr($3,"protected"));
		 Setattr($<node>$,"privatebaselist", Getattr($3,"private"));
	       }
	       Setattr($<node>$,"storage",$1);
	       Setattr($<node>$,"unnamed",unnamed);
	       Setattr($<node>$,"allows_typedef","1");
	       if (currentOuterClass) {
		 SetFlag($<node>$, "nested");
		 Setattr($<node>$, "nested:outer", currentOuterClass);
		 set_access_mode($<node>$);
	       }
	       Swig_features_get(Swig_cparse_features(), Namespaceprefix, 0, 0, $<node>$);
	       /* save yyrename to the class attribute, to be used later in add_symbols()*/
	       Setattr($<node>$, "class_rename", make_name($<node>$,0,0));
	       if (strcmp($2,"class") == 0) {
		 cplus_mode = CPLUS_PRIVATE;
	       } else {
		 cplus_mode = CPLUS_PUBLIC;
	       }
	       Swig_symbol_newscope();
	       cparse_start_line = cparse_line;
	       currentOuterClass = $<node>$;
	       inclass = 1;
	       Classprefix = NewStringEmpty();
	       Delete(Namespaceprefix);
	       Namespaceprefix = Swig_symbol_qualifiedscopename(0);
	       /* save the structure declaration to make a typedef for it later*/
	       code = get_raw_text_balanced('{', '}');
	       Setattr($<node>$, "code", code);
	       Delete(code);
	     } cpp_members RBRACE cpp_opt_declarators {
	       String *unnamed;
               List *bases = 0;
	       String *name = 0;
	       Node *n;
	       Classprefix = 0;
	       $$ = currentOuterClass;
	       currentOuterClass = Getattr($$, "nested:outer");
	       if (!currentOuterClass)
		 inclass = 0;
	       else
		 restore_access_mode($$);
	       unnamed = Getattr($$,"unnamed");
               /* Check for pure-abstract class */
	       Setattr($$,"abstracts", pure_abstracts($6));
	       n = $8;
	       if (cparse_cplusplus && currentOuterClass && ignore_nested_classes && !GetFlag($$, "feature:flatnested")) {
		 String *name = n ? Copy(Getattr(n, "name")) : 0;
		 $$ = nested_forward_declaration($1, $2, 0, name, n);
		 Swig_symbol_popscope();
	         Delete(Namespaceprefix);
		 Namespaceprefix = Swig_symbol_qualifiedscopename(0);
	       } else if (n) {
	         appendSibling($$,n);
		 /* If a proper typedef name was given, we'll use it to set the scope name */
		 name = try_to_find_a_name_for_unnamed_structure($1, n);
		 if (name) {
		   String *scpname = 0;
		   SwigType *ty;
		   Setattr($$,"tdname",name);
		   Setattr($$,"name",name);
		   Swig_symbol_setscopename(name);
		   if ($3)
		     bases = Swig_make_inherit_list(name,Getattr($3,"public"),Namespaceprefix);
		   Swig_inherit_base_symbols(bases);

		     /* If a proper name was given, we use that as the typedef, not unnamed */
		   Clear(unnamed);
		   Append(unnamed, name);
		   if (cparse_cplusplus && !cparse_externc) {
		     ty = NewString(name);
		   } else {
		     ty = NewStringf("%s %s", $2,name);
		   }
		   while (n) {
		     Setattr(n,"storage",$1);
		     Setattr(n, "type", ty);
		     if (!cparse_cplusplus && currentOuterClass && (!Getattr(currentOuterClass, "name"))) {
		       SetFlag(n,"hasconsttype");
		       SetFlag(n,"feature:immutable");
		     }
		     n = nextSibling(n);
		   }
		   n = $8;

		   /* Check for previous extensions */
		   {
		     String *clsname = Swig_symbol_qualifiedscopename(0);
		     Node *am = Getattr(Swig_extend_hash(),clsname);
		     if (am) {
		       /* Merge the extension into the symbol table */
		       Swig_extend_merge($$,am);
		       Swig_extend_append_previous($$,am);
		       Delattr(Swig_extend_hash(),clsname);
		     }
		     Delete(clsname);
		   }
		   if (!classes) classes = NewHash();
		   scpname = Swig_symbol_qualifiedscopename(0);
		   Setattr(classes,scpname,$$);
		   Delete(scpname);
		 } else { /* no suitable name was found for a struct */
		   Setattr($$, "nested:unnamed", Getattr(n, "name")); /* save the name of the first declarator for later use in name generation*/
		   while (n) { /* attach unnamed struct to the declarators, so that they would receive proper type later*/
		     Setattr(n, "nested:unnamedtype", $$);
		     Setattr(n, "storage", $1);
		     n = nextSibling(n);
		   }
		   n = $8;
		   Swig_symbol_setscopename("<unnamed>");
		 }
		 appendChild($$,$6);
		 /* Pop the scope */
		 Setattr($$,"symtab",Swig_symbol_popscope());
		 if (name) {
		   Delete(yyrename);
		   yyrename = Copy(Getattr($<node>$, "class_rename"));
		   Delete(Namespaceprefix);
		   Namespaceprefix = Swig_symbol_qualifiedscopename(0);
		   add_symbols($$);
		   add_symbols(n);
		   Delattr($$, "class_rename");
		 }else if (cparse_cplusplus)
		   $$ = 0; /* ignore unnamed structs for C++ */
	         Delete(unnamed);
	       } else { /* unnamed struct w/o declarator*/
		 Swig_symbol_popscope();
	         Delete(Namespaceprefix);
		 Namespaceprefix = Swig_symbol_qualifiedscopename(0);
		 add_symbols($6);
		 Delete($$);
		 $$ = $6; /* pass member list to outer class/namespace (instead of self)*/
	       }
              }
             ;

cpp_opt_declarators :  SEMI { $$ = 0; }
                    |  declarator initializer c_decl_tail {
                        $$ = new_node("cdecl");
                        Setattr($$,"name",$1.id);
                        Setattr($$,"decl",$1.type);
                        Setattr($$,"parms",$1.parms);
			set_nextSibling($$,$3);
                    }
                    ;
/* ------------------------------------------------------------
   class Name;
   ------------------------------------------------------------ */

cpp_forward_class_decl : storage_class cpptype idcolon SEMI {
              if ($1 && (Strcmp($1,"friend") == 0)) {
		/* Ignore */
                $$ = 0; 
	      } else {
		$$ = new_node("classforward");
		Setattr($$,"kind",$2);
		Setattr($$,"name",$3);
		Setattr($$,"sym:weak", "1");
		add_symbols($$);
	      }
             }
             ;

/* ------------------------------------------------------------
   template<...> decl
   ------------------------------------------------------------ */

cpp_template_decl : TEMPLATE LESSTHAN template_parms GREATERTHAN { 
		   if (currentOuterClass)
		     Setattr(currentOuterClass, "template_parameters", template_parameters);
		    template_parameters = $3; 
		  } cpp_temp_possible {
			String *tname = 0;
			int     error = 0;

			/* check if we get a namespace node with a class declaration, and retrieve the class */
			Symtab *cscope = Swig_symbol_current();
			Symtab *sti = 0;
			Node *ntop = $6;
			Node *ni = ntop;
			SwigType *ntype = ni ? nodeType(ni) : 0;
			while (ni && Strcmp(ntype,"namespace") == 0) {
			  sti = Getattr(ni,"symtab");
			  ni = firstChild(ni);
			  ntype = nodeType(ni);
			}
			if (sti) {
			  Swig_symbol_setscope(sti);
			  Delete(Namespaceprefix);
			  Namespaceprefix = Swig_symbol_qualifiedscopename(0);
			  $6 = ni;
			}

			$$ = $6;
			if ($$) tname = Getattr($$,"name");
			
			/* Check if the class is a template specialization */
			if (($$) && (Strchr(tname,'<')) && (!is_operator(tname))) {
			  /* If a specialization.  Check if defined. */
			  Node *tempn = 0;
			  {
			    String *tbase = SwigType_templateprefix(tname);
			    tempn = Swig_symbol_clookup_local(tbase,0);
			    if (!tempn || (Strcmp(nodeType(tempn),"template") != 0)) {
			      SWIG_WARN_NODE_BEGIN(tempn);
			      Swig_warning(WARN_PARSE_TEMPLATE_SP_UNDEF, Getfile($$),Getline($$),"Specialization of non-template '%s'.\n", tbase);
			      SWIG_WARN_NODE_END(tempn);
			      tempn = 0;
			      error = 1;
			    }
			    Delete(tbase);
			  }
			  Setattr($$,"specialization","1");
			  Setattr($$,"templatetype",nodeType($$));
			  set_nodeType($$,"template");
			  /* Template partial specialization */
			  if (tempn && ($3) && ($6)) {
			    List   *tlist;
			    String *targs = SwigType_templateargs(tname);
			    tlist = SwigType_parmlist(targs);
			    /*			  Printf(stdout,"targs = '%s' %s\n", targs, tlist); */
			    if (!Getattr($$,"sym:weak")) {
			      Setattr($$,"sym:typename","1");
			    }
			    
			    if (Len(tlist) != ParmList_len(Getattr(tempn,"templateparms"))) {
			      Swig_error(Getfile($$),Getline($$),"Inconsistent argument count in template partial specialization. %d %d\n", Len(tlist), ParmList_len(Getattr(tempn,"templateparms")));
			      
			    } else {

			    /* This code builds the argument list for the partial template
			       specialization.  This is a little hairy, but the idea is as
			       follows:

			       $3 contains a list of arguments supplied for the template.
			       For example template<class T>.

			       tlist is a list of the specialization arguments--which may be
			       different.  For example class<int,T>.

			       tp is a copy of the arguments in the original template definition.
       
			       The patching algorithm walks through the list of supplied
			       arguments ($3), finds the position in the specialization arguments
			       (tlist), and then patches the name in the argument list of the
			       original template.
			    */

			    {
			      String *pn;
			      Parm *p, *p1;
			      int i, nargs;
			      Parm *tp = CopyParmList(Getattr(tempn,"templateparms"));
			      nargs = Len(tlist);
			      p = $3;
			      while (p) {
				for (i = 0; i < nargs; i++){
				  pn = Getattr(p,"name");
				  if (Strcmp(pn,SwigType_base(Getitem(tlist,i))) == 0) {
				    int j;
				    Parm *p1 = tp;
				    for (j = 0; j < i; j++) {
				      p1 = nextSibling(p1);
				    }
				    Setattr(p1,"name",pn);
				    Setattr(p1,"partialarg","1");
				  }
				}
				p = nextSibling(p);
			      }
			      p1 = tp;
			      i = 0;
			      while (p1) {
				if (!Getattr(p1,"partialarg")) {
				  Delattr(p1,"name");
				  Setattr(p1,"type", Getitem(tlist,i));
				} 
				i++;
				p1 = nextSibling(p1);
			      }
			      Setattr($$,"templateparms",tp);
			      Delete(tp);
			    }
  #if 0
			    /* Patch the parameter list */
			    if (tempn) {
			      Parm *p,*p1;
			      ParmList *tp = CopyParmList(Getattr(tempn,"templateparms"));
			      p = $3;
			      p1 = tp;
			      while (p && p1) {
				String *pn = Getattr(p,"name");
				Printf(stdout,"pn = '%s'\n", pn);
				if (pn) Setattr(p1,"name",pn);
				else Delattr(p1,"name");
				pn = Getattr(p,"type");
				if (pn) Setattr(p1,"type",pn);
				p = nextSibling(p);
				p1 = nextSibling(p1);
			      }
			      Setattr($$,"templateparms",tp);
			      Delete(tp);
			    } else {
			      Setattr($$,"templateparms",$3);
			    }
  #endif
			    Delattr($$,"specialization");
			    Setattr($$,"partialspecialization","1");
			    /* Create a specialized name for matching */
			    {
			      Parm *p = $3;
			      String *fname = NewString(Getattr($$,"name"));
			      String *ffname = 0;
			      ParmList *partialparms = 0;

			      char   tmp[32];
			      int    i, ilen;
			      while (p) {
				String *n = Getattr(p,"name");
				if (!n) {
				  p = nextSibling(p);
				  continue;
				}
				ilen = Len(tlist);
				for (i = 0; i < ilen; i++) {
				  if (Strstr(Getitem(tlist,i),n)) {
				    sprintf(tmp,"$%d",i+1);
				    Replaceid(fname,n,tmp);
				  }
				}
				p = nextSibling(p);
			      }
			      /* Patch argument names with typedef */
			      {
				Iterator tt;
				Parm *parm_current = 0;
				List *tparms = SwigType_parmlist(fname);
				ffname = SwigType_templateprefix(fname);
				Append(ffname,"<(");
				for (tt = First(tparms); tt.item; ) {
				  SwigType *rtt = Swig_symbol_typedef_reduce(tt.item,0);
				  SwigType *ttr = Swig_symbol_type_qualify(rtt,0);

				  Parm *newp = NewParmWithoutFileLineInfo(ttr, 0);
				  if (partialparms)
				    set_nextSibling(parm_current, newp);
				  else
				    partialparms = newp;
				  parm_current = newp;

				  Append(ffname,ttr);
				  tt = Next(tt);
				  if (tt.item) Putc(',',ffname);
				  Delete(rtt);
				  Delete(ttr);
				}
				Delete(tparms);
				Append(ffname,")>");
			      }
			      {
				Node *new_partial = NewHash();
				String *partials = Getattr(tempn,"partials");
				if (!partials) {
				  partials = NewList();
				  Setattr(tempn,"partials",partials);
				  Delete(partials);
				}
				/*			      Printf(stdout,"partial: fname = '%s', '%s'\n", fname, Swig_symbol_typedef_reduce(fname,0)); */
				Setattr(new_partial, "partialparms", partialparms);
				Setattr(new_partial, "templcsymname", ffname);
				Append(partials, new_partial);
			      }
			      Setattr($$,"partialargs",ffname);
			      Swig_symbol_cadd(ffname,$$);
			    }
			    }
			    Delete(tlist);
			    Delete(targs);
			  } else {
			    /* An explicit template specialization */
			    /* add default args from primary (unspecialized) template */
			    String *ty = Swig_symbol_template_deftype(tname,0);
			    String *fname = Swig_symbol_type_qualify(ty,0);
			    Swig_symbol_cadd(fname,$$);
			    Delete(ty);
			    Delete(fname);
			  }
			}  else if ($$) {
			  Setattr($$,"templatetype",nodeType($6));
			  set_nodeType($$,"template");
			  Setattr($$,"templateparms", $3);
			  if (!Getattr($$,"sym:weak")) {
			    Setattr($$,"sym:typename","1");
			  }
			  add_symbols($$);
			  default_arguments($$);
			  /* We also place a fully parameterized version in the symbol table */
			  {
			    Parm *p;
			    String *fname = NewStringf("%s<(", Getattr($$,"name"));
			    p = $3;
			    while (p) {
			      String *n = Getattr(p,"name");
			      if (!n) n = Getattr(p,"type");
			      Append(fname,n);
			      p = nextSibling(p);
			      if (p) Putc(',',fname);
			    }
			    Append(fname,")>");
			    Swig_symbol_cadd(fname,$$);
			  }
			}
			$$ = ntop;
			Swig_symbol_setscope(cscope);
			Delete(Namespaceprefix);
			Namespaceprefix = Swig_symbol_qualifiedscopename(0);
			if (error) $$ = 0;
			if (currentOuterClass)
			  template_parameters = Getattr(currentOuterClass, "template_parameters");
			else
			  template_parameters = 0;
                }

		/* Explicit template instantiation */
                | TEMPLATE cpptype idcolon {
		  Swig_warning(WARN_PARSE_EXPLICIT_TEMPLATE, cparse_file, cparse_line, "Explicit template instantiation ignored.\n");
                  $$ = 0; 
		}

		/* Explicit template instantiation without the translation unit */
		| EXTERN TEMPLATE cpptype idcolon {
		  Swig_warning(WARN_PARSE_EXPLICIT_TEMPLATE, cparse_file, cparse_line, "Explicit template instantiation ignored.\n");
                  $$ = 0; 
                }
                ;

cpp_temp_possible:  c_decl {
		  $$ = $1;
                }
                | cpp_class_decl {
                   $$ = $1;
                }
                | cpp_constructor_decl {
                   $$ = $1;
                }
                | cpp_static_assert {
                   $$ = $1;
                }
                | cpp_template_decl {
		  $$ = 0;
                }
                | cpp_forward_class_decl {
                  $$ = $1;
                }
                | cpp_conversion_operator {
                  $$ = $1;
                }
                ;

template_parms  : templateparameters {
		   /* Rip out the parameter names */
		  Parm *p = $1;
		  $$ = $1;

		  while (p) {
		    String *name = Getattr(p,"name");
		    if (!name) {
		      /* Hmmm. Maybe it's a 'class T' parameter */
		      char *type = Char(Getattr(p,"type"));
		      /* Template template parameter */
		      if (strncmp(type,"template<class> ",16) == 0) {
			type += 16;
		      }
		      if ((strncmp(type,"class ",6) == 0) || (strncmp(type,"typename ", 9) == 0)) {
			char *t = strchr(type,' ');
			Setattr(p,"name", t+1);
		      } else 
                      /* Variadic template args */
		      if ((strncmp(type,"class... ",9) == 0) || (strncmp(type,"typename... ", 12) == 0)) {
			char *t = strchr(type,' ');
			Setattr(p,"name", t+1);
			Setattr(p,"variadic", "1");
		      } else {
			/*
			 Swig_error(cparse_file, cparse_line, "Missing template parameter name\n");
			 $$.rparms = 0;
			 $$.parms = 0;
			 break; */
		      }
		    }
		    p = nextSibling(p);
		  }
                 }
                 ;

templateparameters : templateparameter templateparameterstail {
                      set_nextSibling($1,$2);
                      $$ = $1;
                   }
                   | empty { $$ = 0; }
                   ;

templateparameter : templcpptype {
		    $$ = NewParmWithoutFileLineInfo(NewString($1), 0);
                  }
                  | parm {
                    $$ = $1;
                  }
                  ;

templateparameterstail : COMMA templateparameter templateparameterstail {
                         set_nextSibling($2,$3);
                         $$ = $2;
                       }
                       | empty { $$ = 0; }
                       ;

/* Namespace support */

cpp_using_decl : USING idcolon SEMI {
                  String *uname = Swig_symbol_type_qualify($2,0);
		  String *name = Swig_scopename_last($2);
                  $$ = new_node("using");
		  Setattr($$,"uname",uname);
		  Setattr($$,"name", name);
		  Delete(uname);
		  Delete(name);
		  add_symbols($$);
             }
             | USING NAMESPACE idcolon SEMI {
	       Node *n = Swig_symbol_clookup($3,0);
	       if (!n) {
		 Swig_error(cparse_file, cparse_line, "Nothing known about namespace '%s'\n", $3);
		 $$ = 0;
	       } else {

		 while (Strcmp(nodeType(n),"using") == 0) {
		   n = Getattr(n,"node");
		 }
		 if (n) {
		   if (Strcmp(nodeType(n),"namespace") == 0) {
		     Symtab *current = Swig_symbol_current();
		     Symtab *symtab = Getattr(n,"symtab");
		     $$ = new_node("using");
		     Setattr($$,"node",n);
		     Setattr($$,"namespace", $3);
		     if (current != symtab) {
		       Swig_symbol_inherit(symtab);
		     }
		   } else {
		     Swig_error(cparse_file, cparse_line, "'%s' is not a namespace.\n", $3);
		     $$ = 0;
		   }
		 } else {
		   $$ = 0;
		 }
	       }
             }
             ;

cpp_namespace_decl : NAMESPACE idcolon LBRACE { 
                Hash *h;
                $1 = Swig_symbol_current();
		h = Swig_symbol_clookup($2,0);
		if (h && ($1 == Getattr(h,"sym:symtab")) && (Strcmp(nodeType(h),"namespace") == 0)) {
		  if (Getattr(h,"alias")) {
		    h = Getattr(h,"namespace");
		    Swig_warning(WARN_PARSE_NAMESPACE_ALIAS, cparse_file, cparse_line, "Namespace alias '%s' not allowed here. Assuming '%s'\n",
				 $2, Getattr(h,"name"));
		    $2 = Getattr(h,"name");
		  }
		  Swig_symbol_setscope(Getattr(h,"symtab"));
		} else {
		  Swig_symbol_newscope();
		  Swig_symbol_setscopename($2);
		}
		Delete(Namespaceprefix);
		Namespaceprefix = Swig_symbol_qualifiedscopename(0);
             } interface RBRACE {
                Node *n = $5;
		set_nodeType(n,"namespace");
		Setattr(n,"name",$2);
                Setattr(n,"symtab", Swig_symbol_popscope());
		Swig_symbol_setscope($1);
		$$ = n;
		Delete(Namespaceprefix);
		Namespaceprefix = Swig_symbol_qualifiedscopename(0);
		add_symbols($$);
             } 
             | NAMESPACE LBRACE {
	       Hash *h;
	       $1 = Swig_symbol_current();
	       h = Swig_symbol_clookup("    ",0);
	       if (h && (Strcmp(nodeType(h),"namespace") == 0)) {
		 Swig_symbol_setscope(Getattr(h,"symtab"));
	       } else {
		 Swig_symbol_newscope();
		 /* we don't use "__unnamed__", but a long 'empty' name */
		 Swig_symbol_setscopename("    ");
	       }
	       Namespaceprefix = 0;
             } interface RBRACE {
	       $$ = $4;
	       set_nodeType($$,"namespace");
	       Setattr($$,"unnamed","1");
	       Setattr($$,"symtab", Swig_symbol_popscope());
	       Swig_symbol_setscope($1);
	       Delete(Namespaceprefix);
	       Namespaceprefix = Swig_symbol_qualifiedscopename(0);
	       add_symbols($$);
             }
             | NAMESPACE identifier EQUAL idcolon SEMI {
	       /* Namespace alias */
	       Node *n;
	       $$ = new_node("namespace");
	       Setattr($$,"name",$2);
	       Setattr($$,"alias",$4);
	       n = Swig_symbol_clookup($4,0);
	       if (!n) {
		 Swig_error(cparse_file, cparse_line, "Unknown namespace '%s'\n", $4);
		 $$ = 0;
	       } else {
		 if (Strcmp(nodeType(n),"namespace") != 0) {
		   Swig_error(cparse_file, cparse_line, "'%s' is not a namespace\n",$4);
		   $$ = 0;
		 } else {
		   while (Getattr(n,"alias")) {
		     n = Getattr(n,"namespace");
		   }
		   Setattr($$,"namespace",n);
		   add_symbols($$);
		   /* Set up a scope alias */
		   Swig_symbol_alias($2,Getattr(n,"symtab"));
		 }
	       }
             }
             ;

cpp_members  : cpp_member cpp_members {
                   $$ = $1;
                   /* Insert cpp_member (including any siblings) to the front of the cpp_members linked list */
		   if ($$) {
		     Node *p = $$;
		     Node *pp =0;
		     while (p) {
		       pp = p;
		       p = nextSibling(p);
		     }
		     set_nextSibling(pp,$2);
		     if ($2)
		       set_previousSibling($2, pp);
		   } else {
		     $$ = $2;
		   }
             }
             | EXTEND LBRACE { 
	       extendmode = 1;
	       if (cplus_mode != CPLUS_PUBLIC) {
		 Swig_error(cparse_file,cparse_line,"%%extend can only be used in a public section\n");
	       }
             } cpp_members RBRACE {
	       extendmode = 0;
	     } cpp_members {
	       $$ = new_node("extend");
	       mark_nodes_as_extend($4);
	       appendChild($$,$4);
	       set_nextSibling($$,$7);
	     }
         | include_directive { $$ = $1; }
         | empty { $$ = 0;}
	     | error {
	       int start_line = cparse_line;
	       skip_decl();
	       Swig_error(cparse_file,start_line,"Syntax error in input(3).\n");
	       exit(1);
	       } cpp_members { 
		 $$ = $3;
   	     }
             ;

/* ======================================================================
 *                         C++ Class members
 * ====================================================================== */

/* A class member.  May be data or a function. Static or virtual as well */

cpp_member   : c_declaration { $$ = $1; }
             | cpp_constructor_decl { 
                 $$ = $1; 
		 if (extendmode && current_class) {
		   String *symname;
		   symname= make_name($$,Getattr($$,"name"), Getattr($$,"decl"));
		   if (Strcmp(symname,Getattr($$,"name")) == 0) {
		     /* No renaming operation.  Set name to class name */
		     Delete(yyrename);
		     yyrename = NewString(Getattr(current_class,"sym:name"));
		   } else {
		     Delete(yyrename);
		     yyrename = symname;
		   }
		 }
		 add_symbols($$);
                 default_arguments($$);
             }
             | cpp_destructor_decl { $$ = $1; }
             | cpp_static_assert { $$ = $1; }
             | cpp_protection_decl { $$ = $1; }
             | cpp_swig_directive { $$ = $1; }
             | cpp_conversion_operator { $$ = $1; }
             | cpp_forward_class_decl { $$ = $1; }
	     | cpp_class_decl { $$ = $1; }
             | storage_class idcolon SEMI { $$ = 0; }
             | cpp_using_decl { $$ = $1; }
             | cpp_template_decl { $$ = $1; }
             | cpp_catch_decl { $$ = 0; }
             | template_directive { $$ = $1; }
             | warn_directive { $$ = $1; }
             | anonymous_bitfield { $$ = 0; }
             | fragment_directive {$$ = $1; }
             | types_directive {$$ = $1; }
             | SEMI { $$ = 0; }
             | doxygen_comment cpp_member {
	         $$ = $2;
		 set_comment($2, $1);
	     }
             | cpp_member doxygen_post_comment {
	         $$ = $1;
		 set_comment($1, $2);
	     }
             ;

/* Possibly a constructor */
/* Note: the use of 'type' is here to resolve a shift-reduce conflict.  For example:
            typedef Foo ();
            typedef Foo (*ptr)();
*/
  
cpp_constructor_decl : storage_class type LPAREN parms RPAREN ctor_end {
              if (inclass || extendmode) {
		SwigType *decl = NewStringEmpty();
		$$ = new_node("constructor");
		Setattr($$,"storage",$1);
		Setattr($$,"name",$2);
		Setattr($$,"parms",$4);
		SwigType_add_function(decl,$4);
		Setattr($$,"decl",decl);
		Setattr($$,"throws",$6.throws);
		Setattr($$,"throw",$6.throwf);
		Setattr($$,"noexcept",$6.nexcept);
		if (Len(scanner_ccode)) {
		  String *code = Copy(scanner_ccode);
		  Setattr($$,"code",code);
		  Delete(code);
		}
		SetFlag($$,"feature:new");
		if ($6.defarg)
		  Setattr($$,"value",$6.defarg);
	      } else {
		$$ = 0;
              }
              }
              ;

/* A destructor (hopefully) */

cpp_destructor_decl : NOT idtemplate LPAREN parms RPAREN cpp_end {
               String *name = NewStringf("%s",$2);
	       if (*(Char(name)) != '~') Insert(name,0,"~");
               $$ = new_node("destructor");
	       Setattr($$,"name",name);
	       Delete(name);
	       if (Len(scanner_ccode)) {
		 String *code = Copy(scanner_ccode);
		 Setattr($$,"code",code);
		 Delete(code);
	       }
	       {
		 String *decl = NewStringEmpty();
		 SwigType_add_function(decl,$4);
		 Setattr($$,"decl",decl);
		 Delete(decl);
	       }
	       Setattr($$,"throws",$6.throws);
	       Setattr($$,"throw",$6.throwf);
	       Setattr($$,"noexcept",$6.nexcept);
	       if ($6.val)
	         Setattr($$,"value",$6.val);
	       add_symbols($$);
	      }

/* A virtual destructor */

              | VIRTUAL NOT idtemplate LPAREN parms RPAREN cpp_vend {
		String *name;
		$$ = new_node("destructor");
		Setattr($$,"storage","virtual");
	        name = NewStringf("%s",$3);
		if (*(Char(name)) != '~') Insert(name,0,"~");
		Setattr($$,"name",name);
		Delete(name);
		Setattr($$,"throws",$7.throws);
		Setattr($$,"throw",$7.throwf);
		Setattr($$,"noexcept",$7.nexcept);
		if ($7.val)
		  Setattr($$,"value",$7.val);
		if (Len(scanner_ccode)) {
		  String *code = Copy(scanner_ccode);
		  Setattr($$,"code",code);
		  Delete(code);
		}
		{
		  String *decl = NewStringEmpty();
		  SwigType_add_function(decl,$5);
		  Setattr($$,"decl",decl);
		  Delete(decl);
		}

		add_symbols($$);
	      }
              ;


/* C++ type conversion operator */
cpp_conversion_operator : storage_class COPERATOR type pointer LPAREN parms RPAREN cpp_vend {
                 $$ = new_node("cdecl");
                 Setattr($$,"type",$3);
		 Setattr($$,"name",$2);
		 Setattr($$,"storage",$1);

		 SwigType_add_function($4,$6);
		 if ($8.qualifier) {
		   SwigType_push($4,$8.qualifier);
		 }
		 Setattr($$,"decl",$4);
		 Setattr($$,"parms",$6);
		 Setattr($$,"conversion_operator","1");
		 add_symbols($$);
              }
               | storage_class COPERATOR type AND LPAREN parms RPAREN cpp_vend {
		 SwigType *decl;
                 $$ = new_node("cdecl");
                 Setattr($$,"type",$3);
		 Setattr($$,"name",$2);
		 Setattr($$,"storage",$1);
		 decl = NewStringEmpty();
		 SwigType_add_reference(decl);
		 SwigType_add_function(decl,$6);
		 if ($8.qualifier) {
		   SwigType_push(decl,$8.qualifier);
		 }
		 Setattr($$,"decl",decl);
		 Setattr($$,"parms",$6);
		 Setattr($$,"conversion_operator","1");
		 add_symbols($$);
	       }
               | storage_class COPERATOR type LAND LPAREN parms RPAREN cpp_vend {
		 SwigType *decl;
                 $$ = new_node("cdecl");
                 Setattr($$,"type",$3);
		 Setattr($$,"name",$2);
		 Setattr($$,"storage",$1);
		 decl = NewStringEmpty();
		 SwigType_add_rvalue_reference(decl);
		 SwigType_add_function(decl,$6);
		 if ($8.qualifier) {
		   SwigType_push(decl,$8.qualifier);
		 }
		 Setattr($$,"decl",decl);
		 Setattr($$,"parms",$6);
		 Setattr($$,"conversion_operator","1");
		 add_symbols($$);
	       }

               | storage_class COPERATOR type pointer AND LPAREN parms RPAREN cpp_vend {
		 SwigType *decl;
                 $$ = new_node("cdecl");
                 Setattr($$,"type",$3);
		 Setattr($$,"name",$2);
		 Setattr($$,"storage",$1);
		 decl = NewStringEmpty();
		 SwigType_add_pointer(decl);
		 SwigType_add_reference(decl);
		 SwigType_add_function(decl,$7);
		 if ($9.qualifier) {
		   SwigType_push(decl,$9.qualifier);
		 }
		 Setattr($$,"decl",decl);
		 Setattr($$,"parms",$7);
		 Setattr($$,"conversion_operator","1");
		 add_symbols($$);
	       }

              | storage_class COPERATOR type LPAREN parms RPAREN cpp_vend {
		String *t = NewStringEmpty();
		$$ = new_node("cdecl");
		Setattr($$,"type",$3);
		Setattr($$,"name",$2);
		 Setattr($$,"storage",$1);
		SwigType_add_function(t,$5);
		if ($7.qualifier) {
		  SwigType_push(t,$7.qualifier);
		}
		Setattr($$,"decl",t);
		Setattr($$,"parms",$5);
		Setattr($$,"conversion_operator","1");
		add_symbols($$);
              }
              ;

/* isolated catch clause. */

cpp_catch_decl : CATCH LPAREN parms RPAREN LBRACE {
                 skip_balanced('{','}');
                 $$ = 0;
               }
               ;

/* static_assert(bool, const char*); */
cpp_static_assert : STATIC_ASSERT LPAREN {
                skip_balanced('(',')');
                $$ = 0;
              }
              ;

/* public: */
cpp_protection_decl : PUBLIC COLON { 
                $$ = new_node("access");
		Setattr($$,"kind","public");
                cplus_mode = CPLUS_PUBLIC;
              }

/* private: */
              | PRIVATE COLON { 
                $$ = new_node("access");
                Setattr($$,"kind","private");
		cplus_mode = CPLUS_PRIVATE;
	      }

/* protected: */

              | PROTECTED COLON { 
		$$ = new_node("access");
		Setattr($$,"kind","protected");
		cplus_mode = CPLUS_PROTECTED;
	      }
              ;
/* These directives can be included inside a class definition */

cpp_swig_directive: pragma_directive { $$ = $1; }

/* A constant (includes #defines) inside a class */
             | constant_directive { $$ = $1; }

/* This is the new style rename */

             | name_directive { $$ = $1; }

/* rename directive */
             | rename_directive { $$ = $1; }
             | feature_directive { $$ = $1; }
             | varargs_directive { $$ = $1; }
             | insert_directive { $$ = $1; }
             | typemap_directive { $$ = $1; }
             | apply_directive { $$ = $1; }
             | clear_directive { $$ = $1; }
             | echo_directive { $$ = $1; }
             ;

cpp_end        : cpp_const SEMI {
	            Clear(scanner_ccode);
		    $$.val = 0;
		    $$.throws = $1.throws;
		    $$.throwf = $1.throwf;
		    $$.nexcept = $1.nexcept;
               }
               | cpp_const EQUAL default_delete SEMI {
	            Clear(scanner_ccode);
		    $$.val = $3.val;
		    $$.throws = $1.throws;
		    $$.throwf = $1.throwf;
		    $$.nexcept = $1.nexcept;
               }
               | cpp_const LBRACE { 
		    skip_balanced('{','}'); 
		    $$.val = 0;
		    $$.throws = $1.throws;
		    $$.throwf = $1.throwf;
		    $$.nexcept = $1.nexcept;
	       }
               ;

cpp_vend       : cpp_const SEMI { 
                     Clear(scanner_ccode);
                     $$.val = 0;
                     $$.qualifier = $1.qualifier;
                     $$.bitfield = 0;
                     $$.throws = $1.throws;
                     $$.throwf = $1.throwf;
                     $$.nexcept = $1.nexcept;
                }
               | cpp_const EQUAL definetype SEMI { 
                     Clear(scanner_ccode);
                     $$.val = $3.val;
                     $$.qualifier = $1.qualifier;
                     $$.bitfield = 0;
                     $$.throws = $1.throws; 
                     $$.throwf = $1.throwf; 
                     $$.nexcept = $1.nexcept; 
               }
               | cpp_const LBRACE { 
                     skip_balanced('{','}');
                     $$.val = 0;
                     $$.qualifier = $1.qualifier;
                     $$.bitfield = 0;
                     $$.throws = $1.throws; 
                     $$.throwf = $1.throwf; 
                     $$.nexcept = $1.nexcept; 
               }
               ;


anonymous_bitfield :  storage_class anon_bitfield_type COLON expr SEMI { };

/* Equals type_right without the ENUM keyword and cpptype (templates etc.): */
anon_bitfield_type : primitive_type { $$ = $1;
                  /* Printf(stdout,"primitive = '%s'\n", $$);*/
                }
               | TYPE_BOOL { $$ = $1; }
               | TYPE_VOID { $$ = $1; }
               | TYPE_TYPEDEF template_decl { $$ = NewStringf("%s%s",$1,$2); }
               | TYPE_RAW { $$ = $1; }

               | idcolon {
		  $$ = $1;
               }
               ;

/* ====================================================================== 
 *                       PRIMITIVES
 * ====================================================================== */

storage_class  : EXTERN { $$ = "extern"; }
               | EXTERN string {
                   if (strcmp($2,"C") == 0) {
		     $$ = "externc";
                   } else if (strcmp($2,"C++") == 0) {
		     $$ = "extern";
		   } else {
		     Swig_warning(WARN_PARSE_UNDEFINED_EXTERN,cparse_file, cparse_line,"Unrecognized extern type \"%s\".\n", $2);
		     $$ = 0;
		   }
               }
               | EXTERN string THREAD_LOCAL {
                   if (strcmp($2,"C") == 0) {
		     $$ = "externc thread_local";
                   } else if (strcmp($2,"C++") == 0) {
		     $$ = "extern thread_local";
		   } else {
		     Swig_warning(WARN_PARSE_UNDEFINED_EXTERN,cparse_file, cparse_line,"Unrecognized extern type \"%s\".\n", $2);
		     $$ = 0;
		   }
               }
               | STATIC { $$ = "static"; }
               | TYPEDEF { $$ = "typedef"; }
               | VIRTUAL { $$ = "virtual"; }
               | FRIEND { $$ = "friend"; }
               | EXPLICIT { $$ = "explicit"; }
               | CONSTEXPR { $$ = "constexpr"; }
               | STATIC CONSTEXPR { $$ = "static constexpr"; }
               | THREAD_LOCAL { $$ = "thread_local"; }
               | THREAD_LOCAL STATIC { $$ = "static thread_local"; }
               | STATIC THREAD_LOCAL { $$ = "static thread_local"; }
               | EXTERN THREAD_LOCAL { $$ = "extern thread_local"; }
               | THREAD_LOCAL EXTERN { $$ = "extern thread_local"; }
               | empty { $$ = 0; }
               ;

/* ------------------------------------------------------------------------------
   Function parameter lists
   ------------------------------------------------------------------------------ */

parms          : rawparms {
                 Parm *p;
		 $$ = $1;
		 p = $1;
		 while (p) {
		   Replace(Getattr(p,"type"),"typename ", "", DOH_REPLACE_ANY);
		   p = nextSibling(p);
		 }
               }
    	       ;

rawparms          : parm ptail {
                  set_nextSibling($1,$2);
                  $$ = $1;
		}
               | empty { $$ = 0; previousNode = currentNode; currentNode=0; }
               ;

ptail          : COMMA parm ptail {
                 set_nextSibling($2,$3);
		 $$ = $2;
               }
	       | COMMA doxygen_post_comment parm ptail {
		 set_comment(previousNode, $2);
                 set_nextSibling($3,$4);
		 $$ = $3;
               }
               | empty { $$ = 0; }
               ;


parm           : rawtype parameter_declarator {
                   SwigType_push($1,$2.type);
		   $$ = NewParmWithoutFileLineInfo($1,$2.id);
		   previousNode = currentNode;
		   currentNode = $$;
		   Setfile($$,cparse_file);
		   Setline($$,cparse_line);
		   if ($2.defarg) {
		     Setattr($$,"value",$2.defarg);
		   }
		}
                | TEMPLATE LESSTHAN cpptype GREATERTHAN cpptype idcolon def_args {
                  $$ = NewParmWithoutFileLineInfo(NewStringf("template<class> %s %s", $5,$6), 0);
		  previousNode = currentNode;
		  currentNode = $$;
		  Setfile($$,cparse_file);
		  Setline($$,cparse_line);
                  if ($7.val) {
                    Setattr($$,"value",$7.val);
                  }
                }
                | PERIOD PERIOD PERIOD {
		  SwigType *t = NewString("v(...)");
		  $$ = NewParmWithoutFileLineInfo(t, 0);
		  previousNode = currentNode;
		  currentNode = $$;
		  Setfile($$,cparse_file);
		  Setline($$,cparse_line);
		}
		| doxygen_comment parm {
		  $$ = $2;
		  set_comment($2, $1);
		}
		| parm doxygen_post_comment {
		  $$ = $1;
		  set_comment($1, $2);
		}
		;

valparms        : rawvalparms {
                 Parm *p;
		 $$ = $1;
		 p = $1;
                 while (p) {
		   if (Getattr(p,"type")) {
		     Replace(Getattr(p,"type"),"typename ", "", DOH_REPLACE_ANY);
		   }
		   p = nextSibling(p);
                 }
               }
    	       ;

rawvalparms     : valparm valptail {
                  set_nextSibling($1,$2);
                  $$ = $1;
		}
               | empty { $$ = 0; }
               ;

valptail       : COMMA valparm valptail {
                 set_nextSibling($2,$3);
		 $$ = $2;
                }
               | empty { $$ = 0; }
               ;


valparm        : parm {
		  $$ = $1;
		  {
		    /* We need to make a possible adjustment for integer parameters. */
		    SwigType *type;
		    Node     *n = 0;

		    while (!n) {
		      type = Getattr($1,"type");
		      n = Swig_symbol_clookup(type,0);     /* See if we can find a node that matches the typename */
		      if ((n) && (Strcmp(nodeType(n),"cdecl") == 0)) {
			SwigType *decl = Getattr(n,"decl");
			if (!SwigType_isfunction(decl)) {
			  String *value = Getattr(n,"value");
			  if (value) {
			    String *v = Copy(value);
			    Setattr($1,"type",v);
			    Delete(v);
			    n = 0;
			  }
			}
		      } else {
			break;
		      }
		    }
		  }

               }
               | valexpr {
                  $$ = NewParmWithoutFileLineInfo(0,0);
                  Setfile($$,cparse_file);
		  Setline($$,cparse_line);
		  Setattr($$,"value",$1.val);
               }
               ;

def_args       : EQUAL definetype { 
                  $$ = $2; 
		  if ($2.type == T_ERROR) {
		    Swig_warning(WARN_PARSE_BAD_DEFAULT,cparse_file, cparse_line, "Can't set default argument (ignored)\n");
		    $$.val = 0;
		    $$.rawval = 0;
		    $$.bitfield = 0;
		    $$.throws = 0;
		    $$.throwf = 0;
		    $$.nexcept = 0;
		  }
               }
               | EQUAL definetype LBRACKET expr RBRACKET { 
		  $$ = $2;
		  if ($2.type == T_ERROR) {
		    Swig_warning(WARN_PARSE_BAD_DEFAULT,cparse_file, cparse_line, "Can't set default argument (ignored)\n");
		    $$ = $2;
		    $$.val = 0;
		    $$.rawval = 0;
		    $$.bitfield = 0;
		    $$.throws = 0;
		    $$.throwf = 0;
		    $$.nexcept = 0;
		  } else {
		    $$.val = NewStringf("%s[%s]",$2.val,$4.val); 
		  }		  
               }
               | EQUAL LBRACE {
		 skip_balanced('{','}');
		 $$.val = NewString(scanner_ccode);
		 $$.rawval = 0;
                 $$.type = T_INT;
		 $$.bitfield = 0;
		 $$.throws = 0;
		 $$.throwf = 0;
		 $$.nexcept = 0;
	       }
               | COLON expr { 
		 $$.val = 0;
		 $$.rawval = 0;
		 $$.type = 0;
		 $$.bitfield = $2.val;
		 $$.throws = 0;
		 $$.throwf = 0;
		 $$.nexcept = 0;
	       }
               | empty {
                 $$.val = 0;
                 $$.rawval = 0;
                 $$.type = T_INT;
		 $$.bitfield = 0;
		 $$.throws = 0;
		 $$.throwf = 0;
		 $$.nexcept = 0;
               }
               ;

parameter_declarator : declarator def_args {
                 $$ = $1;
		 $$.defarg = $2.rawval ? $2.rawval : $2.val;
            }
            | abstract_declarator def_args {
              $$ = $1;
	      $$.defarg = $2.rawval ? $2.rawval : $2.val;
            }
            | def_args {
   	      $$.type = 0;
              $$.id = 0;
	      $$.defarg = $1.rawval ? $1.rawval : $1.val;
            }
            ;

typemap_parameter_declarator : declarator {
                 $$ = $1;
		 if (SwigType_isfunction($1.type)) {
		   Delete(SwigType_pop_function($1.type));
		 } else if (SwigType_isarray($1.type)) {
		   SwigType *ta = SwigType_pop_arrays($1.type);
		   if (SwigType_isfunction($1.type)) {
		     Delete(SwigType_pop_function($1.type));
		   } else {
		     $$.parms = 0;
		   }
		   SwigType_push($1.type,ta);
		   Delete(ta);
		 } else {
		   $$.parms = 0;
		 }
            }
            | abstract_declarator {
              $$ = $1;
	      if (SwigType_isfunction($1.type)) {
		Delete(SwigType_pop_function($1.type));
	      } else if (SwigType_isarray($1.type)) {
		SwigType *ta = SwigType_pop_arrays($1.type);
		if (SwigType_isfunction($1.type)) {
		  Delete(SwigType_pop_function($1.type));
		} else {
		  $$.parms = 0;
		}
		SwigType_push($1.type,ta);
		Delete(ta);
	      } else {
		$$.parms = 0;
	      }
            }
            | empty {
   	      $$.type = 0;
              $$.id = 0;
	      $$.parms = 0;
	      }
            ;


declarator :  pointer notso_direct_declarator {
              $$ = $2;
	      if ($$.type) {
		SwigType_push($1,$$.type);
		Delete($$.type);
	      }
	      $$.type = $1;
           }
           | pointer AND notso_direct_declarator {
              $$ = $3;
	      SwigType_add_reference($1);
              if ($$.type) {
		SwigType_push($1,$$.type);
		Delete($$.type);
	      }
	      $$.type = $1;
           }
           | pointer LAND notso_direct_declarator {
              $$ = $3;
	      SwigType_add_rvalue_reference($1);
              if ($$.type) {
		SwigType_push($1,$$.type);
		Delete($$.type);
	      }
	      $$.type = $1;
           }
           | direct_declarator {
              $$ = $1;
	      if (!$$.type) $$.type = NewStringEmpty();
           }
           | AND notso_direct_declarator {
	     $$ = $2;
	     $$.type = NewStringEmpty();
	     SwigType_add_reference($$.type);
	     if ($2.type) {
	       SwigType_push($$.type,$2.type);
	       Delete($2.type);
	     }
           }
           | LAND notso_direct_declarator {
	     /* Introduced in C++11, move operator && */
             /* Adds one S/R conflict */
	     $$ = $2;
	     $$.type = NewStringEmpty();
	     SwigType_add_rvalue_reference($$.type);
	     if ($2.type) {
	       SwigType_push($$.type,$2.type);
	       Delete($2.type);
	     }
           }
           | idcolon DSTAR notso_direct_declarator { 
	     SwigType *t = NewStringEmpty();

	     $$ = $3;
	     SwigType_add_memberpointer(t,$1);
	     if ($$.type) {
	       SwigType_push(t,$$.type);
	       Delete($$.type);
	     }
	     $$.type = t;
	     } 
           | pointer idcolon DSTAR notso_direct_declarator { 
	     SwigType *t = NewStringEmpty();
	     $$ = $4;
	     SwigType_add_memberpointer(t,$2);
	     SwigType_push($1,t);
	     if ($$.type) {
	       SwigType_push($1,$$.type);
	       Delete($$.type);
	     }
	     $$.type = $1;
	     Delete(t);
	   }
           | pointer idcolon DSTAR AND notso_direct_declarator { 
	     $$ = $5;
	     SwigType_add_memberpointer($1,$2);
	     SwigType_add_reference($1);
	     if ($$.type) {
	       SwigType_push($1,$$.type);
	       Delete($$.type);
	     }
	     $$.type = $1;
	   }
           | idcolon DSTAR AND notso_direct_declarator { 
	     SwigType *t = NewStringEmpty();
	     $$ = $4;
	     SwigType_add_memberpointer(t,$1);
	     SwigType_add_reference(t);
	     if ($$.type) {
	       SwigType_push(t,$$.type);
	       Delete($$.type);
	     } 
	     $$.type = t;
	   }
           
           /* Variadic versions eg. MyClasses&... myIds */
           
           |  pointer PERIOD PERIOD PERIOD notso_direct_declarator {
              $$ = $5;
	      if ($$.type) {
		SwigType_push($1,$$.type);
		Delete($$.type);
	      }
	      $$.type = $1;
           }
           | pointer AND PERIOD PERIOD PERIOD notso_direct_declarator {
              $$ = $6;
	      SwigType_add_reference($1);
              if ($$.type) {
		SwigType_push($1,$$.type);
		Delete($$.type);
	      }
	      $$.type = $1;
           }
           | pointer LAND PERIOD PERIOD PERIOD notso_direct_declarator {
              $$ = $6;
	      SwigType_add_rvalue_reference($1);
              if ($$.type) {
		SwigType_push($1,$$.type);
		Delete($$.type);
	      }
	      $$.type = $1;
           }
           | PERIOD PERIOD PERIOD direct_declarator {
              $$ = $4;
	      if (!$$.type) $$.type = NewStringEmpty();
           }
           | AND PERIOD PERIOD PERIOD notso_direct_declarator {
	     $$ = $5;
	     $$.type = NewStringEmpty();
	     SwigType_add_reference($$.type);
	     if ($5.type) {
	       SwigType_push($$.type,$5.type);
	       Delete($5.type);
	     }
           }
           | LAND PERIOD PERIOD PERIOD notso_direct_declarator {
	     /* Introduced in C++11, move operator && */
             /* Adds one S/R conflict */
	     $$ = $5;
	     $$.type = NewStringEmpty();
	     SwigType_add_rvalue_reference($$.type);
	     if ($5.type) {
	       SwigType_push($$.type,$5.type);
	       Delete($5.type);
	     }
           }
           | idcolon DSTAR PERIOD PERIOD PERIOD notso_direct_declarator { 
	     SwigType *t = NewStringEmpty();

	     $$ = $6;
	     SwigType_add_memberpointer(t,$1);
	     if ($$.type) {
	       SwigType_push(t,$$.type);
	       Delete($$.type);
	     }
	     $$.type = t;
	     } 
           | pointer idcolon DSTAR PERIOD PERIOD PERIOD notso_direct_declarator { 
	     SwigType *t = NewStringEmpty();
	     $$ = $7;
	     SwigType_add_memberpointer(t,$2);
	     SwigType_push($1,t);
	     if ($$.type) {
	       SwigType_push($1,$$.type);
	       Delete($$.type);
	     }
	     $$.type = $1;
	     Delete(t);
	   }
           | pointer idcolon DSTAR AND PERIOD PERIOD PERIOD notso_direct_declarator { 
	     $$ = $8;
	     SwigType_add_memberpointer($1,$2);
	     SwigType_add_reference($1);
	     if ($$.type) {
	       SwigType_push($1,$$.type);
	       Delete($$.type);
	     }
	     $$.type = $1;
	   }
           | pointer idcolon DSTAR LAND PERIOD PERIOD PERIOD notso_direct_declarator { 
	     $$ = $8;
	     SwigType_add_memberpointer($1,$2);
	     SwigType_add_rvalue_reference($1);
	     if ($$.type) {
	       SwigType_push($1,$$.type);
	       Delete($$.type);
	     }
	     $$.type = $1;
	   }
           | idcolon DSTAR AND PERIOD PERIOD PERIOD notso_direct_declarator { 
	     SwigType *t = NewStringEmpty();
	     $$ = $7;
	     SwigType_add_memberpointer(t,$1);
	     SwigType_add_reference(t);
	     if ($$.type) {
	       SwigType_push(t,$$.type);
	       Delete($$.type);
	     } 
	     $$.type = t;
	   }
           | idcolon DSTAR LAND PERIOD PERIOD PERIOD notso_direct_declarator { 
	     SwigType *t = NewStringEmpty();
	     $$ = $7;
	     SwigType_add_memberpointer(t,$1);
	     SwigType_add_rvalue_reference(t);
	     if ($$.type) {
	       SwigType_push(t,$$.type);
	       Delete($$.type);
	     } 
	     $$.type = t;
	   }
           ;

notso_direct_declarator : idcolon {
                /* Note: This is non-standard C.  Template declarator is allowed to follow an identifier */
                 $$.id = Char($1);
		 $$.type = 0;
		 $$.parms = 0;
		 $$.have_parms = 0;
                  }
                  | NOT idcolon {
                  $$.id = Char(NewStringf("~%s",$2));
                  $$.type = 0;
                  $$.parms = 0;
                  $$.have_parms = 0;
                  }

/* This generates a shift-reduce conflict with constructors */
                 | LPAREN idcolon RPAREN {
                  $$.id = Char($2);
                  $$.type = 0;
                  $$.parms = 0;
                  $$.have_parms = 0;
                  }

/*
                  | LPAREN AND idcolon RPAREN {
                     $$.id = Char($3);
                     $$.type = 0;
                     $$.parms = 0;
                     $$.have_parms = 0;
                  }
*/
/* Technically, this should be LPAREN declarator RPAREN, but we get reduce/reduce conflicts */
                  | LPAREN pointer notso_direct_declarator RPAREN {
		    $$ = $3;
		    if ($$.type) {
		      SwigType_push($2,$$.type);
		      Delete($$.type);
		    }
		    $$.type = $2;
                  }
                  | LPAREN idcolon DSTAR notso_direct_declarator RPAREN {
		    SwigType *t;
		    $$ = $4;
		    t = NewStringEmpty();
		    SwigType_add_memberpointer(t,$2);
		    if ($$.type) {
		      SwigType_push(t,$$.type);
		      Delete($$.type);
		    }
		    $$.type = t;
		    }
                  | notso_direct_declarator LBRACKET RBRACKET { 
		    SwigType *t;
		    $$ = $1;
		    t = NewStringEmpty();
		    SwigType_add_array(t,"");
		    if ($$.type) {
		      SwigType_push(t,$$.type);
		      Delete($$.type);
		    }
		    $$.type = t;
                  }
                  | notso_direct_declarator LBRACKET expr RBRACKET { 
		    SwigType *t;
		    $$ = $1;
		    t = NewStringEmpty();
		    SwigType_add_array(t,$3.val);
		    if ($$.type) {
		      SwigType_push(t,$$.type);
		      Delete($$.type);
		    }
		    $$.type = t;
                  }
                  | notso_direct_declarator LPAREN parms RPAREN {
		    SwigType *t;
                    $$ = $1;
		    t = NewStringEmpty();
		    SwigType_add_function(t,$3);
		    if (!$$.have_parms) {
		      $$.parms = $3;
		      $$.have_parms = 1;
		    }
		    if (!$$.type) {
		      $$.type = t;
		    } else {
		      SwigType_push(t, $$.type);
		      Delete($$.type);
		      $$.type = t;
		    }
		  }
                  ;

direct_declarator : idcolon {
                /* Note: This is non-standard C.  Template declarator is allowed to follow an identifier */
                 $$.id = Char($1);
		 $$.type = 0;
		 $$.parms = 0;
		 $$.have_parms = 0;
                  }
                  
                  | NOT idcolon {
                  $$.id = Char(NewStringf("~%s",$2));
                  $$.type = 0;
                  $$.parms = 0;
                  $$.have_parms = 0;
                  }

/* This generate a shift-reduce conflict with constructors */
/*
                  | LPAREN idcolon RPAREN {
                  $$.id = Char($2);
                  $$.type = 0;
                  $$.parms = 0;
                  $$.have_parms = 0;
                  }
*/
/* Technically, this should be LPAREN declarator RPAREN, but we get reduce/reduce conflicts */
                  | LPAREN pointer direct_declarator RPAREN {
		    $$ = $3;
		    if ($$.type) {
		      SwigType_push($2,$$.type);
		      Delete($$.type);
		    }
		    $$.type = $2;
                  }
                  | LPAREN AND direct_declarator RPAREN {
                    $$ = $3;
		    if (!$$.type) {
		      $$.type = NewStringEmpty();
		    }
		    SwigType_add_reference($$.type);
                  }
                  | LPAREN LAND direct_declarator RPAREN {
                    $$ = $3;
		    if (!$$.type) {
		      $$.type = NewStringEmpty();
		    }
		    SwigType_add_rvalue_reference($$.type);
                  }
                  | LPAREN idcolon DSTAR direct_declarator RPAREN {
		    SwigType *t;
		    $$ = $4;
		    t = NewStringEmpty();
		    SwigType_add_memberpointer(t,$2);
		    if ($$.type) {
		      SwigType_push(t,$$.type);
		      Delete($$.type);
		    }
		    $$.type = t;
		    }
                  | direct_declarator LBRACKET RBRACKET { 
		    SwigType *t;
		    $$ = $1;
		    t = NewStringEmpty();
		    SwigType_add_array(t,"");
		    if ($$.type) {
		      SwigType_push(t,$$.type);
		      Delete($$.type);
		    }
		    $$.type = t;
                  }
                  | direct_declarator LBRACKET expr RBRACKET { 
		    SwigType *t;
		    $$ = $1;
		    t = NewStringEmpty();
		    SwigType_add_array(t,$3.val);
		    if ($$.type) {
		      SwigType_push(t,$$.type);
		      Delete($$.type);
		    }
		    $$.type = t;
                  }
                  | direct_declarator LPAREN parms RPAREN {
		    SwigType *t;
                    $$ = $1;
		    t = NewStringEmpty();
		    SwigType_add_function(t,$3);
		    if (!$$.have_parms) {
		      $$.parms = $3;
		      $$.have_parms = 1;
		    }
		    if (!$$.type) {
		      $$.type = t;
		    } else {
		      SwigType_push(t, $$.type);
		      Delete($$.type);
		      $$.type = t;
		    }
                 }
                 /* User-defined string literals. eg.
                    int operator"" _mySuffix(const char* val, int length) {...} */
		 /* This produces one S/R conflict. */
                 | OPERATOR ID LPAREN parms RPAREN {
		    SwigType *t;
                    Append($1, " "); /* intervening space is mandatory */
                    Append($1, Char($2));
		    $$.id = Char($1);
		    t = NewStringEmpty();
		    SwigType_add_function(t,$4);
		    if (!$$.have_parms) {
		      $$.parms = $4;
		      $$.have_parms = 1;
		    }
		    if (!$$.type) {
		      $$.type = t;
		    } else {
		      SwigType_push(t, $$.type);
		      Delete($$.type);
		      $$.type = t;
		    }
		  }
                  ;

abstract_declarator : pointer {
		    $$.type = $1;
                    $$.id = 0;
		    $$.parms = 0;
		    $$.have_parms = 0;
                  }
                  | pointer direct_abstract_declarator { 
                     $$ = $2;
                     SwigType_push($1,$2.type);
		     $$.type = $1;
		     Delete($2.type);
                  }
                  | pointer AND {
		    $$.type = $1;
		    SwigType_add_reference($$.type);
		    $$.id = 0;
		    $$.parms = 0;
		    $$.have_parms = 0;
		  }
                  | pointer LAND {
		    $$.type = $1;
		    SwigType_add_rvalue_reference($$.type);
		    $$.id = 0;
		    $$.parms = 0;
		    $$.have_parms = 0;
		  }
                  | pointer AND direct_abstract_declarator {
		    $$ = $3;
		    SwigType_add_reference($1);
		    if ($$.type) {
		      SwigType_push($1,$$.type);
		      Delete($$.type);
		    }
		    $$.type = $1;
                  }
                  | pointer LAND direct_abstract_declarator {
		    $$ = $3;
		    SwigType_add_rvalue_reference($1);
		    if ($$.type) {
		      SwigType_push($1,$$.type);
		      Delete($$.type);
		    }
		    $$.type = $1;
                  }
                  | direct_abstract_declarator {
		    $$ = $1;
                  }
                  | AND direct_abstract_declarator {
		    $$ = $2;
		    $$.type = NewStringEmpty();
		    SwigType_add_reference($$.type);
		    if ($2.type) {
		      SwigType_push($$.type,$2.type);
		      Delete($2.type);
		    }
                  }
                  | LAND direct_abstract_declarator {
		    $$ = $2;
		    $$.type = NewStringEmpty();
		    SwigType_add_rvalue_reference($$.type);
		    if ($2.type) {
		      SwigType_push($$.type,$2.type);
		      Delete($2.type);
		    }
                  }
                  | AND {
                    $$.id = 0;
                    $$.parms = 0;
		    $$.have_parms = 0;
                    $$.type = NewStringEmpty();
		    SwigType_add_reference($$.type);
                  }
                  | LAND {
                    $$.id = 0;
                    $$.parms = 0;
		    $$.have_parms = 0;
                    $$.type = NewStringEmpty();
		    SwigType_add_rvalue_reference($$.type);
                  }
                  | idcolon DSTAR { 
		    $$.type = NewStringEmpty();
                    SwigType_add_memberpointer($$.type,$1);
                    $$.id = 0;
                    $$.parms = 0;
		    $$.have_parms = 0;
      	          }
                  | pointer idcolon DSTAR { 
		    SwigType *t = NewStringEmpty();
                    $$.type = $1;
		    $$.id = 0;
		    $$.parms = 0;
		    $$.have_parms = 0;
		    SwigType_add_memberpointer(t,$2);
		    SwigType_push($$.type,t);
		    Delete(t);
                  }
                  | pointer idcolon DSTAR direct_abstract_declarator { 
		    $$ = $4;
		    SwigType_add_memberpointer($1,$2);
		    if ($$.type) {
		      SwigType_push($1,$$.type);
		      Delete($$.type);
		    }
		    $$.type = $1;
                  }
                  ;

direct_abstract_declarator : direct_abstract_declarator LBRACKET RBRACKET { 
		    SwigType *t;
		    $$ = $1;
		    t = NewStringEmpty();
		    SwigType_add_array(t,"");
		    if ($$.type) {
		      SwigType_push(t,$$.type);
		      Delete($$.type);
		    }
		    $$.type = t;
                  }
                  | direct_abstract_declarator LBRACKET expr RBRACKET { 
		    SwigType *t;
		    $$ = $1;
		    t = NewStringEmpty();
		    SwigType_add_array(t,$3.val);
		    if ($$.type) {
		      SwigType_push(t,$$.type);
		      Delete($$.type);
		    }
		    $$.type = t;
                  }
                  | LBRACKET RBRACKET { 
		    $$.type = NewStringEmpty();
		    $$.id = 0;
		    $$.parms = 0;
		    $$.have_parms = 0;
		    SwigType_add_array($$.type,"");
                  }
                  | LBRACKET expr RBRACKET { 
		    $$.type = NewStringEmpty();
		    $$.id = 0;
		    $$.parms = 0;
		    $$.have_parms = 0;
		    SwigType_add_array($$.type,$2.val);
		  }
                  | LPAREN abstract_declarator RPAREN {
                    $$ = $2;
		  }
                  | direct_abstract_declarator LPAREN parms RPAREN {
		    SwigType *t;
                    $$ = $1;
		    t = NewStringEmpty();
                    SwigType_add_function(t,$3);
		    if (!$$.type) {
		      $$.type = t;
		    } else {
		      SwigType_push(t,$$.type);
		      Delete($$.type);
		      $$.type = t;
		    }
		    if (!$$.have_parms) {
		      $$.parms = $3;
		      $$.have_parms = 1;
		    }
		  }
                  | LPAREN parms RPAREN {
                    $$.type = NewStringEmpty();
                    SwigType_add_function($$.type,$2);
		    $$.parms = $2;
		    $$.have_parms = 1;
		    $$.id = 0;
                  }
                  ;


pointer    : STAR type_qualifier pointer { 
             $$ = NewStringEmpty();
             SwigType_add_pointer($$);
	     SwigType_push($$,$2);
	     SwigType_push($$,$3);
	     Delete($3);
           }
           | STAR pointer {
	     $$ = NewStringEmpty();
	     SwigType_add_pointer($$);
	     SwigType_push($$,$2);
	     Delete($2);
	   } 
           | STAR type_qualifier { 
	     $$ = NewStringEmpty();
	     SwigType_add_pointer($$);
	     SwigType_push($$,$2);
           }
           | STAR {
	     $$ = NewStringEmpty();
	     SwigType_add_pointer($$);
           }
           ;

type_qualifier : type_qualifier_raw {
	          $$ = NewStringEmpty();
	          if ($1) SwigType_add_qualifier($$,$1);
               }
               | type_qualifier_raw type_qualifier {
		  $$ = $2;
	          if ($1) SwigType_add_qualifier($$,$1);
               }
               ;

type_qualifier_raw :  CONST_QUAL { $$ = "const"; }
                   |  VOLATILE { $$ = "volatile"; }
                   |  REGISTER { $$ = 0; }
                   ;

/* Data type must be a built in type or an identifier for user-defined types
   This type can be preceded by a modifier. */

type            : rawtype {
                   $$ = $1;
                   Replace($$,"typename ","", DOH_REPLACE_ANY);
                }
                ;

rawtype        : type_qualifier type_right {
                   $$ = $2;
	           SwigType_push($$,$1);
               }
               | type_right { $$ = $1; }
               | type_right type_qualifier {
		  $$ = $1;
	          SwigType_push($$,$2);
	       }
               | type_qualifier type_right type_qualifier {
		  $$ = $2;
	          SwigType_push($$,$3);
	          SwigType_push($$,$1);
	       }
               ;

type_right     : primitive_type { $$ = $1;
                  /* Printf(stdout,"primitive = '%s'\n", $$);*/
               }
               | TYPE_BOOL { $$ = $1; }
               | TYPE_VOID { $$ = $1; }
               | TYPE_TYPEDEF template_decl { $$ = NewStringf("%s%s",$1,$2); }
               | c_enum_key idcolon { $$ = NewStringf("enum %s", $2); }
               | TYPE_RAW { $$ = $1; }

               | idcolon {
		  $$ = $1;
               }
               | cpptype idcolon { 
		 $$ = NewStringf("%s %s", $1, $2);
               }
               | decltype {
                 $$ = $1;
               }
               ;

decltype       : DECLTYPE LPAREN idcolon RPAREN {
                 Node *n = Swig_symbol_clookup($3,0);
                 if (!n) {
		   Swig_error(cparse_file, cparse_line, "Identifier %s not defined.\n", $3);
                   $$ = $3;
                 } else {
                   $$ = Getattr(n, "type");
                 }
               }
               ;

primitive_type : primitive_type_list {
		 if (!$1.type) $1.type = NewString("int");
		 if ($1.us) {
		   $$ = NewStringf("%s %s", $1.us, $1.type);
		   Delete($1.us);
                   Delete($1.type);
		 } else {
                   $$ = $1.type;
		 }
		 if (Cmp($$,"signed int") == 0) {
		   Delete($$);
		   $$ = NewString("int");
                 } else if (Cmp($$,"signed long") == 0) {
		   Delete($$);
                   $$ = NewString("long");
                 } else if (Cmp($$,"signed short") == 0) {
		   Delete($$);
		   $$ = NewString("short");
		 } else if (Cmp($$,"signed long long") == 0) {
		   Delete($$);
		   $$ = NewString("long long");
		 }
               }
               ;

primitive_type_list : type_specifier { 
                 $$ = $1;
               }
               | type_specifier primitive_type_list {
                    if ($1.us && $2.us) {
		      Swig_error(cparse_file, cparse_line, "Extra %s specifier.\n", $2.us);
		    }
                    $$ = $2;
                    if ($1.us) $$.us = $1.us;
		    if ($1.type) {
		      if (!$2.type) $$.type = $1.type;
		      else {
			int err = 0;
			if ((Cmp($1.type,"long") == 0)) {
			  if ((Cmp($2.type,"long") == 0) || (Strncmp($2.type,"double",6) == 0)) {
			    $$.type = NewStringf("long %s", $2.type);
			  } else if (Cmp($2.type,"int") == 0) {
			    $$.type = $1.type;
			  } else {
			    err = 1;
			  }
			} else if ((Cmp($1.type,"short")) == 0) {
			  if (Cmp($2.type,"int") == 0) {
			    $$.type = $1.type;
			  } else {
			    err = 1;
			  }
			} else if (Cmp($1.type,"int") == 0) {
			  $$.type = $2.type;
			} else if (Cmp($1.type,"double") == 0) {
			  if (Cmp($2.type,"long") == 0) {
			    $$.type = NewString("long double");
			  } else if (Cmp($2.type,"complex") == 0) {
			    $$.type = NewString("double complex");
			  } else {
			    err = 1;
			  }
			} else if (Cmp($1.type,"float") == 0) {
			  if (Cmp($2.type,"complex") == 0) {
			    $$.type = NewString("float complex");
			  } else {
			    err = 1;
			  }
			} else if (Cmp($1.type,"complex") == 0) {
			  $$.type = NewStringf("%s complex", $2.type);
			} else {
			  err = 1;
			}
			if (err) {
			  Swig_error(cparse_file, cparse_line, "Extra %s specifier.\n", $1.type);
			}
		      }
		    }
               }
               ; 


type_specifier : TYPE_INT { 
		    $$.type = NewString("int");
                    $$.us = 0;
               }
               | TYPE_SHORT { 
                    $$.type = NewString("short");
                    $$.us = 0;
                }
               | TYPE_LONG { 
                    $$.type = NewString("long");
                    $$.us = 0;
                }
               | TYPE_CHAR { 
                    $$.type = NewString("char");
                    $$.us = 0;
                }
               | TYPE_WCHAR { 
                    $$.type = NewString("wchar_t");
                    $$.us = 0;
                }
               | TYPE_FLOAT { 
                    $$.type = NewString("float");
                    $$.us = 0;
                }
               | TYPE_DOUBLE { 
                    $$.type = NewString("double");
                    $$.us = 0;
                }
               | TYPE_SIGNED { 
                    $$.us = NewString("signed");
                    $$.type = 0;
                }
               | TYPE_UNSIGNED { 
                    $$.us = NewString("unsigned");
                    $$.type = 0;
                }
               | TYPE_COMPLEX { 
                    $$.type = NewString("complex");
                    $$.us = 0;
                }
               | TYPE_NON_ISO_INT8 { 
                    $$.type = NewString("__int8");
                    $$.us = 0;
                }
               | TYPE_NON_ISO_INT16 { 
                    $$.type = NewString("__int16");
                    $$.us = 0;
                }
               | TYPE_NON_ISO_INT32 { 
                    $$.type = NewString("__int32");
                    $$.us = 0;
                }
               | TYPE_NON_ISO_INT64 { 
                    $$.type = NewString("__int64");
                    $$.us = 0;
                }
               ;

definetype     : { /* scanner_check_typedef(); */ } expr {
                   $$ = $2;
		   if ($$.type == T_STRING) {
		     $$.rawval = NewStringf("\"%(escape)s\"",$$.val);
		   } else if ($$.type != T_CHAR && $$.type != T_WSTRING && $$.type != T_WCHAR) {
		     $$.rawval = 0;
		   }
		   $$.qualifier = 0;
		   $$.bitfield = 0;
		   $$.throws = 0;
		   $$.throwf = 0;
		   $$.nexcept = 0;
		   scanner_ignore_typedef();
                }
                | default_delete {
		  $$ = $1;
		}
/*
                | string {
                   $$.val = NewString($1);
		   $$.rawval = NewStringf("\"%(escape)s\"",$$.val);
                   $$.type = T_STRING;
		   $$.bitfield = 0;
		   $$.throws = 0;
		   $$.throwf = 0;
		   $$.nexcept = 0;
		}
*/
                ;

default_delete : deleted_definition {
		  $$ = $1;
		}
                | explicit_default {
		  $$ = $1;
		}
		;

/* For C++ deleted definition '= delete' */
deleted_definition : DELETE_KW {
		  $$.val = NewString("delete");
		  $$.rawval = 0;
		  $$.type = T_STRING;
		  $$.qualifier = 0;
		  $$.bitfield = 0;
		  $$.throws = 0;
		  $$.throwf = 0;
		  $$.nexcept = 0;
		}
		;

/* For C++ explicitly defaulted functions '= default' */
explicit_default : DEFAULT {
		  $$.val = NewString("default");
		  $$.rawval = 0;
		  $$.type = T_STRING;
		  $$.qualifier = 0;
		  $$.bitfield = 0;
		  $$.throws = 0;
		  $$.throwf = 0;
		  $$.nexcept = 0;
		}
		;

/* Some stuff for handling enums */

ename          :  identifier { $$ = $1; }
	       |  empty { $$ = (char *) 0;}
	       ;

optional_constant_directive : constant_directive { $$ = $1; }
		           | empty { $$ = 0; }
		           ;

/* Enum lists - any #define macros (constant directives) within the enum list are ignored. Trailing commas accepted. */
enumlist       :  enumlist COMMA optional_constant_directive edecl optional_constant_directive {
		 Node *leftSibling = Getattr($1,"_last");
		 set_nextSibling(leftSibling,$4);
		 Setattr($1,"_last",$4);
		 $$ = $1;
	       }
	       | enumlist COMMA optional_constant_directive {
		 $$ = $1;
	       }
	       | optional_constant_directive edecl optional_constant_directive {
		 Setattr($2,"_last",$2);
		 $$ = $2;
	       }
	       | optional_constant_directive {
		 $$ = 0;
	       }
	       ;

edecl          :  identifier {
		   SwigType *type = NewSwigType(T_INT);
		   $$ = new_node("enumitem");
		   Setattr($$,"name",$1);
		   Setattr($$,"type",type);
		   SetFlag($$,"feature:immutable");
		   Delete(type);
		 }
                 | identifier EQUAL etype {
		   SwigType *type = NewSwigType($3.type == T_BOOL ? T_BOOL : ($3.type == T_CHAR ? T_CHAR : T_INT));
		   $$ = new_node("enumitem");
		   Setattr($$,"name",$1);
		   Setattr($$,"type",type);
		   SetFlag($$,"feature:immutable");
		   Setattr($$,"enumvalue", $3.val);
		   Setattr($$,"value",$1);
		   Delete(type);
                 }
		 | doxygen_comment edecl {
		   $$ = $2;
		   set_comment($2, $1);
		 }
		 | doxygen_post_comment edecl {
		   $$ = $2;
		   set_comment(previousNode, $1);
		 }
		 | edecl doxygen_post_comment {
		   $$ = $1;
		   set_comment($1, $2);
		 }
                 | empty { $$ = 0; previousNode = currentNode; currentNode = 0; }
                 ;

etype            : expr {
                   $$ = $1;
		   if (($$.type != T_INT) && ($$.type != T_UINT) &&
		       ($$.type != T_LONG) && ($$.type != T_ULONG) &&
		       ($$.type != T_LONGLONG) && ($$.type != T_ULONGLONG) &&
		       ($$.type != T_SHORT) && ($$.type != T_USHORT) &&
		       ($$.type != T_SCHAR) && ($$.type != T_UCHAR) &&
		       ($$.type != T_CHAR) && ($$.type != T_BOOL)) {
		     Swig_error(cparse_file,cparse_line,"Type error. Expecting an integral type\n");
		   }
                }
               ;

/* Arithmetic expressions.  Used for constants, C++ templates, and other cool stuff. */

expr           : valexpr { $$ = $1; }
               | type {
		 Node *n;
		 $$.val = $1;
		 $$.type = T_INT;
		 /* Check if value is in scope */
		 n = Swig_symbol_clookup($1,0);
		 if (n) {
                   /* A band-aid for enum values used in expressions. */
                   if (Strcmp(nodeType(n),"enumitem") == 0) {
                     String *q = Swig_symbol_qualified(n);
                     if (q) {
                       $$.val = NewStringf("%s::%s", q, Getattr(n,"name"));
                       Delete(q);
                     }
                   }
		 }
               }
	       ;

valexpr        : exprnum { $$ = $1; }
               | string {
		    $$.val = NewString($1);
                    $$.type = T_STRING;
               }
               | SIZEOF LPAREN type parameter_declarator RPAREN {
		  SwigType_push($3,$4.type);
		  $$.val = NewStringf("sizeof(%s)",SwigType_str($3,0));
		  $$.type = T_ULONG;
               }
               | SIZEOF PERIOD PERIOD PERIOD LPAREN type parameter_declarator RPAREN {
		  SwigType_push($6,$7.type);
		  $$.val = NewStringf("sizeof...(%s)",SwigType_str($6,0));
		  $$.type = T_ULONG;
               }
               | exprcompound { $$ = $1; }
	       | wstring {
		    $$.val = NewString($1);
		    $$.rawval = NewStringf("L\"%s\"", $$.val);
                    $$.type = T_WSTRING;
	       }
               | CHARCONST {
		  $$.val = NewString($1);
		  if (Len($$.val)) {
		    $$.rawval = NewStringf("'%(escape)s'", $$.val);
		  } else {
		    $$.rawval = NewString("'\\0'");
		  }
		  $$.type = T_CHAR;
		  $$.bitfield = 0;
		  $$.throws = 0;
		  $$.throwf = 0;
		  $$.nexcept = 0;
	       }
               | WCHARCONST {
		  $$.val = NewString($1);
		  if (Len($$.val)) {
		    $$.rawval = NewStringf("L\'%s\'", $$.val);
		  } else {
		    $$.rawval = NewString("L'\\0'");
		  }
		  $$.type = T_WCHAR;
		  $$.bitfield = 0;
		  $$.throws = 0;
		  $$.throwf = 0;
		  $$.nexcept = 0;
	       }

/* grouping */
               |  LPAREN expr RPAREN %prec CAST {
   	            $$.val = NewStringf("(%s)",$2.val);
		    $$.type = $2.type;
   	       }

/* A few common casting operations */

               | LPAREN expr RPAREN expr %prec CAST {
                 $$ = $4;
		 if ($4.type != T_STRING) {
		   switch ($2.type) {
		     case T_FLOAT:
		     case T_DOUBLE:
		     case T_LONGDOUBLE:
		     case T_FLTCPLX:
		     case T_DBLCPLX:
		       $$.val = NewStringf("(%s)%s", $2.val, $4.val); /* SwigType_str and decimal points don't mix! */
		       break;
		     default:
		       $$.val = NewStringf("(%s) %s", SwigType_str($2.val,0), $4.val);
		       break;
		   }
		 }
 	       }
               | LPAREN expr pointer RPAREN expr %prec CAST {
                 $$ = $5;
		 if ($5.type != T_STRING) {
		   SwigType_push($2.val,$3);
		   $$.val = NewStringf("(%s) %s", SwigType_str($2.val,0), $5.val);
		 }
 	       }
               | LPAREN expr AND RPAREN expr %prec CAST {
                 $$ = $5;
		 if ($5.type != T_STRING) {
		   SwigType_add_reference($2.val);
		   $$.val = NewStringf("(%s) %s", SwigType_str($2.val,0), $5.val);
		 }
 	       }
               | LPAREN expr LAND RPAREN expr %prec CAST {
                 $$ = $5;
		 if ($5.type != T_STRING) {
		   SwigType_add_rvalue_reference($2.val);
		   $$.val = NewStringf("(%s) %s", SwigType_str($2.val,0), $5.val);
		 }
 	       }
               | LPAREN expr pointer AND RPAREN expr %prec CAST {
                 $$ = $6;
		 if ($6.type != T_STRING) {
		   SwigType_push($2.val,$3);
		   SwigType_add_reference($2.val);
		   $$.val = NewStringf("(%s) %s", SwigType_str($2.val,0), $6.val);
		 }
 	       }
               | LPAREN expr pointer LAND RPAREN expr %prec CAST {
                 $$ = $6;
		 if ($6.type != T_STRING) {
		   SwigType_push($2.val,$3);
		   SwigType_add_rvalue_reference($2.val);
		   $$.val = NewStringf("(%s) %s", SwigType_str($2.val,0), $6.val);
		 }
 	       }
               | AND expr {
		 $$ = $2;
                 $$.val = NewStringf("&%s",$2.val);
	       }
               | LAND expr {
		 $$ = $2;
                 $$.val = NewStringf("&&%s",$2.val);
	       }
               | STAR expr {
		 $$ = $2;
                 $$.val = NewStringf("*%s",$2.val);
	       }
               ;

exprnum        :  NUM_INT { $$ = $1; }
               |  NUM_FLOAT { $$ = $1; }
               |  NUM_UNSIGNED { $$ = $1; }
               |  NUM_LONG { $$ = $1; }
               |  NUM_ULONG { $$ = $1; }
               |  NUM_LONGLONG { $$ = $1; }
               |  NUM_ULONGLONG { $$ = $1; }
               |  NUM_BOOL { $$ = $1; }
               ;

exprcompound   : expr PLUS expr {
		 $$.val = NewStringf("%s+%s",$1.val,$3.val);
		 $$.type = promote($1.type,$3.type);
	       }
               | expr MINUS expr {
		 $$.val = NewStringf("%s-%s",$1.val,$3.val);
		 $$.type = promote($1.type,$3.type);
	       }
               | expr STAR expr {
		 $$.val = NewStringf("%s*%s",$1.val,$3.val);
		 $$.type = promote($1.type,$3.type);
	       }
               | expr SLASH expr {
		 $$.val = NewStringf("%s/%s",$1.val,$3.val);
		 $$.type = promote($1.type,$3.type);
	       }
               | expr MODULO expr {
		 $$.val = NewStringf("%s%%%s",$1.val,$3.val);
		 $$.type = promote($1.type,$3.type);
	       }
               | expr AND expr {
		 $$.val = NewStringf("%s&%s",$1.val,$3.val);
		 $$.type = promote($1.type,$3.type);
	       }
               | expr OR expr {
		 $$.val = NewStringf("%s|%s",$1.val,$3.val);
		 $$.type = promote($1.type,$3.type);
	       }
               | expr XOR expr {
		 $$.val = NewStringf("%s^%s",$1.val,$3.val);
		 $$.type = promote($1.type,$3.type);
	       }
               | expr LSHIFT expr {
		 $$.val = NewStringf("%s << %s",$1.val,$3.val);
		 $$.type = promote_type($1.type);
	       }
               | expr RSHIFT expr {
		 $$.val = NewStringf("%s >> %s",$1.val,$3.val);
		 $$.type = promote_type($1.type);
	       }
               | expr LAND expr {
		 $$.val = NewStringf("%s&&%s",$1.val,$3.val);
		 $$.type = cparse_cplusplus ? T_BOOL : T_INT;
	       }
               | expr LOR expr {
		 $$.val = NewStringf("%s||%s",$1.val,$3.val);
		 $$.type = cparse_cplusplus ? T_BOOL : T_INT;
	       }
               | expr EQUALTO expr {
		 $$.val = NewStringf("%s==%s",$1.val,$3.val);
		 $$.type = cparse_cplusplus ? T_BOOL : T_INT;
	       }
               | expr NOTEQUALTO expr {
		 $$.val = NewStringf("%s!=%s",$1.val,$3.val);
		 $$.type = cparse_cplusplus ? T_BOOL : T_INT;
	       }
/* Sadly this causes 2 reduce-reduce conflicts with templates.  FIXME resolve these.
               | expr GREATERTHAN expr {
		 $$.val = NewStringf("%s < %s", $1.val, $3.val);
		 $$.type = cparse_cplusplus ? T_BOOL : T_INT;
	       }
               | expr LESSTHAN expr {
		 $$.val = NewStringf("%s > %s", $1.val, $3.val);
		 $$.type = cparse_cplusplus ? T_BOOL : T_INT;
	       }
*/
               | expr GREATERTHANOREQUALTO expr {
		 $$.val = NewStringf("%s >= %s", $1.val, $3.val);
		 $$.type = cparse_cplusplus ? T_BOOL : T_INT;
	       }
               | expr LESSTHANOREQUALTO expr {
		 $$.val = NewStringf("%s <= %s", $1.val, $3.val);
		 $$.type = cparse_cplusplus ? T_BOOL : T_INT;
	       }
	       | expr QUESTIONMARK expr COLON expr %prec QUESTIONMARK {
		 $$.val = NewStringf("%s?%s:%s", $1.val, $3.val, $5.val);
		 /* This may not be exactly right, but is probably good enough
		  * for the purposes of parsing constant expressions. */
		 $$.type = promote($3.type, $5.type);
	       }
               | MINUS expr %prec UMINUS {
		 $$.val = NewStringf("-%s",$2.val);
		 $$.type = $2.type;
	       }
               | PLUS expr %prec UMINUS {
                 $$.val = NewStringf("+%s",$2.val);
		 $$.type = $2.type;
	       }
               | NOT expr {
		 $$.val = NewStringf("~%s",$2.val);
		 $$.type = $2.type;
	       }
               | LNOT expr {
                 $$.val = NewStringf("!%s",$2.val);
		 $$.type = T_INT;
	       }
               | type LPAREN {
		 String *qty;
                 skip_balanced('(',')');
		 qty = Swig_symbol_type_qualify($1,0);
		 if (SwigType_istemplate(qty)) {
		   String *nstr = SwigType_namestr(qty);
		   Delete(qty);
		   qty = nstr;
		 }
		 $$.val = NewStringf("%s%s",qty,scanner_ccode);
		 Clear(scanner_ccode);
		 $$.type = T_INT;
		 Delete(qty);
               }
               ;

ellipsis      : PERIOD PERIOD PERIOD {
	        $$ = NewString("...");
	      }
	      ;

variadic      : ellipsis {
	        $$ = $1;
	      }
	      | empty {
	        $$ = 0;
	      }
	      ;

inherit        : raw_inherit {
		 $$ = $1;
               }
               ;

raw_inherit     : COLON { inherit_list = 1; } base_list { $$ = $3; inherit_list = 0; }
                | empty { $$ = 0; }
                ;

base_list      : base_specifier {
		   Hash *list = NewHash();
		   Node *base = $1;
		   Node *name = Getattr(base,"name");
		   List *lpublic = NewList();
		   List *lprotected = NewList();
		   List *lprivate = NewList();
		   Setattr(list,"public",lpublic);
		   Setattr(list,"protected",lprotected);
		   Setattr(list,"private",lprivate);
		   Delete(lpublic);
		   Delete(lprotected);
		   Delete(lprivate);
		   Append(Getattr(list,Getattr(base,"access")),name);
	           $$ = list;
               }

               | base_list COMMA base_specifier {
		   Hash *list = $1;
		   Node *base = $3;
		   Node *name = Getattr(base,"name");
		   Append(Getattr(list,Getattr(base,"access")),name);
                   $$ = list;
               }
               ;

base_specifier : opt_virtual {
		 $<intvalue>$ = cparse_line;
	       } idcolon variadic {
		 $$ = NewHash();
		 Setfile($$,cparse_file);
		 Setline($$,$<intvalue>2);
		 Setattr($$,"name",$3);
		 Setfile($3,cparse_file);
		 Setline($3,$<intvalue>2);
                 if (last_cpptype && (Strcmp(last_cpptype,"struct") != 0)) {
		   Setattr($$,"access","private");
		   Swig_warning(WARN_PARSE_NO_ACCESS, Getfile($$), Getline($$), "No access specifier given for base class '%s' (ignored).\n", SwigType_namestr($3));
                 } else {
		   Setattr($$,"access","public");
		 }
		 if ($4)
		   SetFlag($$, "variadic");
               }
	       | opt_virtual access_specifier {
		 $<intvalue>$ = cparse_line;
	       } opt_virtual idcolon variadic {
		 $$ = NewHash();
		 Setfile($$,cparse_file);
		 Setline($$,$<intvalue>3);
		 Setattr($$,"name",$5);
		 Setfile($5,cparse_file);
		 Setline($5,$<intvalue>3);
		 Setattr($$,"access",$2);
	         if (Strcmp($2,"public") != 0) {
		   Swig_warning(WARN_PARSE_PRIVATE_INHERIT, Getfile($$), Getline($$), "%s inheritance from base '%s' (ignored).\n", $2, SwigType_namestr($5));
		 }
		 if ($6)
		   SetFlag($$, "variadic");
               }
               ;

access_specifier :  PUBLIC { $$ = (char*)"public"; }
               | PRIVATE { $$ = (char*)"private"; }
               | PROTECTED { $$ = (char*)"protected"; }
               ;


templcpptype   : CLASS { 
                   $$ = (char*)"class"; 
		   if (!inherit_list) last_cpptype = $$;
               }
               | TYPENAME { 
                   $$ = (char *)"typename"; 
		   if (!inherit_list) last_cpptype = $$;
               }
               | CLASS PERIOD PERIOD PERIOD { 
                   $$ = (char *)"class..."; 
		   if (!inherit_list) last_cpptype = $$;
               }
               | TYPENAME PERIOD PERIOD PERIOD { 
                   $$ = (char *)"typename..."; 
		   if (!inherit_list) last_cpptype = $$;
               }
               ;

cpptype        : templcpptype {
                 $$ = $1;
               }
               | STRUCT { 
                   $$ = (char*)"struct"; 
		   if (!inherit_list) last_cpptype = $$;
               }
               | UNION {
                   $$ = (char*)"union"; 
		   if (!inherit_list) last_cpptype = $$;
               }
               ;

opt_virtual    : VIRTUAL
               | empty
               ;

virt_specifier_seq : OVERRIDE {
                   $$ = 0;
	       }
	       | FINAL {
                   $$ = 0;
	       }
	       | FINAL OVERRIDE {
                   $$ = 0;
	       }
	       | OVERRIDE FINAL {
                   $$ = 0;
	       }
               ;

exception_specification : THROW LPAREN parms RPAREN {
                    $$.throws = $3;
                    $$.throwf = NewString("1");
                    $$.nexcept = 0;
	       }
	       | NOEXCEPT {
                    $$.throws = 0;
                    $$.throwf = 0;
                    $$.nexcept = NewString("true");
	       }
	       | virt_specifier_seq {
                    $$.throws = 0;
                    $$.throwf = 0;
                    $$.nexcept = 0;
	       }
	       | NOEXCEPT virt_specifier_seq {
                    $$.throws = 0;
                    $$.throwf = 0;
                    $$.nexcept = NewString("true");
	       }
	       | NOEXCEPT LPAREN expr RPAREN {
                    $$.throws = 0;
                    $$.throwf = 0;
                    $$.nexcept = $3.val;
	       }
	       ;	

cpp_const      : type_qualifier {
                    $$.throws = 0;
                    $$.throwf = 0;
                    $$.nexcept = 0;
                    $$.qualifier = $1;
               }
               | exception_specification {
		    $$ = $1;
                    $$.qualifier = 0;
               }
               | type_qualifier exception_specification {
		    $$ = $2;
                    $$.qualifier = $1;
               }
               | empty { 
                    $$.throws = 0;
                    $$.throwf = 0;
                    $$.nexcept = 0;
                    $$.qualifier = 0; 
               }
               ;

ctor_end       : cpp_const ctor_initializer SEMI { 
                    Clear(scanner_ccode); 
                    $$.have_parms = 0; 
                    $$.defarg = 0; 
		    $$.throws = $1.throws;
		    $$.throwf = $1.throwf;
		    $$.nexcept = $1.nexcept;
               }
               | cpp_const ctor_initializer LBRACE { 
                    skip_balanced('{','}'); 
                    $$.have_parms = 0; 
                    $$.defarg = 0; 
                    $$.throws = $1.throws;
                    $$.throwf = $1.throwf;
                    $$.nexcept = $1.nexcept;
               }
               | LPAREN parms RPAREN SEMI { 
                    Clear(scanner_ccode); 
                    $$.parms = $2; 
                    $$.have_parms = 1; 
                    $$.defarg = 0; 
		    $$.throws = 0;
		    $$.throwf = 0;
		    $$.nexcept = 0;
               }
               | LPAREN parms RPAREN LBRACE {
                    skip_balanced('{','}'); 
                    $$.parms = $2; 
                    $$.have_parms = 1; 
                    $$.defarg = 0; 
                    $$.throws = 0;
                    $$.throwf = 0;
                    $$.nexcept = 0;
               }
               | EQUAL definetype SEMI { 
                    $$.have_parms = 0; 
                    $$.defarg = $2.val; 
                    $$.throws = 0;
                    $$.throwf = 0;
                    $$.nexcept = 0;
               }
               | exception_specification EQUAL default_delete SEMI {
                    $$.have_parms = 0;
                    $$.defarg = $3.val;
                    $$.throws = $1.throws;
                    $$.throwf = $1.throwf;
                    $$.nexcept = $1.nexcept;
               }
               ;

ctor_initializer : COLON mem_initializer_list
               | empty
               ;

mem_initializer_list : mem_initializer
               | mem_initializer_list COMMA mem_initializer
               | mem_initializer PERIOD PERIOD PERIOD
               | mem_initializer_list COMMA mem_initializer PERIOD PERIOD PERIOD
               ;

mem_initializer : idcolon LPAREN {
		  skip_balanced('(',')');
		  Clear(scanner_ccode);
		}
                /* Uniform initialization in C++11.
		   Example:
                   struct MyStruct {
                     MyStruct(int x, double y) : x_{x}, y_{y} {}
                     int x_;
                     double y_;
                   };
                */
                | idcolon LBRACE {
		  skip_balanced('{','}');
		  Clear(scanner_ccode);
		}
                ;

template_decl : LESSTHAN valparms GREATERTHAN { 
                     String *s = NewStringEmpty();
                     SwigType_add_template(s,$2);
                     $$ = Char(s);
		     scanner_last_id(1);
                 }
               | empty { $$ = (char*)"";  }
               ;

/* Identifiers including the C++11 identifiers with special meaning */
identifier     : ID { $$ = $1; }
	       | OVERRIDE { $$ = Swig_copy_string("override"); }
	       | FINAL { $$ = Swig_copy_string("final"); }
	       ;

idstring       : identifier { $$ = $1; }
               | default_delete { $$ = $1.val; }
               | string { $$ = $1; }
               ;

idstringopt    : idstring { $$ = $1; }
               | empty { $$ = 0; }
               ;

idcolon        : idtemplate idcolontail { 
                  $$ = 0;
		  if (!$$) $$ = NewStringf("%s%s", $1,$2);
      	          Delete($2);
               }
               | NONID DCOLON idtemplate idcolontail { 
		 $$ = NewStringf("::%s%s",$3,$4);
                 Delete($4);
               }
               | idtemplate {
		 $$ = NewString($1);
   	       }
               | NONID DCOLON idtemplate {
		 $$ = NewStringf("::%s",$3);
               }
               | OPERATOR {
                 $$ = NewString($1);
	       }
               | NONID DCOLON OPERATOR {
                 $$ = NewStringf("::%s",$3);
               }
               ;

idcolontail    : DCOLON idtemplate idcolontail {
                   $$ = NewStringf("::%s%s",$2,$3);
		   Delete($3);
               }
               | DCOLON idtemplate {
                   $$ = NewStringf("::%s",$2);
               }
               | DCOLON OPERATOR {
                   $$ = NewStringf("::%s",$2);
               }
/*               | DCOLON COPERATOR {
                 $$ = NewString($2);                 
		 } */

               | DCNOT idtemplate {
		 $$ = NewStringf("::~%s",$2);
               }
               ;


idtemplate    : identifier template_decl {
                  $$ = NewStringf("%s%s",$1,$2);
		  /*		  if (Len($2)) {
		    scanner_last_id(1);
		    } */
              }
              ;

/* Identifier, but no templates */
idcolonnt     : identifier idcolontailnt {
                  $$ = 0;
		  if (!$$) $$ = NewStringf("%s%s", $1,$2);
      	          Delete($2);
               }
               | NONID DCOLON identifier idcolontailnt {
		 $$ = NewStringf("::%s%s",$3,$4);
                 Delete($4);
               }
               | identifier {
		 $$ = NewString($1);
   	       }     
               | NONID DCOLON identifier {
		 $$ = NewStringf("::%s",$3);
               }
               | OPERATOR {
                 $$ = NewString($1);
	       }
               | NONID DCOLON OPERATOR {
                 $$ = NewStringf("::%s",$3);
               }
               ;

idcolontailnt   : DCOLON identifier idcolontailnt {
                   $$ = NewStringf("::%s%s",$2,$3);
		   Delete($3);
               }
               | DCOLON identifier {
                   $$ = NewStringf("::%s",$2);
               }
               | DCOLON OPERATOR {
                   $$ = NewStringf("::%s",$2);
               }
               | DCNOT identifier {
		 $$ = NewStringf("::~%s",$2);
               }
               ;

/* Concatenated strings */
string         : string STRING { 
                   $$ = (char *) malloc(strlen($1)+strlen($2)+1);
                   strcpy($$,$1);
                   strcat($$,$2);
               }
               | STRING { $$ = $1;}
               ; 
/* Concatenated wide strings: L"str1" L"str2" */
wstring         : wstring WSTRING {
                   $$ = (char *) malloc(strlen($1)+strlen($2)+1);
                   strcpy($$,$1);
                   strcat($$,$2);
               }
/* Concatenated wide string and normal string literal: L"str1" "str2" */
/*not all the compilers support this concatenation mode, so perhaps better to postpone it*/
               /*| wstring STRING { here $2 comes unescaped, we have to escape it back first via NewStringf("%(escape)s)"
                   $$ = (char *) malloc(strlen($1)+strlen($2)+1);
                   strcpy($$,$1);
                   strcat($$,$2);
	       }*/
               | WSTRING { $$ = $1;}
               ;

stringbrace    : string {
		 $$ = NewString($1);
               }
               | LBRACE {
                  skip_balanced('{','}');
		  $$ = NewString(scanner_ccode);
               }
              | HBLOCK {
		 $$ = $1;
              }
               ;

options        : LPAREN kwargs RPAREN {
                  Hash *n;
                  $$ = NewHash();
                  n = $2;
                  while(n) {
                     String *name, *value;
                     name = Getattr(n,"name");
                     value = Getattr(n,"value");
		     if (!value) value = (String *) "1";
                     Setattr($$,name, value);
		     n = nextSibling(n);
		  }
               }   
               | empty { $$ = 0; };

 
/* Keyword arguments */
kwargs         : idstring EQUAL stringnum {
		 $$ = NewHash();
		 Setattr($$,"name",$1);
		 Setattr($$,"value",$3);
               }
               | idstring EQUAL stringnum COMMA kwargs {
		 $$ = NewHash();
		 Setattr($$,"name",$1);
		 Setattr($$,"value",$3);
		 set_nextSibling($$,$5);
               }
               | idstring {
                 $$ = NewHash();
                 Setattr($$,"name",$1);
	       }
               | idstring COMMA kwargs {
                 $$ = NewHash();
                 Setattr($$,"name",$1);
                 set_nextSibling($$,$3);
               }
               | idstring EQUAL stringtype  {
                 $$ = $3;
		 Setattr($$,"name",$1);
               }
               | idstring EQUAL stringtype COMMA kwargs {
                 $$ = $3;
		 Setattr($$,"name",$1);
		 set_nextSibling($$,$5);
               }
               ;

stringnum      : string {
		 $$ = $1;
               }
               | exprnum {
                 $$ = Char($1.val);
               }
               ;

empty          :   ;

%%

SwigType *Swig_cparse_type(String *s) {
   String *ns;
   ns = NewStringf("%s;",s);
   Seek(ns,0,SEEK_SET);
   scanner_file(ns);
   top = 0;
   scanner_next_token(PARSETYPE);
   yyparse();
   /*   Printf(stdout,"typeparse: '%s' ---> '%s'\n", s, top); */
   return top;
}


Parm *Swig_cparse_parm(String *s) {
   String *ns;
   ns = NewStringf("%s;",s);
   Seek(ns,0,SEEK_SET);
   scanner_file(ns);
   top = 0;
   scanner_next_token(PARSEPARM);
   yyparse();
   /*   Printf(stdout,"typeparse: '%s' ---> '%s'\n", s, top); */
   Delete(ns);
   return top;
}


ParmList *Swig_cparse_parms(String *s, Node *file_line_node) {
   String *ns;
   char *cs = Char(s);
   if (cs && cs[0] != '(') {
     ns = NewStringf("(%s);",s);
   } else {
     ns = NewStringf("%s;",s);
   }
   Setfile(ns, Getfile(file_line_node));
   Setline(ns, Getline(file_line_node));
   Seek(ns,0,SEEK_SET);
   scanner_file(ns);
   top = 0;
   scanner_next_token(PARSEPARMS);
   yyparse();
   /*   Printf(stdout,"typeparse: '%s' ---> '%s'\n", s, top); */
   return top;
}



struct S;<|MERGE_RESOLUTION|>--- conflicted
+++ resolved
@@ -100,7 +100,6 @@
   (void)e;
 }
 
-<<<<<<< HEAD
 static Node *new_node(const_String_or_char_ptr tag) {
   Node *n = NewHash();
   set_nodeType(n,tag);
@@ -112,8 +111,6 @@
   return n;
 }
 
-=======
->>>>>>> 8d226e39
 /* Copies a node.  Does not copy tree links or symbol table data (except for
    sym:name) */
 
