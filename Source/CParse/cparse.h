--- conflicted
+++ resolved
@@ -27,11 +27,8 @@
   extern int cparse_cplusplus;
   extern int cparse_cplusplusout;
   extern int cparse_start_line;
-<<<<<<< HEAD
+  extern String *cparse_unknown_directive;
   extern int scan_doxygen_comments;
-=======
-  extern String *cparse_unknown_directive;
->>>>>>> 9842bada
 
   extern void Swig_cparse_cplusplus(int);
   extern void Swig_cparse_cplusplusout(int);
