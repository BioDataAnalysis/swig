--- conflicted
+++ resolved
@@ -820,11 +820,7 @@
 The user of a pointer is responsible for freeing it or, like in the example, closing any resources associated with it (just as is required in a C program).
 </p>
 
-<<<<<<< HEAD
-<H4><a name="Scilab_wrapping_pointers_utility_functions">40.3.6.1 Utility functions</a></H4>
-=======
-<H4><a name="Scilab_wrapping_pointers_pointer_adresses">41.3.6.1 Utility functions</a></H4>
->>>>>>> ac80a0ed
+<H4><a name="Scilab_wrapping_pointers_utility_functions">41.3.6.1 Utility functions</a></H4>
 
 
 <p>
