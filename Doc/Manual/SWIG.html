--- conflicted
+++ resolved
@@ -1737,43 +1737,6 @@
 avoid these problems.</p>
 
 <p>
-<<<<<<< HEAD
-<tt>%rename</tt> directive respects function parameters and <i>discriminates default parameters</i> from non-default,
-which is essential for some languages including Python. Be careful renaming functions having default parameters:
-</p>
-<div class="code"><pre>
-%rename(toFFVal) to_val(FileFormat, bool bin=false);
-int to_val(FileFormat flag, bool bin=false)
-{
-  return 0;
-}
-
-%rename(toDFVal) to_val(DirFormat, bool bin);
-int to_val(DirFormat flag, bool bin=false)
-{
-  return 0;
-}
-
-%rename(toLFVal) to_val(FolderFormat, bool bin);
-int to_val(FolderFormat flag, bool bin=false)
-{
-  return 0;
-}
-</pre></div>
-
-<p>
-The SWIG generator yields the following warning for the last renaming:<br/>
-<tt>
-rename.i:36: Warning 509: Overloaded method to_val(FolderFormat) effectively ignored,<br/>
-rename.i:26: Warning 509: as it is shadowed by to_val(DirFormat).<br/>
-</tt>
-The renaming performed for the <tt>int to_val(FolderFormat flag, bool bin)</tt>,
-but not for the <tt>int to_val(FolderFormat flag)</tt>, where the second parameter <tt>bool bin</tt>
-is omitted taking the default value <tt>false</tt>. See details about the default
-parameters processing in the <a href="SWIGPlus.html#SWIGPlus_default_args">Default Arguments</a> section.
-</p>
-
-=======
 When wrapping C code, simple use of identifiers/symbols with <tt>%rename</tt> usually suffices.
 When wrapping C++ code, simple use of simple identifiers/symbols with <tt>%rename</tt> might be too
 limiting when using C++ features such as function overloading, default arguments, namespaces, template specialization etc.
@@ -1782,7 +1745,6 @@
 <a href="SWIGPlus.html#SWIGPlus_ambiguity_resolution_renaming">Renaming and ambiguity resolution</a>
 for method overloading and default arguments.
 </p>
->>>>>>> 9cc05a22
 
 <p>
 Closely related to <tt>%rename</tt> is the <tt>%ignore</tt> directive.  <tt>%ignore</tt> instructs SWIG
