%module(ruby_minherit="1") evil_diamond_prop

%warnfilter(SWIGWARN_RUBY_WRONG_NAME) foo;		// Ruby, wrong class name
%warnfilter(SWIGWARN_RUBY_WRONG_NAME) bar;		// Ruby, wrong class name
%warnfilter(SWIGWARN_RUBY_WRONG_NAME) baz;		// Ruby, wrong class name
%warnfilter(SWIGWARN_RUBY_WRONG_NAME,
	    SWIGWARN_JAVA_MULTIPLE_INHERITANCE,
	    SWIGWARN_CSHARP_MULTIPLE_INHERITANCE,
<<<<<<< HEAD
=======
	    SWIGWARN_D_MULTIPLE_INHERITANCE,
>>>>>>> e464aa02
	    SWIGWARN_PHP_MULTIPLE_INHERITANCE) spam;	// Ruby, wrong class name - C# & Java, PHP multiple inheritance

%inline %{

class foo { 
  public:
    int _foo;
    foo() : _foo(1) {}
};

class bar : public foo {
  public:
    int _bar;
    bar() : _bar(2) {}
};

class baz : public foo {
  public:
    int _baz;
    baz() : _baz(3) {}
};

class spam : public bar, public baz {
  public:
    int _spam;
    spam() : _spam(4) {}
};

foo *test(foo *f) { return f; }
%}
<|MERGE_RESOLUTION|>--- conflicted
+++ resolved
@@ -6,10 +6,7 @@
 %warnfilter(SWIGWARN_RUBY_WRONG_NAME,
 	    SWIGWARN_JAVA_MULTIPLE_INHERITANCE,
 	    SWIGWARN_CSHARP_MULTIPLE_INHERITANCE,
-<<<<<<< HEAD
-=======
 	    SWIGWARN_D_MULTIPLE_INHERITANCE,
->>>>>>> e464aa02
 	    SWIGWARN_PHP_MULTIPLE_INHERITANCE) spam;	// Ruby, wrong class name - C# & Java, PHP multiple inheritance
 
 %inline %{
