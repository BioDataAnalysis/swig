%module csharp_prepost

// Test the pre, post, terminate and cshin attributes for csin typemaps

%include "std_vector.i"

%define VECTOR_DOUBLE_CSIN_POST
"      int count$csinput = d$csinput.Count;
      $csinput = new double[count$csinput];
      for (int i=0; i<count$csinput; ++i) {
        $csinput[i] = d$csinput[i];
      }"
%enddef

// pre and post in csin typemaps
%typemap(cstype) std::vector<double> &v "out double[]"
%typemap(csin, pre="    DoubleVector d$csinput = new DoubleVector();", post=VECTOR_DOUBLE_CSIN_POST, cshin="out $csinput") std::vector<double> &v
  "$csclassname.getCPtr(d$csinput)"

%apply std::vector<double> & v { std::vector<double> & v2 }

// pre only in csin typemap
%typemap(cstype) std::vector<double> &vpre "ref double[]"
%typemap(csin, pre="    DoubleVector d$csinput = new DoubleVector();\n    foreach (double d in $csinput) {\n      d$csinput.Add(d);\n    }", cshin="ref $csinput") std::vector<double> &vpre
  "$csclassname.getCPtr(d$csinput)"

// post only in csin typemap
%typemap(csin, post="      int size = $csinput.Count;\n"
                    "      for (int i=0; i<size; ++i) {\n"
                    "        $csinput[i] /= 100;\n"
                    "      }") std::vector<double> &vpost
  "$csclassname.getCPtr($csinput)"

%inline %{
bool globalfunction(std::vector<double> & v) {
  v.push_back(0.0);
  v.push_back(1.1);
  v.push_back(2.2);
  return true;
}
struct PrePostTest {
  PrePostTest() {
  }
  PrePostTest(std::vector<double> & v) {
    v.push_back(3.3);
    v.push_back(4.4);
  }
  bool method(std::vector<double> & v) {
    v.push_back(5.5);
    v.push_back(6.6);
    return true;
  }
  static bool staticmethod(std::vector<double> & v) {
    v.push_back(7.7);
    v.push_back(8.8);
    return true;
  }
};

// Check pre and post only typemaps and that they coexist okay and that the generated code line spacing looks okay
bool globalfunction2(std::vector<double> & v, std::vector<double> &v2, std::vector<double> & vpre, std::vector<double> & vpost) {
  return true;
}
struct PrePost2 {
  PrePost2() {
  }
  PrePost2(std::vector<double> & v, std::vector<double> &v2, std::vector<double> & vpre, std::vector<double> & vpost) {
  }
  bool method(std::vector<double> & v, std::vector<double> &v2, std::vector<double> & vpre, std::vector<double> & vpost) {
    return true;
  }
  static bool staticmethod(std::vector<double> & v, std::vector<double> &v2, std::vector<double> & vpre, std::vector<double> & vpost) {
    return true;
  }
};
%}

%template(DoubleVector) std::vector<double>;

// Check attributes in the typemaps
%typemap(cstype, inattributes="[CustomInt]") int val "int"
%typemap(csin, pre="    int tmp_$csinput = $csinput * 100;") int val "tmp_$csinput"
%typemap(imtype, out="IntPtr/*overridden*/", outattributes="[CustomIntPtr]") CsinAttributes * "HandleRef/*overridden*/"

%inline %{
class CsinAttributes {
  int m_val;
public:
  CsinAttributes(int val) : m_val(val) {}
  int getVal() { return m_val; }
};
%}



// test Date marshalling with pre post and terminate typemap attributes (Documented in CSharp.html)
%typemap(cstype) const CDate& "System.DateTime"
%typemap(csin, 
         pre="    CDate temp$csinput = new CDate($csinput.Year, $csinput.Month, $csinput.Day);"
        ) const CDate &
         "$csclassname.getCPtr(temp$csinput)"

%typemap(cstype) CDate& "out System.DateTime"
%typemap(csin, 
         pre="    CDate temp$csinput = new CDate();", 
         post="      $csinput = new System.DateTime(temp$csinput.getYear(),"
              " temp$csinput.getMonth(), temp$csinput.getDay(), 0, 0, 0);", 
         cshin="out $csinput"
        ) CDate &
         "$csclassname.getCPtr(temp$csinput)"


%inline %{
class CDate {
public:
  CDate();
  CDate(int year, int month, int day);
  int getYear();
  int getMonth();
  int getDay();
private:
  int m_year;
  int m_month;
  int m_day;
};
struct Action {
  int doSomething(const CDate &dateIn, CDate &dateOut);
  Action(const CDate &dateIn, CDate& dateOut);
};
%}

%{
Action::Action(const CDate &dateIn, CDate& dateOut) {dateOut = dateIn;}
int Action::doSomething(const CDate &dateIn, CDate &dateOut) { dateOut = dateIn; return 0; }
CDate::CDate() : m_year(0), m_month(0), m_day(0) {}
CDate::CDate(int year, int month, int day) : m_year(year), m_month(month), m_day(day) {}
int CDate::getYear() { return m_year; }
int CDate::getMonth() { return m_month; }
int CDate::getDay() { return m_day; }
%}

%typemap(cstype, out="System.DateTime") CDate * "ref System.DateTime"

%typemap(csin,
         pre="    CDate temp$csinput = new CDate($csinput.Year, $csinput.Month, $csinput.Day);",
         post="      $csinput = new System.DateTime(temp$csinput.getYear(),"
              " temp$csinput.getMonth(), temp$csinput.getDay(), 0, 0, 0);", 
         cshin="ref $csinput"
        ) CDate *
         "$csclassname.getCPtr(temp$csinput)"

%inline %{
void addYears(CDate *pDate, int years) {
  *pDate = CDate(pDate->getYear() + years, pDate->getMonth(), pDate->getDay());
}
%}

%typemap(csin,
         pre="    using (CDate temp$csinput = new CDate($csinput.Year, $csinput.Month, $csinput.Day)) {",
         post="      $csinput = new System.DateTime(temp$csinput.getYear(),"
              " temp$csinput.getMonth(), temp$csinput.getDay(), 0, 0, 0);", 
         terminator="    } // terminate temp$csinput using block",
         cshin="ref $csinput"
        ) CDate *
         "$csclassname.getCPtr(temp$csinput)"

%inline %{
void subtractYears(CDate *pDate, int years) {
  *pDate = CDate(pDate->getYear() - years, pDate->getMonth(), pDate->getDay());
}
%}

%typemap(csvarin, excode=SWIGEXCODE2) CDate * %{
    /* csvarin typemap code */
    set {
      CDate temp$csinput = new CDate($csinput.Year, $csinput.Month, $csinput.Day);
      $imcall;$excode
    } %}

%typemap(csvarout, excode=SWIGEXCODE2) CDate * %{
    /* csvarout typemap code */
    get {
      IntPtr cPtr = $imcall;
      CDate tempDate = (cPtr == IntPtr.Zero) ? null : new CDate(cPtr, $owner);$excode
      return new System.DateTime(tempDate.getYear(), tempDate.getMonth(), tempDate.getDay(),
                                 0, 0, 0);
    } %}

%inline %{
CDate ImportantDate = CDate(1999, 12, 31);
<<<<<<< HEAD
=======
struct Person {
  CDate Birthday;
};
>>>>>>> e464aa02
%}
<|MERGE_RESOLUTION|>--- conflicted
+++ resolved
@@ -188,10 +188,7 @@
 
 %inline %{
 CDate ImportantDate = CDate(1999, 12, 31);
-<<<<<<< HEAD
-=======
 struct Person {
   CDate Birthday;
 };
->>>>>>> e464aa02
 %}
