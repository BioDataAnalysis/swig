from autodoc import *
import commentVerifier
import sys

<<<<<<< HEAD

commentVerifier.check(A.__doc__, "Proxy of C++ A class")
commentVerifier.check(A.funk.__doc__, "just a string")
commentVerifier.check(A.func0.__doc__, "func0(self, arg2, hello) -> int")
commentVerifier.check(A.func1.__doc__, "func1(A self, short arg2, Tuple hello) -> int")
commentVerifier.check(A.func2.__doc__,  "\n"
=======
def check(got, expected, expected_builtin = None, skip = False):
  if not skip:
    expect = expected
    if is_python_builtin() and expected_builtin != None:
      expect = expected_builtin
    if expect != got:
      raise RuntimeError("\n" + "Expected: [" + str(expect) + "]\n" + "Got     : [" + str(got) + "]")

skip = True # skip builtin check - the autodoc is missing, but it probably should not be

check(A.__doc__, "Proxy of C++ A class", "::A")
check(A.funk.__doc__, "just a string")
check(A.func0.__doc__,
"func0(self, arg2, hello) -> int",
"func0(arg2, hello) -> int")
check(A.func1.__doc__,
"func1(A self, short arg2, Tuple hello) -> int",
"func1(short arg2, Tuple hello) -> int")
check(A.func2.__doc__,
"\n"
>>>>>>> ae555c23
"        func2(self, arg2, hello) -> int\n"
"\n"
"        Parameters:\n"
"            arg2: short\n"
"            hello: int tuple[2]\n"
"\n"
"        "
,
"\n"
"func2(arg2, hello) -> int\n"
"\n"
"Parameters:\n"
"    arg2: short\n"
"    hello: int tuple[2]\n"
"\n"
""
)
<<<<<<< HEAD
commentVerifier.check(A.func3.__doc__,  "\n"
=======
check(A.func3.__doc__,
"\n"
>>>>>>> ae555c23
"        func3(A self, short arg2, Tuple hello) -> int\n"
"\n"
"        Parameters:\n"
"            arg2: short\n"
"            hello: int tuple[2]\n"
"\n"
"        "
,
"\n"
"func3(short arg2, Tuple hello) -> int\n"
"\n"
"Parameters:\n"
"    arg2: short\n"
"    hello: int tuple[2]\n"
"\n"
""
)

<<<<<<< HEAD
commentVerifier.check(A.func0default.__doc__, "\n"
=======
check(A.func0default.__doc__,
"\n"
>>>>>>> ae555c23
"        func0default(self, e, arg3, hello, f=2) -> int\n"
"        func0default(self, e, arg3, hello) -> int\n"
"        "
,
"\n"
"func0default(e, arg3, hello, f=2) -> int\n"
"func0default(e, arg3, hello) -> int\n"
""
)
<<<<<<< HEAD
commentVerifier.check(A.func1default.__doc__, "\n"
=======
check(A.func1default.__doc__,
"\n"
>>>>>>> ae555c23
"        func1default(A self, A e, short arg3, Tuple hello, double f=2) -> int\n"
"        func1default(A self, A e, short arg3, Tuple hello) -> int\n"
"        "
,
"\n"
"func1default(A e, short arg3, Tuple hello, double f=2) -> int\n"
"func1default(A e, short arg3, Tuple hello) -> int\n"
""
)
<<<<<<< HEAD
commentVerifier.check(A.func2default.__doc__,  "\n"
=======
check(A.func2default.__doc__,
"\n"
>>>>>>> ae555c23
"        func2default(self, e, arg3, hello, f=2) -> int\n"
"\n"
"        Parameters:\n"
"            e: A *\n"
"            arg3: short\n"
"            hello: int tuple[2]\n"
"            f: double\n"
"\n"
"        func2default(self, e, arg3, hello) -> int\n"
"\n"
"        Parameters:\n"
"            e: A *\n"
"            arg3: short\n"
"            hello: int tuple[2]\n"
"\n"
"        "
,
"\n"
"func2default(e, arg3, hello, f=2) -> int\n"
"\n"
"Parameters:\n"
"    e: A *\n"
"    arg3: short\n"
"    hello: int tuple[2]\n"
"    f: double\n"
"\n"
"func2default(e, arg3, hello) -> int\n"
"\n"
"Parameters:\n"
"    e: A *\n"
"    arg3: short\n"
"    hello: int tuple[2]\n"
"\n"
""
)
<<<<<<< HEAD
commentVerifier.check(A.func3default.__doc__,  "\n"
=======
check(A.func3default.__doc__,
"\n"
>>>>>>> ae555c23
"        func3default(A self, A e, short arg3, Tuple hello, double f=2) -> int\n"
"\n"
"        Parameters:\n"
"            e: A *\n"
"            arg3: short\n"
"            hello: int tuple[2]\n"
"            f: double\n"
"\n"
"        func3default(A self, A e, short arg3, Tuple hello) -> int\n"
"\n"
"        Parameters:\n"
"            e: A *\n"
"            arg3: short\n"
"            hello: int tuple[2]\n"
"\n"
"        "
,
"\n"
"func3default(A e, short arg3, Tuple hello, double f=2) -> int\n"
"\n"
"Parameters:\n"
"    e: A *\n"
"    arg3: short\n"
"    hello: int tuple[2]\n"
"    f: double\n"
"\n"
"func3default(A e, short arg3, Tuple hello) -> int\n"
"\n"
"Parameters:\n"
"    e: A *\n"
"    arg3: short\n"
"    hello: int tuple[2]\n"
"\n"
""
)

<<<<<<< HEAD
commentVerifier.check(A.func0static.__doc__, "\n"
=======
check(A.func0static.__doc__,
"\n"
>>>>>>> ae555c23
"        func0static(e, arg2, hello, f=2) -> int\n"
"        func0static(e, arg2, hello) -> int\n"
"        "
,
"\n"
"func0static(e, arg2, hello, f=2) -> int\n"
"func0static(e, arg2, hello) -> int\n"
""
)
<<<<<<< HEAD
commentVerifier.check(A.func1static.__doc__, "\n"
=======
check(A.func1static.__doc__,
"\n"
>>>>>>> ae555c23
"        func1static(A e, short arg2, Tuple hello, double f=2) -> int\n"
"        func1static(A e, short arg2, Tuple hello) -> int\n"
"        "
,
"\n"
"func1static(A e, short arg2, Tuple hello, double f=2) -> int\n"
"func1static(A e, short arg2, Tuple hello) -> int\n"
""
)
<<<<<<< HEAD
commentVerifier.check(A.func2static.__doc__,  "\n"
=======
check(A.func2static.__doc__,
"\n"
>>>>>>> ae555c23
"        func2static(e, arg2, hello, f=2) -> int\n"
"\n"
"        Parameters:\n"
"            e: A *\n"
"            arg2: short\n"
"            hello: int tuple[2]\n"
"            f: double\n"
"\n"
"        func2static(e, arg2, hello) -> int\n"
"\n"
"        Parameters:\n"
"            e: A *\n"
"            arg2: short\n"
"            hello: int tuple[2]\n"
"\n"
"        "
,
"\n"
"func2static(e, arg2, hello, f=2) -> int\n"
"\n"
"Parameters:\n"
"    e: A *\n"
"    arg2: short\n"
"    hello: int tuple[2]\n"
"    f: double\n"
"\n"
"func2static(e, arg2, hello) -> int\n"
"\n"
"Parameters:\n"
"    e: A *\n"
"    arg2: short\n"
"    hello: int tuple[2]\n"
"\n"
""
)
<<<<<<< HEAD
commentVerifier.check(A.func3static.__doc__,  "\n"
=======
check(A.func3static.__doc__,
"\n"
>>>>>>> ae555c23
"        func3static(A e, short arg2, Tuple hello, double f=2) -> int\n"
"\n"
"        Parameters:\n"
"            e: A *\n"
"            arg2: short\n"
"            hello: int tuple[2]\n"
"            f: double\n"
"\n"
"        func3static(A e, short arg2, Tuple hello) -> int\n"
"\n"
"        Parameters:\n"
"            e: A *\n"
"            arg2: short\n"
"            hello: int tuple[2]\n"
"\n"
"        "
,
"\n"
"func3static(A e, short arg2, Tuple hello, double f=2) -> int\n"
"\n"
"Parameters:\n"
"    e: A *\n"
"    arg2: short\n"
"    hello: int tuple[2]\n"
"    f: double\n"
"\n"
"func3static(A e, short arg2, Tuple hello) -> int\n"
"\n"
"Parameters:\n"
"    e: A *\n"
"    arg2: short\n"
"    hello: int tuple[2]\n"
"\n"
""
)

if sys.version_info[0:2] > (2, 4):
  # Python 2.4 does not seem to work
<<<<<<< HEAD
  commentVerifier.check(A.variable_a.__doc__, "A_variable_a_get(self) -> int")
  commentVerifier.check(A.variable_b.__doc__, "A_variable_b_get(A self) -> int")
  commentVerifier.check(A.variable_c.__doc__,
=======
  check(A.variable_a.__doc__,
  "A_variable_a_get(self) -> int",
  "A.variable_a"
  )
  check(A.variable_b.__doc__,
  "A_variable_b_get(A self) -> int",
  "A.variable_b"
  )
  check(A.variable_c.__doc__,
  "\n"
>>>>>>> ae555c23
  "A_variable_c_get(self) -> int\n"
  "\n"
  "Parameters:\n"
  "    self: A *\n"
<<<<<<< HEAD
  )
  commentVerifier.check(A.variable_d.__doc__,
=======
  "\n"
  ,
  "A.variable_c"
  )
  check(A.variable_d.__doc__,
  "\n"
>>>>>>> ae555c23
  "A_variable_d_get(A self) -> int\n"
  "\n"
  "Parameters:\n"
  "    self: A *\n"
<<<<<<< HEAD
  )

commentVerifier.check(B.__doc__, "Proxy of C++ B class")
commentVerifier.check(C.__init__.__doc__, "__init__(self, a, b, h) -> C")
commentVerifier.check(D.__init__.__doc__, "__init__(D self, int a, int b, Hola h) -> D")
commentVerifier.check(E.__init__.__doc__, "\n"
=======
  "\n"
  ,
  "A.variable_d"
  )

check(B.__doc__,
"Proxy of C++ B class",
"::B"
)
check(C.__init__.__doc__, "__init__(self, a, b, h) -> C", None, skip)
check(D.__init__.__doc__, "__init__(D self, int a, int b, Hola h) -> D", None, skip)
check(E.__init__.__doc__,
"\n"
>>>>>>> ae555c23
"        __init__(self, a, b, h) -> E\n"
"\n"
"        Parameters:\n"
"            a: special comment for parameter a\n"
"            b: another special comment for parameter b\n"
"            h: enum Hola\n"
"\n"
"        "
, None, skip
)
<<<<<<< HEAD
commentVerifier.check(F.__init__.__doc__, "\n"
=======
check(F.__init__.__doc__,
"\n"
>>>>>>> ae555c23
"        __init__(F self, int a, int b, Hola h) -> F\n"
"\n"
"        Parameters:\n"
"            a: special comment for parameter a\n"
"            b: another special comment for parameter b\n"
"            h: enum Hola\n"
"\n"
"        "
, None, skip
)

<<<<<<< HEAD
commentVerifier.check(B.funk.__doc__, "funk(B self, int c, int d) -> int")
commentVerifier.check(funk.__doc__, "funk(A e, short arg2, int c, int d) -> int")
commentVerifier.check(funkdefaults.__doc__, "\n"
=======
check(B.funk.__doc__,
"funk(B self, int c, int d) -> int",
"funk(int c, int d) -> int")
check(funk.__doc__, "funk(A e, short arg2, int c, int d) -> int")
check(funkdefaults.__doc__,
"\n"
>>>>>>> ae555c23
"    funkdefaults(A e, short arg2, int c, int d, double f=2) -> int\n"
"    funkdefaults(A e, short arg2, int c, int d) -> int\n"
"    "
,
"\n"
"funkdefaults(A e, short arg2, int c, int d, double f=2) -> int\n"
"funkdefaults(A e, short arg2, int c, int d) -> int\n"
""
)

commentVerifier.check(func_input.__doc__, "func_input(int * INPUT) -> int")
commentVerifier.check(func_output.__doc__, "func_output() -> int")
commentVerifier.check(func_inout.__doc__, "func_inout(int * INOUT) -> int")
commentVerifier.check(banana.__doc__, "banana(S a, S b, int c, Integer d)")<|MERGE_RESOLUTION|>--- conflicted
+++ resolved
@@ -2,21 +2,12 @@
 import commentVerifier
 import sys
 
-<<<<<<< HEAD
-
-commentVerifier.check(A.__doc__, "Proxy of C++ A class")
-commentVerifier.check(A.funk.__doc__, "just a string")
-commentVerifier.check(A.func0.__doc__, "func0(self, arg2, hello) -> int")
-commentVerifier.check(A.func1.__doc__, "func1(A self, short arg2, Tuple hello) -> int")
-commentVerifier.check(A.func2.__doc__,  "\n"
-=======
 def check(got, expected, expected_builtin = None, skip = False):
   if not skip:
     expect = expected
     if is_python_builtin() and expected_builtin != None:
       expect = expected_builtin
-    if expect != got:
-      raise RuntimeError("\n" + "Expected: [" + str(expect) + "]\n" + "Got     : [" + str(got) + "]")
+    commentVerifier.check(got, expect)
 
 skip = True # skip builtin check - the autodoc is missing, but it probably should not be
 
@@ -30,7 +21,6 @@
 "func1(short arg2, Tuple hello) -> int")
 check(A.func2.__doc__,
 "\n"
->>>>>>> ae555c23
 "        func2(self, arg2, hello) -> int\n"
 "\n"
 "        Parameters:\n"
@@ -39,21 +29,14 @@
 "\n"
 "        "
 ,
-"\n"
 "func2(arg2, hello) -> int\n"
 "\n"
 "Parameters:\n"
 "    arg2: short\n"
 "    hello: int tuple[2]\n"
-"\n"
-""
-)
-<<<<<<< HEAD
-commentVerifier.check(A.func3.__doc__,  "\n"
-=======
+)
 check(A.func3.__doc__,
 "\n"
->>>>>>> ae555c23
 "        func3(A self, short arg2, Tuple hello) -> int\n"
 "\n"
 "        Parameters:\n"
@@ -62,52 +45,33 @@
 "\n"
 "        "
 ,
-"\n"
 "func3(short arg2, Tuple hello) -> int\n"
 "\n"
 "Parameters:\n"
 "    arg2: short\n"
 "    hello: int tuple[2]\n"
-"\n"
-""
-)
-
-<<<<<<< HEAD
-commentVerifier.check(A.func0default.__doc__, "\n"
-=======
+)
+
 check(A.func0default.__doc__,
 "\n"
->>>>>>> ae555c23
 "        func0default(self, e, arg3, hello, f=2) -> int\n"
 "        func0default(self, e, arg3, hello) -> int\n"
 "        "
 ,
-"\n"
 "func0default(e, arg3, hello, f=2) -> int\n"
-"func0default(e, arg3, hello) -> int\n"
-""
-)
-<<<<<<< HEAD
-commentVerifier.check(A.func1default.__doc__, "\n"
-=======
+"func0default(e, arg3, hello) -> int"
+)
 check(A.func1default.__doc__,
 "\n"
->>>>>>> ae555c23
 "        func1default(A self, A e, short arg3, Tuple hello, double f=2) -> int\n"
 "        func1default(A self, A e, short arg3, Tuple hello) -> int\n"
 "        "
 ,
-"\n"
 "func1default(A e, short arg3, Tuple hello, double f=2) -> int\n"
-"func1default(A e, short arg3, Tuple hello) -> int\n"
-""
-)
-<<<<<<< HEAD
-commentVerifier.check(A.func2default.__doc__,  "\n"
-=======
+"func1default(A e, short arg3, Tuple hello) -> int"
+)
 check(A.func2default.__doc__,
 "\n"
->>>>>>> ae555c23
 "        func2default(self, e, arg3, hello, f=2) -> int\n"
 "\n"
 "        Parameters:\n"
@@ -125,7 +89,6 @@
 "\n"
 "        "
 ,
-"\n"
 "func2default(e, arg3, hello, f=2) -> int\n"
 "\n"
 "Parameters:\n"
@@ -140,15 +103,9 @@
 "    e: A *\n"
 "    arg3: short\n"
 "    hello: int tuple[2]\n"
-"\n"
-""
-)
-<<<<<<< HEAD
-commentVerifier.check(A.func3default.__doc__,  "\n"
-=======
+)
 check(A.func3default.__doc__,
 "\n"
->>>>>>> ae555c23
 "        func3default(A self, A e, short arg3, Tuple hello, double f=2) -> int\n"
 "\n"
 "        Parameters:\n"
@@ -166,7 +123,6 @@
 "\n"
 "        "
 ,
-"\n"
 "func3default(A e, short arg3, Tuple hello, double f=2) -> int\n"
 "\n"
 "Parameters:\n"
@@ -181,46 +137,28 @@
 "    e: A *\n"
 "    arg3: short\n"
 "    hello: int tuple[2]\n"
-"\n"
-""
-)
-
-<<<<<<< HEAD
-commentVerifier.check(A.func0static.__doc__, "\n"
-=======
+)
+
 check(A.func0static.__doc__,
 "\n"
->>>>>>> ae555c23
 "        func0static(e, arg2, hello, f=2) -> int\n"
 "        func0static(e, arg2, hello) -> int\n"
 "        "
 ,
-"\n"
 "func0static(e, arg2, hello, f=2) -> int\n"
-"func0static(e, arg2, hello) -> int\n"
-""
-)
-<<<<<<< HEAD
-commentVerifier.check(A.func1static.__doc__, "\n"
-=======
+"func0static(e, arg2, hello) -> int"
+)
 check(A.func1static.__doc__,
 "\n"
->>>>>>> ae555c23
 "        func1static(A e, short arg2, Tuple hello, double f=2) -> int\n"
 "        func1static(A e, short arg2, Tuple hello) -> int\n"
 "        "
 ,
-"\n"
 "func1static(A e, short arg2, Tuple hello, double f=2) -> int\n"
-"func1static(A e, short arg2, Tuple hello) -> int\n"
-""
-)
-<<<<<<< HEAD
-commentVerifier.check(A.func2static.__doc__,  "\n"
-=======
+"func1static(A e, short arg2, Tuple hello) -> int"
+)
 check(A.func2static.__doc__,
 "\n"
->>>>>>> ae555c23
 "        func2static(e, arg2, hello, f=2) -> int\n"
 "\n"
 "        Parameters:\n"
@@ -238,7 +176,6 @@
 "\n"
 "        "
 ,
-"\n"
 "func2static(e, arg2, hello, f=2) -> int\n"
 "\n"
 "Parameters:\n"
@@ -253,15 +190,9 @@
 "    e: A *\n"
 "    arg2: short\n"
 "    hello: int tuple[2]\n"
-"\n"
-""
-)
-<<<<<<< HEAD
-commentVerifier.check(A.func3static.__doc__,  "\n"
-=======
+)
 check(A.func3static.__doc__,
 "\n"
->>>>>>> ae555c23
 "        func3static(A e, short arg2, Tuple hello, double f=2) -> int\n"
 "\n"
 "        Parameters:\n"
@@ -279,7 +210,6 @@
 "\n"
 "        "
 ,
-"\n"
 "func3static(A e, short arg2, Tuple hello, double f=2) -> int\n"
 "\n"
 "Parameters:\n"
@@ -294,17 +224,10 @@
 "    e: A *\n"
 "    arg2: short\n"
 "    hello: int tuple[2]\n"
-"\n"
-""
 )
 
 if sys.version_info[0:2] > (2, 4):
   # Python 2.4 does not seem to work
-<<<<<<< HEAD
-  commentVerifier.check(A.variable_a.__doc__, "A_variable_a_get(self) -> int")
-  commentVerifier.check(A.variable_b.__doc__, "A_variable_b_get(A self) -> int")
-  commentVerifier.check(A.variable_c.__doc__,
-=======
   check(A.variable_a.__doc__,
   "A_variable_a_get(self) -> int",
   "A.variable_a"
@@ -314,36 +237,18 @@
   "A.variable_b"
   )
   check(A.variable_c.__doc__,
-  "\n"
->>>>>>> ae555c23
   "A_variable_c_get(self) -> int\n"
   "\n"
   "Parameters:\n"
   "    self: A *\n"
-<<<<<<< HEAD
-  )
-  commentVerifier.check(A.variable_d.__doc__,
-=======
-  "\n"
   ,
   "A.variable_c"
   )
   check(A.variable_d.__doc__,
-  "\n"
->>>>>>> ae555c23
   "A_variable_d_get(A self) -> int\n"
   "\n"
   "Parameters:\n"
   "    self: A *\n"
-<<<<<<< HEAD
-  )
-
-commentVerifier.check(B.__doc__, "Proxy of C++ B class")
-commentVerifier.check(C.__init__.__doc__, "__init__(self, a, b, h) -> C")
-commentVerifier.check(D.__init__.__doc__, "__init__(D self, int a, int b, Hola h) -> D")
-commentVerifier.check(E.__init__.__doc__, "\n"
-=======
-  "\n"
   ,
   "A.variable_d"
   )
@@ -356,7 +261,6 @@
 check(D.__init__.__doc__, "__init__(D self, int a, int b, Hola h) -> D", None, skip)
 check(E.__init__.__doc__,
 "\n"
->>>>>>> ae555c23
 "        __init__(self, a, b, h) -> E\n"
 "\n"
 "        Parameters:\n"
@@ -367,12 +271,8 @@
 "        "
 , None, skip
 )
-<<<<<<< HEAD
-commentVerifier.check(F.__init__.__doc__, "\n"
-=======
 check(F.__init__.__doc__,
 "\n"
->>>>>>> ae555c23
 "        __init__(F self, int a, int b, Hola h) -> F\n"
 "\n"
 "        Parameters:\n"
@@ -384,26 +284,18 @@
 , None, skip
 )
 
-<<<<<<< HEAD
-commentVerifier.check(B.funk.__doc__, "funk(B self, int c, int d) -> int")
-commentVerifier.check(funk.__doc__, "funk(A e, short arg2, int c, int d) -> int")
-commentVerifier.check(funkdefaults.__doc__, "\n"
-=======
 check(B.funk.__doc__,
 "funk(B self, int c, int d) -> int",
 "funk(int c, int d) -> int")
 check(funk.__doc__, "funk(A e, short arg2, int c, int d) -> int")
 check(funkdefaults.__doc__,
 "\n"
->>>>>>> ae555c23
 "    funkdefaults(A e, short arg2, int c, int d, double f=2) -> int\n"
 "    funkdefaults(A e, short arg2, int c, int d) -> int\n"
 "    "
 ,
-"\n"
 "funkdefaults(A e, short arg2, int c, int d, double f=2) -> int\n"
-"funkdefaults(A e, short arg2, int c, int d) -> int\n"
-""
+"funkdefaults(A e, short arg2, int c, int d) -> int"
 )
 
 commentVerifier.check(func_input.__doc__, "func_input(int * INPUT) -> int")
