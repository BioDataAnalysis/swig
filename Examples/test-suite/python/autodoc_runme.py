from autodoc import *
import commentVerifier
import inspect
import sys

def check(got, expected, expected_builtin=None, skip=False):
    if not skip:
        expect = expected
        if is_python_builtin() and expected_builtin != None:
            expect = expected_builtin
        commentVerifier.check(got, expect)

def is_new_style_class(cls):
    return hasattr(cls, "__class__")

def is_fastproxy(module):
    return "new_instancemethod" in module

if not is_new_style_class(A):
    # Missing static methods make this hard to test... skip if -classic is
    # used!
    sys.exit(0)

if is_fastproxy(dir()):
    # Detect when -fastproxy is specified and skip test as it changes the function names making it
    # hard to test... skip until the number of options are reduced in SWIG-3.1 and autodoc is improved
    sys.exit(0)

# skip builtin check - the autodoc is missing, but it probably should not be
skip = True

check(inspect.getdoc(A), "Proxy of C++ A class.", "::A")
check(inspect.getdoc(A.funk), "just a string.")
check(inspect.getdoc(A.func0),
      "func0(self, arg2, hello) -> int")
check(inspect.getdoc(A.func1),
      "func1(A self, short arg2, Tuple hello) -> int")
check(inspect.getdoc(A.func2),
      "func2(self, arg2, hello) -> int\n"
      "\n"
      "Parameters\n"
      "----------\n"
      "arg2: short\n"
      "hello: int tuple[2]")
check(inspect.getdoc(A.func3),
      "func3(A self, short arg2, Tuple hello) -> int\n"
      "\n"
      "Parameters\n"
      "----------\n"
      "arg2: short\n"
      "hello: int tuple[2]")

check(inspect.getdoc(A.func0default),
      "func0default(self, e, arg3, hello, f=2) -> int\n"
      "func0default(self, e, arg3, hello) -> int")
check(inspect.getdoc(A.func1default),
      "func1default(A self, A e, short arg3, Tuple hello, double f=2) -> int\n"
      "func1default(A self, A e, short arg3, Tuple hello) -> int")
check(inspect.getdoc(A.func2default),
      "func2default(self, e, arg3, hello, f=2) -> int\n"
      "\n"
      "Parameters\n"
      "----------\n"
      "e: A *\n"
      "arg3: short\n"
      "hello: int tuple[2]\n"
      "f: double\n"
      "\n"
      "func2default(self, e, arg3, hello) -> int\n"
      "\n"
      "Parameters\n"
      "----------\n"
      "e: A *\n"
      "arg3: short\n"
      "hello: int tuple[2]")
check(inspect.getdoc(A.func3default),
      "func3default(A self, A e, short arg3, Tuple hello, double f=2) -> int\n"
      "\n"
      "Parameters\n"
      "----------\n"
      "e: A *\n"
      "arg3: short\n"
      "hello: int tuple[2]\n"
      "f: double\n"
      "\n"
      "func3default(A self, A e, short arg3, Tuple hello) -> int\n"
      "\n"
      "Parameters\n"
      "----------\n"
      "e: A *\n"
      "arg3: short\n"
      "hello: int tuple[2]")

check(inspect.getdoc(A.func0static),
      "func0static(e, arg2, hello, f=2) -> int\n"
      "func0static(e, arg2, hello) -> int")
check(inspect.getdoc(A.func1static),
      "func1static(A e, short arg2, Tuple hello, double f=2) -> int\n"
      "func1static(A e, short arg2, Tuple hello) -> int")
check(inspect.getdoc(A.func2static),
      "func2static(e, arg2, hello, f=2) -> int\n"
      "\n"
      "Parameters\n"
      "----------\n"
      "e: A *\n"
      "arg2: short\n"
      "hello: int tuple[2]\n"
      "f: double\n"
      "\n"
      "func2static(e, arg2, hello) -> int\n"
      "\n"
      "Parameters\n"
      "----------\n"
      "e: A *\n"
      "arg2: short\n"
      "hello: int tuple[2]")
check(inspect.getdoc(A.func3static),
      "func3static(A e, short arg2, Tuple hello, double f=2) -> int\n"
      "\n"
      "Parameters\n"
      "----------\n"
      "e: A *\n"
      "arg2: short\n"
      "hello: int tuple[2]\n"
      "f: double\n"
      "\n"
      "func3static(A e, short arg2, Tuple hello) -> int\n"
      "\n"
      "Parameters\n"
      "----------\n"
      "e: A *\n"
      "arg2: short\n"
      "hello: int tuple[2]")

if sys.version_info[0:2] > (2, 4):
    # Python 2.4 does not seem to work
    check(inspect.getdoc(A.variable_a),
          "A_variable_a_get(self) -> int",
          "A.variable_a"
          )
    check(inspect.getdoc(A.variable_b),
          "A_variable_b_get(A self) -> int",
          "A.variable_b"
          )
    check(inspect.getdoc(A.variable_c),
          "A_variable_c_get(self) -> int\n"
          "\n"
          "Parameters\n"
          "----------\n"
          "self: A *",
          "A.variable_c"
        )
    check(inspect.getdoc(A.variable_d),
          "A_variable_d_get(A self) -> int\n"
          "\n"
          "Parameters\n"
          "----------\n"
          "self: A *",
          "A.variable_d"
        )

check(inspect.getdoc(B),
      "Proxy of C++ B class.",
      "::B"
      )
check(inspect.getdoc(C.__init__), "__init__(self, a, b, h) -> C", None, skip)
check(inspect.getdoc(D.__init__),
      "__init__(D self, int a, int b, Hola h) -> D", None, skip)
check(inspect.getdoc(E.__init__),
      "__init__(self, a, b, h) -> E\n"
      "\n"
      "__init__(self, a, b, h) -> E\n"
      "\n"
      "Parameters\n"
      "----------\n"
      "a: special comment for parameter a\n"
      "b: another special comment for parameter b\n"
      "h: enum Hola", None, skip
      )
check(inspect.getdoc(F.__init__),
      "__init__(F self, int a, int b, Hola h) -> F\n"
      "\n"
      "__init__(F self, int a, int b, Hola h) -> F\n"
      "\n"
      "Parameters\n"
      "----------\n"
      "a: special comment for parameter a\n"
      "b: another special comment for parameter b\n"
      "h: enum Hola", None, skip
      )

check(inspect.getdoc(B.funk),
      "funk(B self, int c, int d) -> int")
check(inspect.getdoc(funk), "funk(A e, short arg2, int c, int d) -> int")
check(inspect.getdoc(funkdefaults),
      "funkdefaults(A e, short arg2, int c, int d, double f=2) -> int\n"
      "funkdefaults(A e, short arg2, int c, int d) -> int")

<<<<<<< HEAD
check(inspect.getdoc(func_input), "func_input(int * INPUT) -> int")
check(inspect.getdoc(func_output), "func_output() -> int")
check(inspect.getdoc(func_inout), "func_inout(int * INOUT) -> int")
check(inspect.getdoc(func_cb), "func_cb(int c, int d) -> int")
check(inspect.getdoc(banana), "banana(S a, S b, int c, Integer d)")
=======
check(func_input.__doc__, "func_input(int * INPUT) -> int")
check(func_output.__doc__, "func_output() -> int")
check(func_inout.__doc__, "func_inout(int * INOUT) -> int")
check(func_cb.__doc__, "func_cb(int c, int d) -> int")
check(banana.__doc__, "banana(S a, S b, int c, Integer d)")

check(TInteger.__doc__, "Proxy of C++ T< int > class.", "::T< int >")
check(TInteger.__init__.__doc__, "__init__(TInteger self) -> TInteger", None, skip)
check(TInteger.inout.__doc__,
      "inout(TInteger self, TInteger t) -> TInteger",
      "inout(TInteger t) -> TInteger")
>>>>>>> 0a9113dc
<|MERGE_RESOLUTION|>--- conflicted
+++ resolved
@@ -196,22 +196,12 @@
       "funkdefaults(A e, short arg2, int c, int d, double f=2) -> int\n"
       "funkdefaults(A e, short arg2, int c, int d) -> int")
 
-<<<<<<< HEAD
 check(inspect.getdoc(func_input), "func_input(int * INPUT) -> int")
 check(inspect.getdoc(func_output), "func_output() -> int")
 check(inspect.getdoc(func_inout), "func_inout(int * INOUT) -> int")
 check(inspect.getdoc(func_cb), "func_cb(int c, int d) -> int")
 check(inspect.getdoc(banana), "banana(S a, S b, int c, Integer d)")
-=======
-check(func_input.__doc__, "func_input(int * INPUT) -> int")
-check(func_output.__doc__, "func_output() -> int")
-check(func_inout.__doc__, "func_inout(int * INOUT) -> int")
-check(func_cb.__doc__, "func_cb(int c, int d) -> int")
-check(banana.__doc__, "banana(S a, S b, int c, Integer d)")
-
-check(TInteger.__doc__, "Proxy of C++ T< int > class.", "::T< int >")
-check(TInteger.__init__.__doc__, "__init__(TInteger self) -> TInteger", None, skip)
-check(TInteger.inout.__doc__,
-      "inout(TInteger self, TInteger t) -> TInteger",
-      "inout(TInteger t) -> TInteger")
->>>>>>> 0a9113dc
+
+check(inspect.getdoc(TInteger), "Proxy of C++ T< int > class.", "::T< int >")
+check(inspect.getdoc(TInteger.__init__), "__init__(TInteger self) -> TInteger", None, skip)
+check(inspect.getdoc(TInteger.inout), "inout(TInteger self, TInteger t) -> TInteger")