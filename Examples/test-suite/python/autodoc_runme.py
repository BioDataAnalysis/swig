from autodoc import *
from commentVerifier import check
import sys

<<<<<<< HEAD
=======

def check(got, expected, expected_builtin=None, skip=False):
    if not skip:
        expect = expected
        if is_python_builtin() and expected_builtin != None:
            expect = expected_builtin
        if expect != got:
            raise RuntimeError(
                "\n" + "Expected: [" + str(expect) + "]\n" + "Got     : [" + str(got) + "]")


>>>>>>> 54aef668
def is_new_style_class(cls):
    return hasattr(cls, "__class__")

if not is_new_style_class(A):
    # Missing static methods make this hard to test... skip if -classic is
    # used!
    sys.exit(0)

<<<<<<< HEAD
check(A.__doc__, "Proxy of C++ A class")
check(A.funk.__doc__, "just a string")
check(A.func0.__doc__, "func0(self, arg2, hello) -> int")
check(A.func1.__doc__, "func1(A self, short arg2, Tuple hello) -> int")
check(A.func2.__doc__,
"func2(self, arg2, hello) -> int\n"
"\n"
"Parameters:\n"
"    arg2: short\n"
"    hello: int tuple[2]\n"
)
check(A.func3.__doc__,
"func3(A self, short arg2, Tuple hello) -> int\n"
"\n"
"Parameters:\n"
"    arg2: short\n"
"    hello: int tuple[2]\n"
)

check(A.func0default.__doc__,
"func0default(self, e, arg3, hello, f=2) -> int\n"
"func0default(self, e, arg3, hello) -> int"
)
check(A.func1default.__doc__,
"func1default(A self, A e, short arg3, Tuple hello, double f=2) -> int\n"
"func1default(A self, A e, short arg3, Tuple hello) -> int"
)
check(A.func2default.__doc__,
"func2default(self, e, arg3, hello, f=2) -> int\n"
"\n"
"Parameters:\n"
"    e: A *\n"
"    arg3: short\n"
"    hello: int tuple[2]\n"
"    f: double\n"
"\n"
"func2default(self, e, arg3, hello) -> int\n"
"\n"
"Parameters:\n"
"    e: A *\n"
"    arg3: short\n"
"    hello: int tuple[2]\n"
)
check(A.func3default.__doc__,
"func3default(A self, A e, short arg3, Tuple hello, double f=2) -> int\n"
"\n"
"Parameters:\n"
"    e: A *\n"
"    arg3: short\n"
"    hello: int tuple[2]\n"
"    f: double\n"
"\n"
"func3default(A self, A e, short arg3, Tuple hello) -> int\n"
"\n"
"Parameters:\n"
"    e: A *\n"
"    arg3: short\n"
"    hello: int tuple[2]\n"
)

check(A.func0static.__doc__,
"func0static(e, arg2, hello, f=2) -> int\n"
"func0static(e, arg2, hello) -> int"
)
check(A.func1static.__doc__,
"func1static(A e, short arg2, Tuple hello, double f=2) -> int\n"
"func1static(A e, short arg2, Tuple hello) -> int"
)
check(A.func2static.__doc__,
"func2static(e, arg2, hello, f=2) -> int\n"
"\n"
"Parameters:\n"
"    e: A *\n"
"    arg2: short\n"
"    hello: int tuple[2]\n"
"    f: double\n"
"\n"
"func2static(e, arg2, hello) -> int\n"
"\n"
"Parameters:\n"
"    e: A *\n"
"    arg2: short\n"
"    hello: int tuple[2]\n"
)
check(A.func3static.__doc__,
"func3static(A e, short arg2, Tuple hello, double f=2) -> int\n"
"\n"
"Parameters:\n"
"    e: A *\n"
"    arg2: short\n"
"    hello: int tuple[2]\n"
"    f: double\n"
"\n"
"func3static(A e, short arg2, Tuple hello) -> int\n"
"\n"
"Parameters:\n"
"    e: A *\n"
"    arg2: short\n"
"    hello: int tuple[2]\n"
)

if sys.version_info[0:2] > (2, 4):
  # Python 2.4 does not seem to work
  if is_python_builtin():
    check(A.variable_a.__doc__, "A.variable_a")
    check(A.variable_b.__doc__, "A.variable_b")
    check(A.variable_c.__doc__, "A.variable_c")
    check(A.variable_d.__doc__, "A.variable_d")
  else:
    check(A.variable_a.__doc__, "A_variable_a_get(self) -> int"
    )
    check(A.variable_b.__doc__, "A_variable_b_get(A self) -> int")
    check(A.variable_c.__doc__,
    "A_variable_c_get(self) -> int\n"
    "\n"
    "Parameters:\n"
    "    self: A *\n"
    )
    check(A.variable_d.__doc__,
    "A_variable_d_get(A self) -> int\n"
    "\n"
    "Parameters:\n"
    "    self: A *\n"
    )

check(B.__doc__, "Proxy of C++ B class")

# skip builtin check - the autodoc is missing, but it probably should not be
if not is_python_builtin():
  check(C.__init__.__doc__, "__init__(self, a, b, h) -> C")
  check(D.__init__.__doc__, "__init__(D self, int a, int b, Hola h) -> D")
  check(E.__init__.__doc__,
  "__init__(self, a, b, h) -> E\n"
  "\n"
  "Parameters:\n"
  "    a: special comment for parameter a\n"
  "    b: another special comment for parameter b\n"
  "    h: enum Hola\n"
  )
  check(F.__init__.__doc__,
  "__init__(F self, int a, int b, Hola h) -> F\n"
  "\n"
  "Parameters:\n"
  "    a: special comment for parameter a\n"
  "    b: another special comment for parameter b\n"
  "    h: enum Hola\n"
  )

check(B.funk.__doc__, "funk(B self, int c, int d) -> int")
check(funk.__doc__, "funk(A e, short arg2, int c, int d) -> int")
check(funkdefaults.__doc__,
"funkdefaults(A e, short arg2, int c, int d, double f=2) -> int\n"
"funkdefaults(A e, short arg2, int c, int d) -> int"
)
=======
# skip builtin check - the autodoc is missing, but it probably should not be
skip = True

check(A.__doc__, "Proxy of C++ A class", "::A")
check(A.funk.__doc__, "just a string")
check(A.func0.__doc__,
      "func0(self, arg2, hello) -> int",
      "func0(arg2, hello) -> int")
check(A.func1.__doc__,
      "func1(A self, short arg2, Tuple hello) -> int",
      "func1(short arg2, Tuple hello) -> int")
check(A.func2.__doc__,
      "\n"
      "        func2(self, arg2, hello) -> int\n"
      "\n"
      "        Parameters:\n"
      "            arg2: short\n"
      "            hello: int tuple[2]\n"
      "\n"
      "        ",
      "\n"
      "func2(arg2, hello) -> int\n"
      "\n"
      "Parameters:\n"
      "    arg2: short\n"
      "    hello: int tuple[2]\n"
      "\n"
      ""
      )
check(A.func3.__doc__,
      "\n"
      "        func3(A self, short arg2, Tuple hello) -> int\n"
      "\n"
      "        Parameters:\n"
      "            arg2: short\n"
      "            hello: int tuple[2]\n"
      "\n"
      "        ",
      "\n"
      "func3(short arg2, Tuple hello) -> int\n"
      "\n"
      "Parameters:\n"
      "    arg2: short\n"
      "    hello: int tuple[2]\n"
      "\n"
      ""
      )

check(A.func0default.__doc__,
      "\n"
      "        func0default(self, e, arg3, hello, f=2) -> int\n"
      "        func0default(self, e, arg3, hello) -> int\n"
      "        ",
      "\n"
      "func0default(e, arg3, hello, f=2) -> int\n"
      "func0default(e, arg3, hello) -> int\n"
      ""
      )
check(A.func1default.__doc__,
      "\n"
      "        func1default(A self, A e, short arg3, Tuple hello, double f=2) -> int\n"
      "        func1default(A self, A e, short arg3, Tuple hello) -> int\n"
      "        ",
      "\n"
      "func1default(A e, short arg3, Tuple hello, double f=2) -> int\n"
      "func1default(A e, short arg3, Tuple hello) -> int\n"
      ""
      )
check(A.func2default.__doc__,
      "\n"
      "        func2default(self, e, arg3, hello, f=2) -> int\n"
      "\n"
      "        Parameters:\n"
      "            e: A *\n"
      "            arg3: short\n"
      "            hello: int tuple[2]\n"
      "            f: double\n"
      "\n"
      "        func2default(self, e, arg3, hello) -> int\n"
      "\n"
      "        Parameters:\n"
      "            e: A *\n"
      "            arg3: short\n"
      "            hello: int tuple[2]\n"
      "\n"
      "        ",
      "\n"
      "func2default(e, arg3, hello, f=2) -> int\n"
      "\n"
      "Parameters:\n"
      "    e: A *\n"
      "    arg3: short\n"
      "    hello: int tuple[2]\n"
      "    f: double\n"
      "\n"
      "func2default(e, arg3, hello) -> int\n"
      "\n"
      "Parameters:\n"
      "    e: A *\n"
      "    arg3: short\n"
      "    hello: int tuple[2]\n"
      "\n"
      ""
      )
check(A.func3default.__doc__,
      "\n"
      "        func3default(A self, A e, short arg3, Tuple hello, double f=2) -> int\n"
      "\n"
      "        Parameters:\n"
      "            e: A *\n"
      "            arg3: short\n"
      "            hello: int tuple[2]\n"
      "            f: double\n"
      "\n"
      "        func3default(A self, A e, short arg3, Tuple hello) -> int\n"
      "\n"
      "        Parameters:\n"
      "            e: A *\n"
      "            arg3: short\n"
      "            hello: int tuple[2]\n"
      "\n"
      "        ",
      "\n"
      "func3default(A e, short arg3, Tuple hello, double f=2) -> int\n"
      "\n"
      "Parameters:\n"
      "    e: A *\n"
      "    arg3: short\n"
      "    hello: int tuple[2]\n"
      "    f: double\n"
      "\n"
      "func3default(A e, short arg3, Tuple hello) -> int\n"
      "\n"
      "Parameters:\n"
      "    e: A *\n"
      "    arg3: short\n"
      "    hello: int tuple[2]\n"
      "\n"
      ""
      )

check(A.func0static.__doc__,
      "\n"
      "        func0static(e, arg2, hello, f=2) -> int\n"
      "        func0static(e, arg2, hello) -> int\n"
      "        ",
      "\n"
      "func0static(e, arg2, hello, f=2) -> int\n"
      "func0static(e, arg2, hello) -> int\n"
      ""
      )
check(A.func1static.__doc__,
      "\n"
      "        func1static(A e, short arg2, Tuple hello, double f=2) -> int\n"
      "        func1static(A e, short arg2, Tuple hello) -> int\n"
      "        ",
      "\n"
      "func1static(A e, short arg2, Tuple hello, double f=2) -> int\n"
      "func1static(A e, short arg2, Tuple hello) -> int\n"
      ""
      )
check(A.func2static.__doc__,
      "\n"
      "        func2static(e, arg2, hello, f=2) -> int\n"
      "\n"
      "        Parameters:\n"
      "            e: A *\n"
      "            arg2: short\n"
      "            hello: int tuple[2]\n"
      "            f: double\n"
      "\n"
      "        func2static(e, arg2, hello) -> int\n"
      "\n"
      "        Parameters:\n"
      "            e: A *\n"
      "            arg2: short\n"
      "            hello: int tuple[2]\n"
      "\n"
      "        ",
      "\n"
      "func2static(e, arg2, hello, f=2) -> int\n"
      "\n"
      "Parameters:\n"
      "    e: A *\n"
      "    arg2: short\n"
      "    hello: int tuple[2]\n"
      "    f: double\n"
      "\n"
      "func2static(e, arg2, hello) -> int\n"
      "\n"
      "Parameters:\n"
      "    e: A *\n"
      "    arg2: short\n"
      "    hello: int tuple[2]\n"
      "\n"
      ""
      )
check(A.func3static.__doc__,
      "\n"
      "        func3static(A e, short arg2, Tuple hello, double f=2) -> int\n"
      "\n"
      "        Parameters:\n"
      "            e: A *\n"
      "            arg2: short\n"
      "            hello: int tuple[2]\n"
      "            f: double\n"
      "\n"
      "        func3static(A e, short arg2, Tuple hello) -> int\n"
      "\n"
      "        Parameters:\n"
      "            e: A *\n"
      "            arg2: short\n"
      "            hello: int tuple[2]\n"
      "\n"
      "        ",
      "\n"
      "func3static(A e, short arg2, Tuple hello, double f=2) -> int\n"
      "\n"
      "Parameters:\n"
      "    e: A *\n"
      "    arg2: short\n"
      "    hello: int tuple[2]\n"
      "    f: double\n"
      "\n"
      "func3static(A e, short arg2, Tuple hello) -> int\n"
      "\n"
      "Parameters:\n"
      "    e: A *\n"
      "    arg2: short\n"
      "    hello: int tuple[2]\n"
      "\n"
      ""
      )

if sys.version_info[0:2] > (2, 4):
    # Python 2.4 does not seem to work
    check(A.variable_a.__doc__,
          "A_variable_a_get(self) -> int",
          "A.variable_a"
          )
    check(A.variable_b.__doc__,
          "A_variable_b_get(A self) -> int",
          "A.variable_b"
          )
    check(A.variable_c.__doc__,
          "\n"
          "A_variable_c_get(self) -> int\n"
          "\n"
          "Parameters:\n"
          "    self: A *\n"
          "\n",
          "A.variable_c"
          )
    check(A.variable_d.__doc__,
          "\n"
          "A_variable_d_get(A self) -> int\n"
          "\n"
          "Parameters:\n"
          "    self: A *\n"
          "\n",
          "A.variable_d"
          )

check(B.__doc__,
      "Proxy of C++ B class",
      "::B"
      )
check(C.__init__.__doc__, "__init__(self, a, b, h) -> C", None, skip)
check(D.__init__.__doc__,
      "__init__(D self, int a, int b, Hola h) -> D", None, skip)
check(E.__init__.__doc__,
      "\n"
      "        __init__(self, a, b, h) -> E\n"
      "\n"
      "        Parameters:\n"
      "            a: special comment for parameter a\n"
      "            b: another special comment for parameter b\n"
      "            h: enum Hola\n"
      "\n"
      "        ", None, skip
      )
check(F.__init__.__doc__,
      "\n"
      "        __init__(F self, int a, int b, Hola h) -> F\n"
      "\n"
      "        Parameters:\n"
      "            a: special comment for parameter a\n"
      "            b: another special comment for parameter b\n"
      "            h: enum Hola\n"
      "\n"
      "        ", None, skip
      )

check(B.funk.__doc__,
      "funk(B self, int c, int d) -> int",
      "funk(int c, int d) -> int")
check(funk.__doc__, "funk(A e, short arg2, int c, int d) -> int")
check(funkdefaults.__doc__,
      "\n"
      "    funkdefaults(A e, short arg2, int c, int d, double f=2) -> int\n"
      "    funkdefaults(A e, short arg2, int c, int d) -> int\n"
      "    ",
      "\n"
      "funkdefaults(A e, short arg2, int c, int d, double f=2) -> int\n"
      "funkdefaults(A e, short arg2, int c, int d) -> int\n"
      ""
      )
>>>>>>> 54aef668

check(func_input.__doc__, "func_input(int * INPUT) -> int")
check(func_output.__doc__, "func_output() -> int")
check(func_inout.__doc__, "func_inout(int * INOUT) -> int")
check(banana.__doc__, "banana(S a, S b, int c, Integer d)")<|MERGE_RESOLUTION|>--- conflicted
+++ resolved
@@ -2,20 +2,6 @@
 from commentVerifier import check
 import sys
 
-<<<<<<< HEAD
-=======
-
-def check(got, expected, expected_builtin=None, skip=False):
-    if not skip:
-        expect = expected
-        if is_python_builtin() and expected_builtin != None:
-            expect = expected_builtin
-        if expect != got:
-            raise RuntimeError(
-                "\n" + "Expected: [" + str(expect) + "]\n" + "Got     : [" + str(got) + "]")
-
-
->>>>>>> 54aef668
 def is_new_style_class(cls):
     return hasattr(cls, "__class__")
 
@@ -24,250 +10,35 @@
     # used!
     sys.exit(0)
 
-<<<<<<< HEAD
 check(A.__doc__, "Proxy of C++ A class")
 check(A.funk.__doc__, "just a string")
 check(A.func0.__doc__, "func0(self, arg2, hello) -> int")
 check(A.func1.__doc__, "func1(A self, short arg2, Tuple hello) -> int")
 check(A.func2.__doc__,
-"func2(self, arg2, hello) -> int\n"
-"\n"
-"Parameters:\n"
-"    arg2: short\n"
-"    hello: int tuple[2]\n"
-)
-check(A.func3.__doc__,
-"func3(A self, short arg2, Tuple hello) -> int\n"
-"\n"
-"Parameters:\n"
-"    arg2: short\n"
-"    hello: int tuple[2]\n"
-)
-
-check(A.func0default.__doc__,
-"func0default(self, e, arg3, hello, f=2) -> int\n"
-"func0default(self, e, arg3, hello) -> int"
-)
-check(A.func1default.__doc__,
-"func1default(A self, A e, short arg3, Tuple hello, double f=2) -> int\n"
-"func1default(A self, A e, short arg3, Tuple hello) -> int"
-)
-check(A.func2default.__doc__,
-"func2default(self, e, arg3, hello, f=2) -> int\n"
-"\n"
-"Parameters:\n"
-"    e: A *\n"
-"    arg3: short\n"
-"    hello: int tuple[2]\n"
-"    f: double\n"
-"\n"
-"func2default(self, e, arg3, hello) -> int\n"
-"\n"
-"Parameters:\n"
-"    e: A *\n"
-"    arg3: short\n"
-"    hello: int tuple[2]\n"
-)
-check(A.func3default.__doc__,
-"func3default(A self, A e, short arg3, Tuple hello, double f=2) -> int\n"
-"\n"
-"Parameters:\n"
-"    e: A *\n"
-"    arg3: short\n"
-"    hello: int tuple[2]\n"
-"    f: double\n"
-"\n"
-"func3default(A self, A e, short arg3, Tuple hello) -> int\n"
-"\n"
-"Parameters:\n"
-"    e: A *\n"
-"    arg3: short\n"
-"    hello: int tuple[2]\n"
-)
-
-check(A.func0static.__doc__,
-"func0static(e, arg2, hello, f=2) -> int\n"
-"func0static(e, arg2, hello) -> int"
-)
-check(A.func1static.__doc__,
-"func1static(A e, short arg2, Tuple hello, double f=2) -> int\n"
-"func1static(A e, short arg2, Tuple hello) -> int"
-)
-check(A.func2static.__doc__,
-"func2static(e, arg2, hello, f=2) -> int\n"
-"\n"
-"Parameters:\n"
-"    e: A *\n"
-"    arg2: short\n"
-"    hello: int tuple[2]\n"
-"    f: double\n"
-"\n"
-"func2static(e, arg2, hello) -> int\n"
-"\n"
-"Parameters:\n"
-"    e: A *\n"
-"    arg2: short\n"
-"    hello: int tuple[2]\n"
-)
-check(A.func3static.__doc__,
-"func3static(A e, short arg2, Tuple hello, double f=2) -> int\n"
-"\n"
-"Parameters:\n"
-"    e: A *\n"
-"    arg2: short\n"
-"    hello: int tuple[2]\n"
-"    f: double\n"
-"\n"
-"func3static(A e, short arg2, Tuple hello) -> int\n"
-"\n"
-"Parameters:\n"
-"    e: A *\n"
-"    arg2: short\n"
-"    hello: int tuple[2]\n"
-)
-
-if sys.version_info[0:2] > (2, 4):
-  # Python 2.4 does not seem to work
-  if is_python_builtin():
-    check(A.variable_a.__doc__, "A.variable_a")
-    check(A.variable_b.__doc__, "A.variable_b")
-    check(A.variable_c.__doc__, "A.variable_c")
-    check(A.variable_d.__doc__, "A.variable_d")
-  else:
-    check(A.variable_a.__doc__, "A_variable_a_get(self) -> int"
-    )
-    check(A.variable_b.__doc__, "A_variable_b_get(A self) -> int")
-    check(A.variable_c.__doc__,
-    "A_variable_c_get(self) -> int\n"
-    "\n"
-    "Parameters:\n"
-    "    self: A *\n"
-    )
-    check(A.variable_d.__doc__,
-    "A_variable_d_get(A self) -> int\n"
-    "\n"
-    "Parameters:\n"
-    "    self: A *\n"
-    )
-
-check(B.__doc__, "Proxy of C++ B class")
-
-# skip builtin check - the autodoc is missing, but it probably should not be
-if not is_python_builtin():
-  check(C.__init__.__doc__, "__init__(self, a, b, h) -> C")
-  check(D.__init__.__doc__, "__init__(D self, int a, int b, Hola h) -> D")
-  check(E.__init__.__doc__,
-  "__init__(self, a, b, h) -> E\n"
-  "\n"
-  "Parameters:\n"
-  "    a: special comment for parameter a\n"
-  "    b: another special comment for parameter b\n"
-  "    h: enum Hola\n"
-  )
-  check(F.__init__.__doc__,
-  "__init__(F self, int a, int b, Hola h) -> F\n"
-  "\n"
-  "Parameters:\n"
-  "    a: special comment for parameter a\n"
-  "    b: another special comment for parameter b\n"
-  "    h: enum Hola\n"
-  )
-
-check(B.funk.__doc__, "funk(B self, int c, int d) -> int")
-check(funk.__doc__, "funk(A e, short arg2, int c, int d) -> int")
-check(funkdefaults.__doc__,
-"funkdefaults(A e, short arg2, int c, int d, double f=2) -> int\n"
-"funkdefaults(A e, short arg2, int c, int d) -> int"
-)
-=======
-# skip builtin check - the autodoc is missing, but it probably should not be
-skip = True
-
-check(A.__doc__, "Proxy of C++ A class", "::A")
-check(A.funk.__doc__, "just a string")
-check(A.func0.__doc__,
-      "func0(self, arg2, hello) -> int",
-      "func0(arg2, hello) -> int")
-check(A.func1.__doc__,
-      "func1(A self, short arg2, Tuple hello) -> int",
-      "func1(short arg2, Tuple hello) -> int")
-check(A.func2.__doc__,
-      "\n"
-      "        func2(self, arg2, hello) -> int\n"
-      "\n"
-      "        Parameters:\n"
-      "            arg2: short\n"
-      "            hello: int tuple[2]\n"
-      "\n"
-      "        ",
-      "\n"
-      "func2(arg2, hello) -> int\n"
+      "func2(self, arg2, hello) -> int\n"
       "\n"
       "Parameters:\n"
       "    arg2: short\n"
       "    hello: int tuple[2]\n"
-      "\n"
-      ""
       )
 check(A.func3.__doc__,
-      "\n"
-      "        func3(A self, short arg2, Tuple hello) -> int\n"
-      "\n"
-      "        Parameters:\n"
-      "            arg2: short\n"
-      "            hello: int tuple[2]\n"
-      "\n"
-      "        ",
-      "\n"
-      "func3(short arg2, Tuple hello) -> int\n"
+      "func3(A self, short arg2, Tuple hello) -> int\n"
       "\n"
       "Parameters:\n"
       "    arg2: short\n"
       "    hello: int tuple[2]\n"
-      "\n"
-      ""
       )
 
 check(A.func0default.__doc__,
-      "\n"
-      "        func0default(self, e, arg3, hello, f=2) -> int\n"
-      "        func0default(self, e, arg3, hello) -> int\n"
-      "        ",
-      "\n"
-      "func0default(e, arg3, hello, f=2) -> int\n"
-      "func0default(e, arg3, hello) -> int\n"
-      ""
+      "func0default(self, e, arg3, hello, f=2) -> int\n"
+      "func0default(self, e, arg3, hello) -> int"
       )
 check(A.func1default.__doc__,
-      "\n"
-      "        func1default(A self, A e, short arg3, Tuple hello, double f=2) -> int\n"
-      "        func1default(A self, A e, short arg3, Tuple hello) -> int\n"
-      "        ",
-      "\n"
-      "func1default(A e, short arg3, Tuple hello, double f=2) -> int\n"
-      "func1default(A e, short arg3, Tuple hello) -> int\n"
-      ""
+      "func1default(A self, A e, short arg3, Tuple hello, double f=2) -> int\n"
+      "func1default(A self, A e, short arg3, Tuple hello) -> int"
       )
 check(A.func2default.__doc__,
-      "\n"
-      "        func2default(self, e, arg3, hello, f=2) -> int\n"
-      "\n"
-      "        Parameters:\n"
-      "            e: A *\n"
-      "            arg3: short\n"
-      "            hello: int tuple[2]\n"
-      "            f: double\n"
-      "\n"
-      "        func2default(self, e, arg3, hello) -> int\n"
-      "\n"
-      "        Parameters:\n"
-      "            e: A *\n"
-      "            arg3: short\n"
-      "            hello: int tuple[2]\n"
-      "\n"
-      "        ",
-      "\n"
-      "func2default(e, arg3, hello, f=2) -> int\n"
+      "func2default(self, e, arg3, hello, f=2) -> int\n"
       "\n"
       "Parameters:\n"
       "    e: A *\n"
@@ -275,35 +46,15 @@
       "    hello: int tuple[2]\n"
       "    f: double\n"
       "\n"
-      "func2default(e, arg3, hello) -> int\n"
+      "func2default(self, e, arg3, hello) -> int\n"
       "\n"
       "Parameters:\n"
       "    e: A *\n"
       "    arg3: short\n"
       "    hello: int tuple[2]\n"
-      "\n"
-      ""
       )
 check(A.func3default.__doc__,
-      "\n"
-      "        func3default(A self, A e, short arg3, Tuple hello, double f=2) -> int\n"
-      "\n"
-      "        Parameters:\n"
-      "            e: A *\n"
-      "            arg3: short\n"
-      "            hello: int tuple[2]\n"
-      "            f: double\n"
-      "\n"
-      "        func3default(A self, A e, short arg3, Tuple hello) -> int\n"
-      "\n"
-      "        Parameters:\n"
-      "            e: A *\n"
-      "            arg3: short\n"
-      "            hello: int tuple[2]\n"
-      "\n"
-      "        ",
-      "\n"
-      "func3default(A e, short arg3, Tuple hello, double f=2) -> int\n"
+      "func3default(A self, A e, short arg3, Tuple hello, double f=2) -> int\n"
       "\n"
       "Parameters:\n"
       "    e: A *\n"
@@ -311,55 +62,23 @@
       "    hello: int tuple[2]\n"
       "    f: double\n"
       "\n"
-      "func3default(A e, short arg3, Tuple hello) -> int\n"
+      "func3default(A self, A e, short arg3, Tuple hello) -> int\n"
       "\n"
       "Parameters:\n"
       "    e: A *\n"
       "    arg3: short\n"
       "    hello: int tuple[2]\n"
-      "\n"
-      ""
       )
 
 check(A.func0static.__doc__,
-      "\n"
-      "        func0static(e, arg2, hello, f=2) -> int\n"
-      "        func0static(e, arg2, hello) -> int\n"
-      "        ",
-      "\n"
       "func0static(e, arg2, hello, f=2) -> int\n"
-      "func0static(e, arg2, hello) -> int\n"
-      ""
+      "func0static(e, arg2, hello) -> int"
       )
 check(A.func1static.__doc__,
-      "\n"
-      "        func1static(A e, short arg2, Tuple hello, double f=2) -> int\n"
-      "        func1static(A e, short arg2, Tuple hello) -> int\n"
-      "        ",
-      "\n"
       "func1static(A e, short arg2, Tuple hello, double f=2) -> int\n"
-      "func1static(A e, short arg2, Tuple hello) -> int\n"
-      ""
+      "func1static(A e, short arg2, Tuple hello) -> int"
       )
 check(A.func2static.__doc__,
-      "\n"
-      "        func2static(e, arg2, hello, f=2) -> int\n"
-      "\n"
-      "        Parameters:\n"
-      "            e: A *\n"
-      "            arg2: short\n"
-      "            hello: int tuple[2]\n"
-      "            f: double\n"
-      "\n"
-      "        func2static(e, arg2, hello) -> int\n"
-      "\n"
-      "        Parameters:\n"
-      "            e: A *\n"
-      "            arg2: short\n"
-      "            hello: int tuple[2]\n"
-      "\n"
-      "        ",
-      "\n"
       "func2static(e, arg2, hello, f=2) -> int\n"
       "\n"
       "Parameters:\n"
@@ -374,28 +93,8 @@
       "    e: A *\n"
       "    arg2: short\n"
       "    hello: int tuple[2]\n"
-      "\n"
-      ""
       )
 check(A.func3static.__doc__,
-      "\n"
-      "        func3static(A e, short arg2, Tuple hello, double f=2) -> int\n"
-      "\n"
-      "        Parameters:\n"
-      "            e: A *\n"
-      "            arg2: short\n"
-      "            hello: int tuple[2]\n"
-      "            f: double\n"
-      "\n"
-      "        func3static(A e, short arg2, Tuple hello) -> int\n"
-      "\n"
-      "        Parameters:\n"
-      "            e: A *\n"
-      "            arg2: short\n"
-      "            hello: int tuple[2]\n"
-      "\n"
-      "        ",
-      "\n"
       "func3static(A e, short arg2, Tuple hello, double f=2) -> int\n"
       "\n"
       "Parameters:\n"
@@ -410,84 +109,55 @@
       "    e: A *\n"
       "    arg2: short\n"
       "    hello: int tuple[2]\n"
-      "\n"
-      ""
       )
 
 if sys.version_info[0:2] > (2, 4):
     # Python 2.4 does not seem to work
     check(A.variable_a.__doc__,
-          "A_variable_a_get(self) -> int",
-          "A.variable_a"
+          "A_variable_a_get(self) -> int"
           )
     check(A.variable_b.__doc__,
-          "A_variable_b_get(A self) -> int",
-          "A.variable_b"
+          "A_variable_b_get(A self) -> int"
           )
     check(A.variable_c.__doc__,
-          "\n"
           "A_variable_c_get(self) -> int\n"
           "\n"
           "Parameters:\n"
           "    self: A *\n"
-          "\n",
-          "A.variable_c"
           )
     check(A.variable_d.__doc__,
-          "\n"
           "A_variable_d_get(A self) -> int\n"
           "\n"
           "Parameters:\n"
           "    self: A *\n"
-          "\n",
-          "A.variable_d"
           )
 
-check(B.__doc__,
-      "Proxy of C++ B class",
-      "::B"
-      )
-check(C.__init__.__doc__, "__init__(self, a, b, h) -> C", None, skip)
-check(D.__init__.__doc__,
-      "__init__(D self, int a, int b, Hola h) -> D", None, skip)
+check(B.__doc__, "Proxy of C++ B class")
+check(C.__init__.__doc__, "__init__(self, a, b, h) -> C")
+check(D.__init__.__doc__, "__init__(D self, int a, int b, Hola h) -> D")
 check(E.__init__.__doc__,
+      "__init__(self, a, b, h) -> E\n"
       "\n"
-      "        __init__(self, a, b, h) -> E\n"
-      "\n"
-      "        Parameters:\n"
-      "            a: special comment for parameter a\n"
-      "            b: another special comment for parameter b\n"
-      "            h: enum Hola\n"
-      "\n"
-      "        ", None, skip
+      "Parameters:\n"
+      "    a: special comment for parameter a\n"
+      "    b: another special comment for parameter b\n"
+      "    h: enum Hola\n"
       )
 check(F.__init__.__doc__,
+      "__init__(F self, int a, int b, Hola h) -> F\n"
       "\n"
-      "        __init__(F self, int a, int b, Hola h) -> F\n"
-      "\n"
-      "        Parameters:\n"
-      "            a: special comment for parameter a\n"
-      "            b: another special comment for parameter b\n"
-      "            h: enum Hola\n"
-      "\n"
-      "        ", None, skip
+      "Parameters:\n"
+      "    a: special comment for parameter a\n"
+      "    b: another special comment for parameter b\n"
+      "    h: enum Hola\n"
       )
 
-check(B.funk.__doc__,
-      "funk(B self, int c, int d) -> int",
-      "funk(int c, int d) -> int")
+check(B.funk.__doc__, "funk(B self, int c, int d) -> int")
 check(funk.__doc__, "funk(A e, short arg2, int c, int d) -> int")
 check(funkdefaults.__doc__,
-      "\n"
-      "    funkdefaults(A e, short arg2, int c, int d, double f=2) -> int\n"
-      "    funkdefaults(A e, short arg2, int c, int d) -> int\n"
-      "    ",
-      "\n"
       "funkdefaults(A e, short arg2, int c, int d, double f=2) -> int\n"
-      "funkdefaults(A e, short arg2, int c, int d) -> int\n"
-      ""
+      "funkdefaults(A e, short arg2, int c, int d) -> int"
       )
->>>>>>> 54aef668
 
 check(func_input.__doc__, "func_input(int * INPUT) -> int")
 check(func_output.__doc__, "func_output() -> int")
