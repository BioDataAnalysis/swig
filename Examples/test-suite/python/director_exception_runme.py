from director_exception import *

class MyException(Exception):
	def __init__(self, a, b):
		self.msg = a + b

class MyFoo(Foo):
	def ping(self):
		raise NotImplementedError, "MyFoo::ping() EXCEPTION"

class MyFoo2(Foo):
	def ping(self):
		return True
		pass # error: should return a string

class MyFoo3(Foo):
	def ping(self):
		raise MyException("foo", "bar")

# Check that the NotImplementedError raised by MyFoo.ping() is returned by
# MyFoo.pong().
ok = 0
a = MyFoo()
b = launder(a)
try:
	b.pong()
except NotImplementedError, e:
	if str(e) == "MyFoo::ping() EXCEPTION":
		ok = 1
	else:
		print "Unexpected error message: %s" % str(e)
except:
	pass
if not ok:
	raise RuntimeError


# Check that the director returns the appropriate TypeError if the return type
# is wrong.
ok = 0
a = MyFoo2()
b = launder(a)
try:
	b.pong()
except TypeError, e:
<<<<<<< HEAD
	if str(e) == "Swig director type mismatch in output value of type 'std::string'":
=======
	if str(e) == "SWIG director type mismatch in output value of type 'std::string'":
>>>>>>> e464aa02
		ok = 1
	else:
		print "Unexpected error message: %s" % str(e)
if not ok:
	raise RuntimeError


# Check that the director can return an exception which requires two arguments
# to the constructor, without mangling it.
ok = 0
a = MyFoo3()
b = launder(a)
try:
	b.pong()
except MyException, e:
	if e.msg == 'foobar':
		ok = 1
	else:
		print "Unexpected error message: %s" % str(e)
if not ok:
	raise RuntimeError

<<<<<<< HEAD
=======
# This is expected to fail with -builtin option
# Throwing builtin classes as exceptions not supported
>>>>>>> e464aa02
try:
	raise Exception2()
except Exception2:
	pass

# This is expected to fail with -builtin option
# Throwing builtin classes as exceptions not supported
try:
	raise Exception1()
except Exception1:
	pass<|MERGE_RESOLUTION|>--- conflicted
+++ resolved
@@ -43,11 +43,7 @@
 try:
 	b.pong()
 except TypeError, e:
-<<<<<<< HEAD
-	if str(e) == "Swig director type mismatch in output value of type 'std::string'":
-=======
 	if str(e) == "SWIG director type mismatch in output value of type 'std::string'":
->>>>>>> e464aa02
 		ok = 1
 	else:
 		print "Unexpected error message: %s" % str(e)
@@ -70,11 +66,8 @@
 if not ok:
 	raise RuntimeError
 
-<<<<<<< HEAD
-=======
 # This is expected to fail with -builtin option
 # Throwing builtin classes as exceptions not supported
->>>>>>> e464aa02
 try:
 	raise Exception2()
 except Exception2:
