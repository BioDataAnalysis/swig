--- conflicted
+++ resolved
@@ -4,12 +4,8 @@
 
 %warnfilter(SWIGWARN_JAVA_MULTIPLE_INHERITANCE,
 	    SWIGWARN_CSHARP_MULTIPLE_INHERITANCE,
-<<<<<<< HEAD
-	    SWIGWARN_PHP_MULTIPLE_INHERITANCE) oss::Module;	/* C#, Java, PHP multiple inheritance */
-=======
 	    SWIGWARN_D_MULTIPLE_INHERITANCE,
 	    SWIGWARN_PHP_MULTIPLE_INHERITANCE) oss::Module;	/* C#, D, Java, PHP multiple inheritance */
->>>>>>> e464aa02
 
 %inline %{ 
  
