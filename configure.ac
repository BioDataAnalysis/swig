dnl Process this file with autoconf to produce a configure script.
dnl The macros which aren't shipped with the autotools are stored in the
dnl Tools/config directory in .m4 files.

AC_INIT([swig],[3.0.0],[http://www.swig.org])

dnl NB: When this requirement is increased to 2.60 or later, AC_PROG_SED
dnl     definition below can be removed
AC_PREREQ(2.58)

AC_CONFIG_SRCDIR([Source/Swig/swig.h])
AC_CONFIG_AUX_DIR([Tools/config])
AC_CONFIG_HEADERS([Source/Include/swigconfig.h])
AC_CANONICAL_HOST
AM_INIT_AUTOMAKE

dnl Some extra defines for the config file
AH_BOTTOM([
/* Default language */
#define SWIG_LANG               "-tcl"

/* Deal with Microsoft's attempt at deprecating C standard runtime functions */
#if defined(_MSC_VER)
# define _CRT_SECURE_NO_DEPRECATE
#endif
])

dnl Check for programs that a user requires to build SWIG
AC_PROG_CC
AC_PROG_CXX
AC_EXEEXT
AC_OBJEXT
AM_PROG_CC_C_O  # Needed for subdir-objects in AUTOMAKE_OPTIONS

AC_COMPILE_WARNINGS # Increase warning levels

AC_DEFINE_UNQUOTED(SWIG_CXX, ["$CXX"], [Compiler that built SWIG])
AC_DEFINE_UNQUOTED(SWIG_PLATFORM, ["$host"], [Platform that SWIG is built for])

dnl Checks for header files.
AC_HEADER_STDC

dnl Checks for types.
AC_LANG_PUSH([C++])
AC_CHECK_TYPES([bool])
AC_LANG_POP([C++])

dnl Look for popen
AC_ARG_WITH(popen, AS_HELP_STRING([--without-popen], [Disable popen]), with_popen="$withval")
if test x"${with_popen}" = xno ; then
AC_MSG_NOTICE([Disabling popen])
else
AC_CHECK_FUNC(popen, AC_DEFINE(HAVE_POPEN, 1, [Define if popen is available]), AC_MSG_NOTICE([Disabling popen]))
fi

dnl PCRE

dnl AX_PATH_GENERIC() relies on AC_PROG_SED() but it is defined only in
dnl autoconf 2.60 so trivially predefine it ourselves for the older versions
m4_ifdef([AC_PROG_SED],, [AC_DEFUN([AC_PROG_SED], [AC_PATH_PROG([SED], sed)])])

AC_ARG_WITH([pcre],
  [AS_HELP_STRING([--without-pcre],
                  [Disable support for regular expressions using PCRE])],
  [],
  [with_pcre=yes])

AC_MSG_CHECKING([whether to enable PCRE support])
AC_MSG_RESULT([$with_pcre])

dnl To make configuring easier, check for a locally built PCRE using the Tools/pcre-build.sh script
if test x"${with_pcre}" = xyes ; then
  AC_MSG_CHECKING([whether to use local PCRE])
  local_pcre_config=no
  if test -z $PCRE_CONFIG; then
    if test -f `pwd`/pcre/pcre-swig-install/bin/pcre-config; then
      PCRE_CONFIG=`pwd`/pcre/pcre-swig-install/bin/pcre-config
      local_pcre_config=$PCRE_CONFIG
    fi
  fi
  AC_MSG_RESULT([$local_pcre_config])
fi
AS_IF([test "x$with_pcre" != xno],
  [AX_PATH_GENERIC([pcre],
    [], dnl Minimal version of PCRE we need -- accept any
    [], dnl custom sed script for version parsing is not needed
    [AC_DEFINE([HAVE_PCRE], [1], [Define if you have PCRE library])
     LIBS="$LIBS $PCRE_LIBS"
     CPPFLAGS="$CPPFLAGS $PCRE_CFLAGS"
    ],
    [AC_MSG_FAILURE([
        Cannot find pcre-config script from PCRE (Perl Compatible Regular Expressions)
        library package. This dependency is needed for configure to complete,
        Either:
        - Install the PCRE developer package on your system (preferred approach).
        - Download the PCRE source tarball, build and install on your system
          as you would for any package built from source distribution.
        - Use the Tools/pcre-build.sh script to build PCRE just for SWIG to statically
          link against. Run 'Tools/pcre-build.sh --help' for instructions.
          (quite easy and does not require privileges to install PCRE on your system)
        - Use configure --without-pcre to disable regular expressions support in SWIG
          (not recommended).])
    ])
  ])


dnl CCache
AC_ARG_ENABLE([ccache], AS_HELP_STRING([--disable-ccache], [disable building and installation of ccache-swig executable (default enabled)]), [enable_ccache=$enableval], [enable_ccache=yes])
AC_MSG_CHECKING([whether to enable ccache-swig])
AC_MSG_RESULT([$enable_ccache])

if test "$enable_ccache" = yes; then
  AC_CONFIG_SUBDIRS(CCache)
  ENABLE_CCACHE=1
fi
AC_SUBST(ENABLE_CCACHE)


echo ""
echo "Checking packages required for SWIG developers."
echo "Note : None of the following packages are required for users to compile and install SWIG from the distributed tarball"
echo ""

AC_PROG_YACC
AC_PROG_RANLIB
AC_CHECK_PROGS(AR, ar aal, ar)
AC_SUBST(AR)
AC_CHECK_PROGS(YODL2MAN, yodl2man)
AC_CHECK_PROGS(YODL2HTML, yodl2html)

if test -n "$YODL2MAN"; then
  AC_MSG_CHECKING([yodl2man version >= 2.02])
  yodl_version=`$YODL2MAN --version 2>&1 | grep 'yodl version' | sed 's/.*\([0-9][0-9]*\.[0-9][0-9]*\.*[0-9]*\).*/\1/g'`
  AX_COMPARE_VERSION([$yodl_version],[ge],[2.02], [AC_MSG_RESULT([yes])], [AC_MSG_RESULT([no - $yodl_version found])])
fi

if test -n "$YODL2HTML"; then
  AC_MSG_CHECKING([yodl2html version >= 2.02])
  yodl_version=`$YODL2HTML --version 2>&1 | grep 'yodl version' | sed 's/.*\([0-9][0-9]*\.[0-9][0-9]*\.[0-9][0-9]*\).*/\1/g'`
  AX_COMPARE_VERSION([$yodl_version],[ge],[2.02], [AC_MSG_RESULT([yes])], [AC_MSG_RESULT([no - $yodl_version found])])
fi

echo ""
echo "Checking for installed target languages and other information in order to compile and run"
echo "the examples and test-suite invoked by 'make check'."
echo "Note : None of the following packages are required for users to compile and install SWIG from the distributed tarball"
echo ""

dnl Some test cases require Boost
AX_BOOST_BASE(,,,)
AC_SUBST(BOOST_CPPFLAGS)

dnl How to specify include directories that may be system directories.
# -I should not be used on system directories (GCC)
if test "$GCC" = yes; then
    ISYSTEM="-isystem "
else
    ISYSTEM="-I"
fi
AC_MSG_NOTICE(ISYSTEM: $ISYSTEM)

dnl Info for building shared libraries ... in order to run the examples

# SO is the extension of shared libraries (including the dot!)
AC_MSG_CHECKING(SO)
if test -z "$SO"
then
	case $host in
	*-*-hp*) SO=.sl;;
	*-*-darwin*) SO=.bundle;;
	*-*-cygwin* | *-*-mingw*) SO=.dll;;
	*) SO=.so;;
	esac
fi
AC_MSG_RESULT($SO)

# LDSHARED is the ld *command* used to create shared library
# -- "ld" on SunOS 4.x.x, "ld -G" on SunOS 5.x, "ld -shared" on IRIX 5
# (Shared libraries in this instance are shared modules to be loaded into
# Python, as opposed to building Python itself as a shared library.)
AC_MSG_CHECKING(LDSHARED)
if test -z "$LDSHARED"
then
	case $host in
	*-*-aix*) LDSHARED="\$(srcdir)/ld_so_aix \$(CC)";;
	*-*-cygwin* | *-*-mingw*)
            if test "$GCC" = yes; then
                LDSHARED="$CC -shared"
            else
                if test "cl" = $CC ;  then
                    # Microsoft Visual C++ (MSVC)
                    LDSHARED="$CC -nologo -LD"
                else
                    # Unknown compiler try gcc approach
                    LDSHARED="$CC -shared"
                fi
            fi ;;
	*-*-irix5*) LDSHARED="ld -shared";;
	*-*-irix6*) LDSHARED="ld ${SGI_ABI} -shared -all";;
	*-*-sunos4*) LDSHARED="ld";;
	*-*-solaris*) LDSHARED="ld -G";;
	*-*-hp*) LDSHARED="ld -b";;
	*-*-osf*) LDSHARED="ld -shared -expect_unresolved \"*\"";;
	*-sequent-sysv4) LDSHARED="ld -G";;
	*-*-next*)
		if test "$ns_dyld"
		then LDSHARED='$(CC) $(LDFLAGS) -bundle -prebind'
		else LDSHARED='$(CC) $(CFLAGS) -nostdlib -r'
		fi
                if test "$with_next_framework" ; then
		    LDSHARED="$LDSHARED \$(LDLIBRARY)"
		fi ;;
	*-*-linux*) LDSHARED="gcc -shared";;
	*-*-dgux*) LDSHARED="ld -G";;
	*-*-freebsd3*) LDSHARED="gcc -shared";;
	*-*-freebsd* | *-*-openbsd*) LDSHARED="ld -Bshareable";;
	*-*-netbsd*)
		if [[ "`$CC -dM -E - </dev/null | grep __ELF__`" != "" ]]
		then
			LDSHARED="cc -shared"
		else
			LDSHARED="ld -Bshareable"
		fi;;
	*-sco-sysv*) LDSHARED="cc -G -KPIC -Ki486 -belf -Wl,-Bexport";;
	*-*-darwin*) LDSHARED="cc -bundle -undefined suppress -flat_namespace";;
	*)	LDSHARED="ld";;
	esac
fi
AC_MSG_RESULT($LDSHARED)
# CXXSHARED is the ld *command* used to create C++ shared library
# -- "ld" on SunOS 4.x.x, "ld -G" on SunOS 5.x, "ld -shared" on IRIX 5
# (Shared libraries in this instance are shared modules to be loaded into
# Python, as opposed to building Python itself as a shared library.)
AC_MSG_CHECKING(CXXSHARED)
if test -z "$CXXSHARED"
then
	CXXSHARED="$LDSHARED"
fi
AC_MSG_RESULT($CXXSHARED)

#
AC_MSG_CHECKING(TRYLINKINGWITHCXX)
if test -z "$TRYLINKINGWITHCXX"
then
	case $host in
	*-*-solaris*) if test "$GCC" = yes
             then TRYLINKINGWITHCXX="CXXSHARED= $CXX -Wl,-G"
             else TRYLINKINGWITHCXX="CXXSHARED= $CXX -G -L/opt/SUNWspro/lib -lCrun -lCstd"
             fi;;
        *-*-hp*) TRYLINKINGWITHCXX="CXXSHARED= $CXX +z ";;
        *-*-darwin*) TRYLINKINGWITHCXX="CXXSHARED= $CXX -bundle -undefined suppress -flat_namespace";;
        *-*-cygwin* | *-*-mingw*)
            if test "$GCC" = yes; then
                TRYLINKINGWITHCXX="CXXSHARED= $CXX -shared "
            else
                if test "cl" = $CXX ;  then
                    # Microsoft Visual C++ (MSVC)
                    TRYLINKINGWITHCXX="CXXSHARED= $CXX -nologo -LD"
                else
                    TRYLINKINGWITHCXX="#unknown Windows compiler"
                fi
            fi ;;
        *)       TRYLINKINGWITHCXX="CXXSHARED= $CXX -shared ";;
        esac
fi
AC_MSG_RESULT($TRYLINKINGWITHCXX)
# CCSHARED are the C *flags* used to create objects to go into a shared
# library (module) -- this is only needed for a few systems
AC_MSG_CHECKING(CCSHARED)
if test -z "$CCSHARED"
then
	case $host in
	*-*-hp*) if test "$GCC" = yes
		 then CCSHARED="-fpic"
		 else CCSHARED="+z"
		 fi;;
	*-*-linux*) CCSHARED="-fpic";;
	*-*-freebsd* | *-*-openbsd*) CCSHARED="-fpic";;
	*-*-netbsd*) CCSHARED="-fPIC";;
	*-sco-sysv*) CCSHARED="-KPIC -dy -Bdynamic";;
	*-*-irix6*)  case $CC in
		   *gcc*) CCSHARED="-shared";;
		   *) CCSHARED="";;
		   esac;;
	esac
fi
AC_MSG_RESULT($CCSHARED)

# RPATH is the path used to look for shared library files.
AC_MSG_CHECKING(RPATH)
if test -z "$RPATH"
then
	case $host in
	*-*-solaris*) RPATH='-R. -R$(exec_prefix)/lib';;
        *-*-irix*) RPATH='-rpath .:$(exec_prefix)/lib';;
	*-*-linux*) RPATH='-Xlinker -rpath $(exec_prefix)/lib -Xlinker -rpath .';;
	*)	RPATH='';;
	esac
fi
AC_MSG_RESULT($RPATH)

# LINKFORSHARED are the flags passed to the $(CC) command that links
# the a few executables -- this is only needed for a few systems

AC_MSG_CHECKING(LINKFORSHARED)
if test -z "$LINKFORSHARED"
then
	case $host in
	*-*-aix*)	LINKFORSHARED='-Wl,-bE:$(srcdir)/python.exp -lld';;
	*-*-hp*)
	    LINKFORSHARED="-Wl,-E -Wl,+s -Wl,+b\$(BINLIBDEST)/lib-dynload";;
	*-*-linux*) LINKFORSHARED="-Xlinker -export-dynamic";;
	*-*-next*) LINKFORSHARED="-u libsys_s";;
	*-sco-sysv*) LINKFORSHARED="-Bdynamic -dy -Wl,-Bexport";;
	*-*-irix6*) LINKFORSHARED="-all";;
	esac
fi
AC_MSG_RESULT($LINKFORSHARED)

# Optional CFLAGS used to silence/enhance compiler warnings on some platforms.
AC_MSG_CHECKING(PLATCFLAGS)
case $host in
  *-*-solaris*) if test "$GCC" = yes
    then PLATCFLAGS=
    else PLATCFLAGS=
      #    else PLATCFLAGS="-errtags=yes" # Need more work as C examples use ld for linking
    fi;;
  *) PLATCFLAGS=
esac
AC_MSG_RESULT($PLATCFLAGS)

# Add switch if necessary to enable C++11 support - just for tests
AC_ARG_ENABLE([cpp11-testing], AS_HELP_STRING([--enable-cpp11-testing], [enable C++11 testing if supported by compiler (default disabled)]), [enable_cpp11_testing=$enableval], [enable_cpp11_testing=no])
AC_MSG_CHECKING([whether to enable C++11 testing])
AC_MSG_RESULT([$enable_cpp11_testing])

PLATCXXFLAGS="$PLATCFLAGS"
if test x"$enable_cpp11_testing" = xyes; then 
  AC_LANG_PUSH([C++])
  CXXFLAGS_SAVED=$CXXFLAGS
  AX_CXX_COMPILE_STDCXX_11([noext], [nostop])
  CXXFLAGS=$CXXFLAGS_SAVED
  AC_LANG_POP([C++])
  if test x"$CXX11FLAGS" != x; then
    PLATCXXFLAGS="$CXX11FLAGS $PLATCXXFLAGS"
  fi
  AC_MSG_CHECKING([for C++11 enabled compiler])
  if test x"$HAVE_CXX11_COMPILER" = x; then
    AC_MSG_RESULT([no])
  else
    AC_MSG_RESULT([$HAVE_CXX11_COMPILER])
  fi
fi

# On darwin 10.7,10.8,10.9 using clang++, need to ensure using
# libc++ for tests and examples to run under mono. May affect 
# other language targets as well - problem is an OSX incompatibility
# between libraries depending on libstdc++ and libc++.
CLANGXX=
$CXX -v 2>&1 | grep -i clang >/dev/null && CLANGXX=yes
case $host in
  *-*-darwin11* | *-*-darwin12* |*-*-darwin13*  ) if test "$CLANGXX" = "yes";
    then PLATCXXFLAGS="$PLATCXXFLAGS -stdlib=libc++"
    fi;;
  *) ;;
esac

# Set info about shared libraries.
AC_SUBST(SO)
AC_SUBST(LDSHARED)
AC_SUBST(CCSHARED)
AC_SUBST(CXXSHARED)
AC_SUBST(TRYLINKINGWITHCXX)
AC_SUBST(RPATH)
AC_SUBST(PLATCFLAGS)
AC_SUBST(PLATCXXFLAGS)
AC_SUBST(HAVE_CXX11_COMPILER)
AC_SUBST(LINKFORSHARED)

# This variation is needed on OS-X because there is no (apparent) consistency in shared library naming.
# Sometimes .bundle works, but sometimes .so is needed.  It depends on the target language

AC_SUBST(PYTHON_SO)
case $host in
   *-*-mingw*) PYTHON_SO=.pyd;;
   *-*-darwin*) PYTHON_SO=.so;;
   *) PYTHON_SO=$SO;;
esac

AC_SUBST(TCL_SO)
case $host in
   *-*-darwin*) TCL_SO=.dylib;;
   *) TCL_SO=$SO;;
esac

AC_SUBST(GUILE_SO)
case $host in
   *-*-darwin*) GUILE_SO=.so;;
   *) GUILE_SO=$SO;;
esac

AC_SUBST(PHP_SO)
case $host in
   *-*-darwin*) PHP_SO=.so;;
   *) PHP_SO=$SO;;
esac

AC_SUBST(MZSCHEME_SO)
case $host in
   *) MZSCHEME_SO=.so;;
esac

AC_SUBST(LUA_SO)
case $host in
   *-*-darwin*) LUA_SO=.so;;
   *) LUA_SO=$SO;;
esac

# Check for specific libraries.   Used for SWIG examples
AC_CHECK_LIB(dl, dlopen)	# Dynamic linking for SunOS/Solaris and SYSV
AC_CHECK_LIB(dld, shl_load)	# Dynamic linking for HP-UX

dnl The following three libraries (nsl,inet,socket) are needed on Sequent,
dnl and must be checked for in this order since each library depends on the
dnl preceding one.
dnl
dnl Most SVR4 platforms will need -lsocket and -lnsl.  However on SGI IRIX 5,
dnl these exist but are broken, so we use AC_SEARCH_LIBS which will only try
dnl the library if the function isn't already available without it.
AC_SEARCH_LIBS(t_open, nsl) # SVR4
AC_SEARCH_LIBS(gethostbyname, inet) # Sequent
AC_SEARCH_LIBS(socket, socket) # SVR4 sockets

AC_CHECK_LIB(swill, swill_init, [SWIGLIBS="-lswill $LIBS" SWILL="-DSWIG_SWILL"])
AC_SUBST(SWIGLIBS)
AC_SUBST(SWILL)

# check for --with-libm=...
AC_SUBST(LIBM)
LIBM=-lm
AC_ARG_WITH(libm, [  --with-libm=STRING      math library], [
if test "$withval" != yes
then LIBM=$withval
else AC_MSG_ERROR([proper usage is --with-libm=STRING])
fi])
AC_CHECK_LIB(ieee, main, [LIBM="-lieee $LIBM"])
AC_CHECK_LIB(crypt,crypt, [LIBCRYPT="-lcrypt"])
AC_SUBST(LIBCRYPT)

# check for --with-libc=...
AC_SUBST(LIBC)
AC_ARG_WITH(libc, [  --with-libc=STRING      C library], [
if test "$withval" != yes
then LIBC=$withval
else AC_MSG_ERROR([proper usage is --with-libc=STRING])
fi])

#--------------------------------------------------------------------
# Target languages
#--------------------------------------------------------------------

AC_ARG_WITH(alllang, AS_HELP_STRING([--without-alllang], [Disable all languages]), with_alllang="$withval")

#--------------------------------------------------------------------
# Look for Tcl
#--------------------------------------------------------------------

TCLINCLUDE=
TCLLIB=
TCLPACKAGE=

AC_ARG_WITH(tclconfig, AS_HELP_STRING([--without-tcl], [Disable Tcl])
AS_HELP_STRING([--with-tclconfig=path], [Set location of tclConfig.sh]), [with_tclconfig="$withval"], [with_tclconfig=])
AC_ARG_WITH(tcl,
 [  --with-tcl=path         Set location of Tcl package],[
	TCLPACKAGE="$withval"], [TCLPACKAGE=yes])
AC_ARG_WITH(tclincl,[  --with-tclincl=path     Set location of Tcl include directory],[
	TCLINCLUDE="$ISYSTEM$withval"], [TCLINCLUDE=])
AC_ARG_WITH(tcllib,[  --with-tcllib=path      Set location of Tcl library directory],[
	TCLLIB="-L$withval"], [TCLLIB=])

# First, check for "--without-tcl" or "--with-tcl=no".
if test x"${TCLPACKAGE}" = xno -o x"${with_alllang}" = xno; then
AC_MSG_NOTICE([Disabling Tcl])
else
AC_MSG_CHECKING([for Tcl configuration])
# First check to see if --with-tclconfig was specified.
if test x"${with_tclconfig}" != x ; then
   if test -f "${with_tclconfig}/tclConfig.sh" ; then
      TCLCONFIG=`(cd ${with_tclconfig}; pwd)`
   else
      AC_MSG_ERROR([${with_tcl} directory doesn't contain tclConfig.sh])
   fi
fi
# check in a few common install locations
if test x"${TCLCONFIG}" = x ; then
    for i in `ls -d -r /usr/lib*/ 2>/dev/null` \
	     `ls -d -r /usr/lib*/tcl*/ 2>/dev/null` \
	     `ls -d -r /usr/local/lib*/ 2>/dev/null` \
	     `ls -d -r /usr/local/lib*/tcl*/ 2>/dev/null` ; do
	if test -f $i"tclConfig.sh" ; then
	    TCLCONFIG=`(cd $i; pwd)`
	    break
	fi
    done
fi
if test x"${TCLCONFIG}" = x ; then
    AC_MSG_RESULT(no)
else
    AC_MSG_RESULT(found $TCLCONFIG/tclConfig.sh)
    . $TCLCONFIG/tclConfig.sh
    if test -z "$TCLINCLUDE"; then
        TCLINCLUDE=`echo $TCL_INCLUDE_SPEC | sed "s/-I/$ISYSTEM/"`
    fi
    if test -z "$TCLLIB"; then
        TCLLIB=$TCL_LIB_SPEC
    fi
fi

if test -z "$TCLINCLUDE"; then
   if test "x$TCLPACKAGE" != xyes; then
	TCLINCLUDE="$ISYSTEM$TCLPACKAGE/include"
   fi
fi

if test -z "$TCLLIB"; then
   if test "x$TCLPACKAGE" != xyes; then
	TCLLIB="-L$TCLPACKAGE/lib -ltcl"
   fi
fi

AC_MSG_CHECKING(for Tcl header files)
if test -z "$TCLINCLUDE"; then
AC_TRY_CPP([#include <tcl.h>], , TCLINCLUDE="")
if test -z "$TCLINCLUDE"; then
	dirs="/usr/local/include /usr/include /opt/local/include"
	for i in $dirs ; do
		if test -r $i/tcl.h; then
			AC_MSG_RESULT($i)
			TCLINCLUDE="$ISYSTEM$i"
			break
		fi
	done
fi
if test -z "$TCLINCLUDE"; then
    	AC_MSG_RESULT(not found)
fi
else
        AC_MSG_RESULT($TCLINCLUDE)
fi

AC_MSG_CHECKING(for Tcl library)
if test -z "$TCLLIB"; then
dirs="/usr/local/lib /usr/lib /opt/local/lib"
for i in $dirs ; do
	if test -r $i/libtcl.a; then
	    AC_MSG_RESULT($i)
	    TCLLIB="-L$i -ltcl"
	    break
	fi
done
if test -z "$TCLLIB"; then
	AC_MSG_RESULT(not found)
fi
else
AC_MSG_RESULT($TCLLIB)
fi

# Cygwin (Windows) needs the library for dynamic linking
case $host in
*-*-cygwin* | *-*-mingw*) TCLDYNAMICLINKING="$TCLLIB";;
*)TCLDYNAMICLINKING="";;
esac

case $host in
*-*-darwin*)
    TCLLDSHARED='$(CC) -dynamiclib -undefined suppress -flat_namespace'
    TCLCXXSHARED='$(CXX) -dynamiclib -undefined suppress -flat_namespace'
    ;;
*)
    TCLLDSHARED='$(LDSHARED)'
    TCLCXXSHARED='$(CXXSHARED)'
    ;;
esac

fi

AC_SUBST(TCLINCLUDE)
AC_SUBST(TCLLIB)
AC_SUBST(TCLDYNAMICLINKING)
AC_SUBST(TCLLDSHARED)
AC_SUBST(TCLCXXSHARED)

#----------------------------------------------------------------
# Look for Python
#----------------------------------------------------------------

PYINCLUDE=
PYLIB=
PYPACKAGE=

AC_ARG_WITH(python, AS_HELP_STRING([--without-python], [Disable Python])
AS_HELP_STRING([--with-python=path], [Set location of Python executable]),[ PYBIN="$withval"], [PYBIN=yes])

# First, check for "--without-python" or "--with-python=no".
if test x"${PYBIN}" = xno -o x"${with_alllang}" = xno ; then
  AC_MSG_NOTICE([Disabling Python])
else
  # First figure out the name of the Python executable
  if test "x$PYBIN" = xyes; then
    AC_CHECK_PROGS(PYTHON, [python python2.8 python2.7 python2.6 python2.5 python2.4 python2.3 python2.2 python2.1 python2.0 python1.6 python1.5 python1.4])
  else
    PYTHON="$PYBIN"
  fi

  if test -n "$PYTHON"; then
    AC_MSG_CHECKING(for Python prefix)
    PYPREFIX=`($PYTHON -c "import sys; print sys.prefix") 2>/dev/null`
    AC_MSG_RESULT($PYPREFIX)
    AC_MSG_CHECKING(for Python exec-prefix)
    PYEPREFIX=`($PYTHON -c "import sys; print sys.exec_prefix") 2>/dev/null`
    AC_MSG_RESULT($PYEPREFIX)


    # Note: I could not think of a standard way to get the version string from different versions.
    # This trick pulls it out of the file location for a standard library file.

    AC_MSG_CHECKING(for Python version)

    # Need to do this hack since autoconf replaces __file__ with the name of the configure file
    filehack="file__"
    PYVERSION=`($PYTHON -c "import string,operator,os.path; print operator.getitem(os.path.split(operator.getitem(os.path.split(string.__$filehack),0)),1)")`
    AC_MSG_RESULT($PYVERSION)

    # Find the directory for libraries this is necessary to deal with
    # platforms that can have apps built for multiple archs: e.g. x86_64
    AC_MSG_CHECKING(for Python lib dir)
    PYLIBDIR=`($PYTHON -c "import sys; print sys.lib") 2>/dev/null`
    if test -z "$PYLIBDIR"; then
      # Fedora patch Python to add sys.lib, for other distros we assume "lib".
      PYLIBDIR="lib"
    fi
    AC_MSG_RESULT($PYLIBDIR)

    # Set the include directory

    AC_MSG_CHECKING(for Python header files)
    if test -r $PYPREFIX/include/$PYVERSION/Python.h; then
      PYINCLUDE="-I$PYPREFIX/include/$PYVERSION -I$PYEPREFIX/$PYLIBDIR/$PYVERSION/config"
    fi
    if test -z "$PYINCLUDE"; then
      if test -r $PYPREFIX/include/Py/Python.h; then
        PYINCLUDE="-I$PYPREFIX/include/Py -I$PYEPREFIX/$PYLIBDIR/python/lib"
      fi
    fi
    AC_MSG_RESULT($PYINCLUDE)

    # Set the library directory blindly.   This probably won't work with older versions
    AC_MSG_CHECKING(for Python library)
    dirs="$PYVERSION/config $PYVERSION/$PYLIBDIR python/$PYLIBDIR"
    for i in $dirs; do
      if test -d $PYEPREFIX/$PYLIBDIR/$i; then
        PYLIB="$PYEPREFIX/$PYLIBDIR/$i"
        break
      fi
    done
    if test -z "$PYLIB"; then
      AC_MSG_RESULT(Not found)
    else
      AC_MSG_RESULT($PYLIB)
    fi

    PYLINK="-l$PYVERSION"
  fi

  # Cygwin (Windows) needs the library for dynamic linking
  case $host in
  *-*-cygwin* | *-*-mingw*)
    PYTHONDYNAMICLINKING="-L$PYLIB $PYLINK"
    DEFS="-DUSE_DL_IMPORT $DEFS"
    ;;
  *)PYTHONDYNAMICLINKING="";;
  esac
fi

AC_SUBST(PYINCLUDE)
AC_SUBST(PYLIB)
AC_SUBST(PYLINK)
AC_SUBST(PYTHONDYNAMICLINKING)


#----------------------------------------------------------------
# Look for Python 3.x
#----------------------------------------------------------------

# mostly copy & pasted from "Look for Python" section,
# did some trim, fix and rename

PY3INCLUDE=
PY3LIB=
PY3PACKAGE=

AC_ARG_WITH(python3, AS_HELP_STRING([--without-python3], [Disable Python 3.x support])
AS_HELP_STRING([--with-python3=path], [Set location of Python 3.x executable]),[ PY3BIN="$withval"], [PY3BIN=yes])

# First, check for "--without-python3" or "--with-python3=no".
if test x"${PY3BIN}" = xno -o x"${with_alllang}" = xno ; then
  AC_MSG_NOTICE([Disabling Python 3.x support])
else
  if test "x$PY3BIN" = xyes; then
    for py_ver in 3 3.6 3.5 3.4 3.3 3.2 3.1 3.0; do
      AC_CHECK_PROGS(PYTHON3, [python$py_ver])
      if test -n "$PYTHON3"; then
        AC_CHECK_PROGS(PY3CONFIG, [$PYTHON3-config])
        if test -n "$PY3CONFIG"; then
          break
        fi
      fi
    done
  else
    PYTHON3="$PY3BIN"
    AC_CHECK_PROGS(PY3CONFIG, [$PYTHON3-config])
  fi


  if test -n "$PYTHON3" -a -n "$PY3CONFIG"; then
    AC_MSG_CHECKING([for Python 3.x prefix])
    PY3PREFIX=`($PY3CONFIG --prefix) 2>/dev/null`
    AC_MSG_RESULT($PY3PREFIX)
    AC_MSG_CHECKING(for Python 3.x exec-prefix)
    PY3EPREFIX=`($PY3CONFIG --exec-prefix) 2>/dev/null`
    AC_MSG_RESULT($PY3EPREFIX)

    # Note: I could not think of a standard way to get the version string from different versions.
    # This trick pulls it out of the file location for a standard library file.

    AC_MSG_CHECKING([for Python 3.x version])

    # Need to do this hack since autoconf replaces __file__ with the name of the configure file
    filehack="file__"
    PY3VERSION=`($PYTHON3 -c "import string,operator,os.path; print(operator.getitem(os.path.split(operator.getitem(os.path.split(string.__$filehack),0)),1))")`
    AC_MSG_RESULT($PY3VERSION)

    # Find the directory for libraries this is necessary to deal with
    # platforms that can have apps built for multiple archs: e.g. x86_64
    AC_MSG_CHECKING([for Python 3.x lib dir])
    PY3LIBDIR=`($PYTHON3 -c "import sys; print(sys.lib)") 2>/dev/null`
    if test -z "$PY3LIBDIR"; then
      # some dists don't have sys.lib  so the best we can do is assume lib
      PY3LIBDIR="lib"
    fi
    AC_MSG_RESULT($PY3LIBDIR)

    # Set the include directory

    AC_MSG_CHECKING([for Python 3.x header files])
    PY3INCLUDE=`($PY3CONFIG --includes) 2>/dev/null`
    AC_MSG_RESULT($PY3INCLUDE)

    # Set the library directory blindly.   This probably won't work with older versions
    AC_MSG_CHECKING([for Python 3.x library])
    dirs="$PY3VERSION/config $PY3VERSION/$PY3LIBDIR python/$PY3LIBDIR"
    for i in $dirs; do
      if test -d $PY3EPREFIX/$PY3LIBDIR/$i; then
        PY3LIB="$PY3EPREFIX/$PY3LIBDIR/$i"
        break
      fi
    done
    if test -z "$PY3LIB"; then
      AC_MSG_RESULT([Not found])
    else
      AC_MSG_RESULT($PY3LIB)
    fi

    PY3LINK="-l$PY3VERSION"
  fi

  # Cygwin (Windows) needs the library for dynamic linking
  case $host in
  *-*-cygwin* | *-*-mingw*)
    PYTHON3DYNAMICLINKING="-L$PYLIB $PY3LINK"
    DEFS="-DUSE_DL_IMPORT $DEFS"
    ;;
  *)PYTHON3DYNAMICLINKING="";;
  esac
fi

AC_SUBST(PY3INCLUDE)
AC_SUBST(PY3LIB)
AC_SUBST(PY3LINK)
AC_SUBST(PYTHON3DYNAMICLINKING)


#----------------------------------------------------------------
# Look for Perl5
#----------------------------------------------------------------

PERLBIN=

AC_ARG_WITH(perl5, AS_HELP_STRING([--without-perl5], [Disable Perl5])
AS_HELP_STRING([--with-perl5=path], [Set location of Perl5 executable]),[ PERLBIN="$withval"], [PERLBIN=yes])

# First, check for "--without-perl5" or "--with-perl5=no".
if test x"${PERLBIN}" = xno -o x"${with_alllang}" = xno ; then
AC_MSG_NOTICE([Disabling Perl5])
PERL=
else

# First figure out what the name of Perl5 is

if test "x$PERLBIN" = xyes; then
AC_CHECK_PROGS(PERL, perl perl5.6.1 perl5.6.0 perl5.004 perl5.003 perl5.002 perl5.001 perl5 perl)
else
PERL="$PERLBIN"
fi


# This could probably be simplified as for all platforms and all versions of Perl the following apparently should be run to get the compilation options:
# perl -MExtUtils::Embed -e ccopts
AC_MSG_CHECKING(for Perl5 header files)
if test -n "$PERL"; then
	PERL5DIR=`($PERL -e 'use Config; print $Config{archlib}, "\n";') 2>/dev/null`
	if test -n "$PERL5DIR" ; then
		dirs="$PERL5DIR $PERL5DIR/CORE"
		PERL5EXT=none
		for i in $dirs; do
			if test -r $i/perl.h; then
				AC_MSG_RESULT($i)
				PERL5EXT="$i"
				break
			fi
		done
		if test "$PERL5EXT" = none; then
			PERL5EXT="$PERL5DIR/CORE"
			AC_MSG_RESULT(could not locate perl.h...using $PERL5EXT)
		fi

		AC_MSG_CHECKING(for Perl5 library)
		PERL5LIB=`($PERL -e 'use Config; $_=$Config{libperl}; s/^lib//; s/$Config{_a}$//; s/\.$Config{so}.*//; print $_, "\n"') 2>/dev/null`
		if test -z "$PERL5LIB" ; then
			AC_MSG_RESULT(not found)
		else
			AC_MSG_RESULT($PERL5LIB)
		fi
    AC_MSG_CHECKING(for Perl5 ccflags)
 		PERL5CCFLAGS=`($PERL -e 'use Config; print $Config{ccflags}, "\n"' | sed "s/-Wdeclaration-after-statement//" | sed "s/-I/$ISYSTEM/") 2>/dev/null`
 		if test -z "$PERL5CCFLAGS" ; then
 			AC_MSG_RESULT(not found)
 		else
 			AC_MSG_RESULT($PERL5CCFLAGS)
 		fi
    AC_MSG_CHECKING(for Perl5 ccdlflags)
    PERL5CCDLFLAGS=`($PERL -e 'use Config; print $Config{ccdlflags}, "\n"') 2>/dev/null`
    if test -z "$PERL5CCDLFLAGS" ; then
      AC_MSG_RESULT(not found)
      else
      AC_MSG_RESULT($PERL5CCDLFLAGS)
    fi
    AC_MSG_CHECKING(for Perl5 cccdlflags)
    PERL5CCCDLFLAGS=`($PERL -e 'use Config; print $Config{cccdlflags}, "\n"') 2>/dev/null`
    if test -z "$PERL5CCCDLFLAGS" ; then
      AC_MSG_RESULT(not found)
      else
      AC_MSG_RESULT($PERL5CCCDLFLAGS)
    fi
    AC_MSG_CHECKING(for Perl5 ldflags)
    PERL5LDFLAGS=`($PERL -e 'use Config; print $Config{ldflags}, "\n"') 2>/dev/null`
    if test -z "$PERL5LDFLAGS" ; then
      AC_MSG_RESULT(not found)
      else
      AC_MSG_RESULT($PERL5LDFLAGS)
    fi
    AC_MSG_CHECKING(for Perl5 Test::More module) # For test-suite
    PERL5TESTMORE=`($PERL -e 'use Test::More; print "good";') 2>/dev/null`
    if test -z "$PERL5TESTMORE" ; then
      AC_MSG_RESULT(not found)
      else
      AC_MSG_RESULT(found)
    fi
	else
		AC_MSG_RESULT(unable to determine perl5 configuration)
		PERL5EXT=$PERL5DIR
	fi
else
       	AC_MSG_RESULT(could not figure out how to run perl5)
fi

# Cygwin (Windows) needs the library for dynamic linking
case $host in
*-*-cygwin* | *-*-mingw*) PERL5DYNAMICLINKING="-L$PERL5EXT -l$PERL5LIB";;
*)PERL5DYNAMICLINKING="";;
esac
fi

AC_SUBST(PERL)
AC_SUBST(PERL5EXT)
AC_SUBST(PERL5DYNAMICLINKING)
AC_SUBST(PERL5LIB)
AC_SUBST(PERL5CCFLAGS)
AC_SUBST(PERL5CCDLFLAGS)
AC_SUBST(PERL5CCCDLFLAGS)
AC_SUBST(PERL5LDFLAGS)

#----------------------------------------------------------------
# Look for Octave
#----------------------------------------------------------------

OCTAVEBIN=
OCTAVE_SO=.oct

AC_ARG_WITH(octave, AS_HELP_STRING([--without-octave], [Disable Octave])
AS_HELP_STRING([--with-octave=path], [Set location of Octave executable]),[OCTAVEBIN="$withval"], [OCTAVEBIN=yes])

# First, check for "--without-octave" or "--with-octave=no".
if test x"${OCTAVEBIN}" = xno -o x"${with_alllang}" = xno ; then
   AC_MSG_NOTICE([Disabling Octave])
   OCTAVE=

# First figure out what the name of Octave is
elif test "x$OCTAVEBIN" = xyes; then
   AC_PATH_PROG(OCTAVE, [octave])

else
   OCTAVE="$OCTAVEBIN"
fi

if test -n "$OCTAVE"; then
   AC_MSG_CHECKING([for mkoctfile])
   mkoctfile="`dirname ${OCTAVE}`/mkoctfile"
   AS_IF([test -x "${mkoctfile}"],[
      AC_MSG_RESULT([${mkoctfile}])
   ],[
      AC_MSG_RESULT([not found, disabling Octave])
      OCTAVE=
   ])
fi
if test -n "$OCTAVE"; then
   AC_MSG_CHECKING([for Octave preprocessor flags])
   OCTAVE_CPPFLAGS=
   for n in CPPFLAGS INCFLAGS; do
     OCTAVE_CPPFLAGS="${OCTAVE_CPPFLAGS} "`unset CPPFLAGS; ${mkoctfile} -p $n`
   done
   AC_MSG_RESULT([$OCTAVE_CPPFLAGS])
   AC_MSG_CHECKING([for Octave compiler flags])
   OCTAVE_CXXFLAGS=
   for n in ALL_CXXFLAGS; do
     OCTAVE_CXXFLAGS="${OCTAVE_CXXFLAGS} "`unset CXXFLAGS; ${mkoctfile} -p $n`
   done
   AC_MSG_RESULT([$OCTAVE_CXXFLAGS])
   AC_MSG_CHECKING([for Octave linker flags])
   OCTAVE_LDFLAGS=
   for n in RDYNAMIC_FLAG LFLAGS RLD_FLAG OCTAVE_LIBS LIBS; do
     OCTAVE_LDFLAGS="${OCTAVE_LDFLAGS} "`${mkoctfile} -p $n`
   done
   AC_MSG_RESULT([$OCTAVE_LDFLAGS])
   for octave_opt in --silent --norc --no-history --no-window-system; do
      AC_MSG_CHECKING([if Octave option '${octave_opt}' is supported])
      octave_out=`${OCTAVE} ${octave_opt} /dev/null 2>&1 | sed -n '1{/unrecognized/p}'`
      AS_IF([test "x${octave_out}" = x],[
         AC_MSG_RESULT([yes])
         OCTAVE="${OCTAVE} ${octave_opt}"
      ],[
         AC_MSG_RESULT([no])
      ])
   done
fi

AC_SUBST(OCTAVE)
AC_SUBST(OCTAVE_SO)
AC_SUBST(OCTAVE_CPPFLAGS)
AC_SUBST(OCTAVE_CXXFLAGS)
AC_SUBST(OCTAVE_LDFLAGS)

#----------------------------------------------------------------
# Look for java
#----------------------------------------------------------------

AC_ARG_WITH(java, AS_HELP_STRING([--without-java], [Disable Java])
AS_HELP_STRING([--with-java=path], [Set location of java executable]),[JAVABIN="$withval"], [JAVABIN=yes])
AC_ARG_WITH(javac, [  --with-javac=path       Set location of javac executable],[JAVACBIN="$withval"], [JAVACBIN=])

# First, check for "--without-java" or "--with-java=no".
if test x"${JAVABIN}" = xno -o x"${with_alllang}" = xno ; then
AC_MSG_NOTICE([Disabling Java])
JAVA=
else

if test "x$JAVABIN" = xyes; then
  AC_CHECK_PROGS(JAVA, java kaffe guavac)
else
  JAVA="$JAVABIN"
fi

if test -z "$JAVACBIN"; then
  AC_CHECK_PROGS(JAVAC, javac)
else
  JAVAC="$JAVACBIN"
fi

AC_MSG_CHECKING(for java include file jni.h)
AC_ARG_WITH(javaincl, [  --with-javaincl=path    Set location of Java include directory], [JAVAINCDIR="$withval"], [JAVAINCDIR=])

if test -z "$JAVAINCDIR" ; then
  JAVAINCDIR="/usr/j2sdk*/include /usr/local/j2sdk*/include /usr/jdk*/include /usr/local/jdk*/include /opt/j2sdk*/include /opt/jdk*/include /usr/java/include /usr/java/j2sdk*/include /usr/java/jdk*/include /usr/local/java/include /opt/java/include /usr/include/java /usr/local/include/java /usr/lib/java/include /usr/lib/jvm/java*/include /usr/lib64/jvm/java*/include /usr/include/kaffe /usr/local/include/kaffe /usr/include"

  # Add in default installation directory on Windows for Cygwin
  case $host in
  *-*-cygwin* | *-*-mingw*) JAVAINCDIR="c:/Program*Files/Java/jdk*/include d:/Program*Files/Java/jdk*/include c:/j2sdk*/include d:/j2sdk*/include c:/jdk*/include d:/jdk*/include $JAVAINCDIR";;
  *-*-darwin*) JAVAINCDIR="/System/Library/Frameworks/JavaVM.framework/Headers $JAVAINCDIR";;
  *);;
  esac
fi

JAVAINC=""
for d in $JAVAINCDIR ; do
  if test -r "$d/jni.h" ; then
    AC_MSG_RESULT($d)
    JAVAINCDIR=$d
    JAVAINC=-I\"$d\"
    break
  fi
done

if test "$JAVAINC" = "" ; then
  AC_MSG_RESULT(not found)
else
  # now look for <arch>/jni_md.h
  AC_MSG_CHECKING(for java include file jni_md.h)
  JAVAMDDIR=`find "$JAVAINCDIR" -follow -name jni_md.h -print`
  if test "$JAVAMDDIR" = "" ; then
    AC_MSG_RESULT(not found)
  else
    JAVAMDDIR=`dirname "$JAVAMDDIR" | tail -1`
    JAVAINC="${JAVAINC} -I\"$JAVAMDDIR\""
    AC_MSG_RESULT($JAVAMDDIR)
  fi
fi

# java.exe on Cygwin requires the Windows standard (Pascal) calling convention as it is a normal Windows executable and not a Cygwin built executable
case $host in
*-*-cygwin* | *-*-mingw*)
    if test "$GCC" = yes; then
        JAVADYNAMICLINKING=" -mno-cygwin -mthreads -Wl,--add-stdcall-alias"
        JAVACFLAGS="-mno-cygwin -mthreads"
    else
        JAVADYNAMICLINKING=""
        JAVACFLAGS=""
    fi ;;
*-*-darwin*)
        JAVADYNAMICLINKING="-dynamiclib -framework JavaVM"
        JAVACFLAGS=""
        ;;
*)
        JAVADYNAMICLINKING=""
        JAVACFLAGS=""
        ;;
esac

# Java on Windows platforms including Cygwin doesn't use libname.dll, rather name.dll when loading dlls
case $host in
*-*-cygwin* | *-*-mingw*) JAVALIBRARYPREFIX="";;
*)JAVALIBRARYPREFIX="lib";;
esac

# Java on Mac OS X tweaks
case $host in
*-*-darwin*)
    JAVASO=".jnilib"
    JAVALDSHARED='$(CC)'
    JAVACXXSHARED='$(CXX)'
    ;;
*)
    JAVASO=$SO
    JAVALDSHARED='$(LDSHARED)'
    JAVACXXSHARED='$(CXXSHARED)'
    ;;
esac
fi

AC_SUBST(JAVA)
AC_SUBST(JAVAC)
AC_SUBST(JAVAINC)
AC_SUBST(JAVADYNAMICLINKING)
AC_SUBST(JAVALIBRARYPREFIX)
AC_SUBST(JAVASO)
AC_SUBST(JAVALDSHARED)
AC_SUBST(JAVACXXSHARED)
AC_SUBST(JAVACFLAGS)

#----------------------------------------------------------------
# Look for JAVASCRIPT
#----------------------------------------------------------------
AC_ARG_WITH(javascript, AS_HELP_STRING([--without-javascript], [Disable JAVASCRIPT]), [with_javascript="$withval"], [with_javascript=yes])

# First, check for "--without-javascript" or "--with-javascript=no".
if test x"${with_javascript}" = xno -o x"${with_alllang}" = xno ; then
  AC_MSG_NOTICE([Disabling Javascript])
  JAVASCRIPT=
else
<<<<<<< HEAD
=======
  JAVASCRIPT=1

>>>>>>> cb2627ac
  #----------------------------------------------------------------
  # General Javascript settings shared by JSC and V8
  #----------------------------------------------------------------

  case $host in
  *-*-cygwin* | *-*-mingw*)
    JSLIBRARYPREFIX=""
    ;;
  *)
    JSLIBRARYPREFIX="lib"
    ;;
  esac

  case $host in
  *-*-darwin*)
    JSSO=".dylib"
    JSLDSHARED='$(CC) -dynamiclib'
    JSCXXSHARED='$(CXX) -dynamiclib'
    # HACK: didn't manage to get dynamic module loading working with a g++ compiled interpreter
    JSINTERPRETERCXX='c++'
    JSINTERPRETERLINKFLAGS='-g -Wl,-search_paths_first -Wl,-headerpad_max_install_names'
    ;;
  *)
    JSSO=$SO
    JSLDSHARED='$(LDSHARED)'
    JSCXXSHARED='$(CXXSHARED)'
    JSINTERPRETERCXX='$(CXX)'
    JSINTERPRETERLINKFLAGS='-ldl'
    ;;
  esac

  #- - - - - - - - - - - - - - - - - - - - - - - - - - - - - - - -
  # Look for Node.js which is the default javascript engine
  #  without it, the javascript test-suite will be skipped
  #- - - - - - - - - - - - - - - - - - - - - - - - - - - - - - - -

  AC_CHECK_PROGS(NODEJS, node)

  #----------------------------------------------------------------
  # Look for JavascriptCore (Webkit) settings (JSCOREINCDIR, JSCOREDYNAMICLINKING)
  #----------------------------------------------------------------

  # check for include files
  AC_MSG_CHECKING(for include file JavaScriptCore/JavaScript.h)
  AC_ARG_WITH(jscoreinc, [  --with-jscinc=path    Set location of Javascript include directory], [JSCOREINCDIR="$withval"], [JSCOREINCDIR=])

  if test -z "$JSCOREINCDIR"; then
    JSCOREINCDIR="/usr/include/ /usr/local/include/"

    # Add in default directory for JavaScriptCore headers for Linux and MacOSX
    case $host in
    *-*-linux*)
      JSCOREINCDIR="/usr/include/webkit-1.0/ /usr/include/webkitgtk-1.0/ /usr/local/include/webkit-1.0/JavaScriptCore/ $JSCOREINCDIR"
      ;;
    *-*-darwin*)
      JSCOREINCDIR="/System/Library/Frameworks/JavaScriptCore.framework/Headers/ $JSCOREINCDIR"
      ;;
    *)
      ;;
    esac
  fi

  for d in $JSCOREINCDIR ; do
    if test -r "$d/JavaScriptCore/JavaScript.h" || test -r "$d/JavaScript.h" ; then
      AC_MSG_RESULT($d)
      JSCOREINCDIR=$d
      JSCOREINC=-I\"$d\"
      break
    fi
  done

  if test "$JSCOREINC" = "" ; then
    AC_MSG_RESULT(not found)
  fi

  # check for JavaScriptCore/Webkit libraries
  AC_ARG_WITH(jscorelib,[  --with-jsclib =path      Set location of the JavaScriptCore/Webkit library directory],[JSCORELIB="-L$withval"], [JSCORELIB=])
  AC_MSG_CHECKING(for JavaScriptCore/Webkit library)

  # look for the library when not provided
  if test -z "$JSCORELIB"; then
    case $host in
    *-*-linux*)
      dirs="/usr/lib/ /usr/local/lib/"
      for i in $dirs ; do
        if test -r $i/libjavascriptcoregtk-1.0.so; then
          AC_MSG_RESULT($i)
          JSCORELIB="-L$i -ljavascriptcoregtk-1.0"
          break
        fi

        if test -r $i/libwebkitgtk-1.0.so; then
          AC_MSG_RESULT($i)
          JSCORELIB="-L$i -lwebkitgtk-1.0"
          break
        fi

        if test -r $i/libwebkit-1.0.la; then
          AC_MSG_RESULT($i)
          JSCORELIB="-L$i -lwebkit-1.0"
          break
        fi
      done

      if test -z "$JSCORELIB"; then
        AC_MSG_RESULT(not found)
        JSCENABLED=0
      else
        JSCOREDYNAMICLINKING="$JSCORELIB"
        JSCENABLED=1
      fi
      ;;
    *-*-darwin*)
      JSCOREDYNAMICLINKING="-framework JavaScriptCore"
      JSCENABLED=1
      ;;
    *)
      ;;
    esac
  fi

  #----------------------------------------------------------------
  # Look for V8 settings (JSV8INCDIR, JSV8DYNAMICLINKING)
  #----------------------------------------------------------------

  # check for include files
  AC_MSG_CHECKING(for include file v8.h)
  AC_ARG_WITH(jsv8inc, [  --with-v8inc=path    Set location of Javascript include directory], [JSV8INCDIR="$withval"])

  # if not include dir is specified we try to find
  if test -z "$JSV8INCDIR"; then
    # Add in default directory for JavaScriptCore headers for Linux and MacOSX
    case $host in
    *-*-linux*)
      JSV8INCDIR="/usr/include /usr/local/include/ $JSV8INCDIR"
      ;;
    *-*-darwin*)
      JSV8INCDIR="$JSV8INCDIR"
      ;;
    *)
      ;;
    esac
  fi

  for d in $JSV8INCDIR ; do
    if test -r "$d/v8.h" ; then
      JSV8INCDIR=$d
      JSV8INC=-I\"$d\"
      break
    fi
  done

  if test "$JSV8INC" = "" ; then
    AC_MSG_RESULT(not found)
  else
    AC_MSG_RESULT($JSV8INCDIR)
  fi

  # check for V8 library
  AC_MSG_CHECKING(for v8 library)
  AC_ARG_WITH(jsv8lib,[  --with-v8lib=path      Set location of V8 library directory],[JSV8LIBDIR="$withval"], [JSV8LIB=])

  v8libdirs="$JSV8LIBDIR /usr/lib/ /usr/local/lib/"
  for d in $v8libdirs ; do
    if test -r $d/libv8.so; then
      JSV8LIBDIR=$d
      JSV8LIB="-L$d -lv8"
      break
    fi
  done

  if test "$JSV8LIB" = "" ; then
    AC_MSG_RESULT(not found)
    JSV8ENABLED=0
  else
    AC_MSG_RESULT($JSV8LIBDIR)
    JSV8ENABLED=1
  fi


  # linking options
  case $host in
  *-*-darwin*)
    JSV8DYNAMICLINKING="" # TODO: add osx configuration
    ;;
  *-*-linux*)
    JSV8DYNAMICLINKING="$JSV8LIB"
    ;;
  *)
    JSV8DYNAMICLINKING=""
    ;;
  esac

fi

AC_SUBST(JSCFLAGS)
AC_SUBST(JSCXXFLAGS)
AC_SUBST(JSLIBRARYPREFIX)
AC_SUBST(JSSO)
AC_SUBST(JSLDSHARED)
AC_SUBST(JSCXXSHARED)

AC_SUBST(JSINTERPRETERCXX)
AC_SUBST(JSINTERPRETERLINKFLAGS)

AC_SUBST(JSCOREINC)
AC_SUBST(JSCOREDYNAMICLINKING)
AC_SUBST(JSV8INC)
AC_SUBST(JSV8DYNAMICLINKING)

AC_SUBST(JSCENABLED)
AC_SUBST(JSV8ENABLED)

#----------------------------------------------------------------
# Look for gcj
#----------------------------------------------------------------

AC_ARG_WITH(gcj, AS_HELP_STRING([--without-gcj], [Disable GCJ])
AS_HELP_STRING([--with-gcj=path], [Set location of gcj executable]),[GCJBIN="$withval"], [GCJBIN=yes])
AC_ARG_WITH(gcjh, [  --with-gcjh=path        Set location of gcjh executable],[GCJHBIN="$withval"], [GCJHBIN=])

# First, check for "--without-gcj" or "--with-gcj=no".
if test x"${GCJBIN}" = xno -o x"${with_alllang}" = xno ; then
  AC_MSG_NOTICE([Disabling GCJ])
else
  if test "x$GCJBIN" = xyes; then
    AC_CHECK_PROGS(GCJ, gcj)
  else
    GCJ="$GCJBIN"
  fi

  if test -z "$GCJCBIN"; then
    AC_CHECK_PROGS(GCJH, gcjh)
  else
    GCJH="$GCJHBIN"
  fi
fi

AC_SUBST(GCJ)
AC_SUBST(GCJH)

#----------------------------------------------------------------
# Look for Android
#----------------------------------------------------------------

AC_ARG_WITH(android, AS_HELP_STRING([--without-android], [Disable Android])
AS_HELP_STRING([--with-android=path], [Set location of android executable]),[ANDROIDBIN="$withval"], [ANDROIDBIN=yes])
AC_ARG_WITH(adb, [  --with-adb=path       Set location of adb executable - Android Debug Bridge],[ADBBIN="$withval"], [ADBBIN=])
AC_ARG_WITH(ant, [  --with-ant=path       Set location of ant executable for Android],[ANTBIN="$withval"], [ANTBIN=])
AC_ARG_WITH(ndk-build, [  --with-ndk-build=path       Set location of Android ndk-build executable],[NDKBUILDBIN="$withval"], [NDKBUILDBIN=])

# First, check for "--without-android" or "--with-android=no".
if test x"${ANDROIDBIN}" = xno -o x"${with_alllang}" = xno ; then
  AC_MSG_NOTICE([Disabling Android])
  ANDROID=
else
  if test "x$ANDROIDBIN" = xyes; then
    AC_CHECK_PROGS(ANDROID, android)
  else
    ANDROID="$ANDROIDBIN"
  fi

  if test -z "$ADBBIN"; then
    AC_CHECK_PROGS(ADB, adb)
  else
    ADB="$ADBBIN"
  fi

  if test -z "$ANTBIN"; then
    AC_CHECK_PROGS(ANT, ant)
  else
    ANT="$ANTBIN"
  fi

  if test -z "$NDKBUILDBIN"; then
    AC_CHECK_PROGS(NDKBUILD, ndk-build)
  else
    NDKBUILD="$NDKBUILDBIN"
  fi
fi

AC_SUBST(ANDROID)
AC_SUBST(ADB)
AC_SUBST(ANT)
AC_SUBST(NDKBUILD)

#----------------------------------------------------------------
# Look for Guile
#----------------------------------------------------------------

GUILE=
GUILE_CFLAGS=
GUILE_LIBS=

AC_ARG_WITH(guile-config, AS_HELP_STRING([--without-guile], [Disable Guile])
	AS_HELP_STRING([--with-guile-config=path], [Set location of guile-config]),[ GUILE_CONFIG="$withval"], [GUILE_CONFIG=])
AC_ARG_WITH(guile,[  --with-guile=path       Set location of Guile executable],[
	GUILE="$withval"], [GUILE=yes])
AC_ARG_WITH(guile-cflags,[  --with-guile-cflags=cflags   Set cflags required to compile against Guile],[
	GUILE_CFLAGS="$withval"])
AC_ARG_WITH(guile-libs,[  --with-guile-libs=ldflags    Set ldflags needed to link with Guile],[
	GUILE_LIBS="$withval"])

# First, check for "--without-guile" or "--with-guile=no".
if test x"${GUILE}" = xno -o x"${with_alllang}" = xno ; then
  AC_MSG_NOTICE([Disabling Guile])
else
  if test -z "$GUILE_CONFIG" ; then
    AC_PATH_PROG(GUILE_CONFIG, guile-config)
  fi
  if test -n "$GUILE_CONFIG" ; then
    if test x"$GUILE" = xyes; then
      AC_MSG_CHECKING([for guile bindir])
      guile_bindir="`$GUILE_CONFIG info bindir`"
      AC_MSG_RESULT([$guile_bindir])
      GUILE=$guile_bindir/guile
      if ! test -f "$GUILE" ; then
	GUILE=
        AC_PATH_PROG(GUILE, guile)
      fi
    fi

    if test -f "$GUILE" ; then
      AC_MSG_CHECKING([for guile version])
      guile_version=`$GUILE -c '(display (effective-version))'`
      AC_MSG_RESULT([$guile_version])
      AC_MSG_CHECKING([for guile version >= 1.8])
      guile_good_version=`$GUILE -c '(if (>= (string->number (effective-version)) 1.8) (display "yes") (display "no"))'`
      AC_MSG_RESULT([$guile_good_version])
      if test x"$guile_good_version" != xyes ; then
        GUILE=
      fi
    fi

    if test -z "$GUILE_CFLAGS" ; then
      AC_MSG_CHECKING([for guile compile flags])
      GUILE_CFLAGS="`$GUILE_CONFIG compile`" # Note that this can sometimes be empty
      AC_MSG_RESULT([$GUILE_CFLAGS])
    fi

    if test -z "$GUILE_LIBS" ; then
      AC_MSG_CHECKING([for guile link flags])
      GUILE_LIBS="`$GUILE_CONFIG link`"
      AC_MSG_RESULT([$GUILE_LIBS])
    fi
  fi
fi

AC_SUBST(GUILE)
AC_SUBST(GUILE_CFLAGS)
AC_SUBST(GUILE_LIBS)

#----------------------------------------------------------------
# Look for MzScheme
#----------------------------------------------------------------

AC_ARG_WITH(mzscheme, AS_HELP_STRING([--without-mzscheme], [Disable MzScheme])
AS_HELP_STRING([--with-mzscheme=path], [Set location of MzScheme executable]),[ MZSCHEMEBIN="$withval"], [MZSCHEMEBIN=yes])
AC_ARG_WITH(mzc, AS_HELP_STRING([--with-mzc=path], [Set location of MzScheme's mzc]), [ MZCBIN="$withval"], [MZCBIN=])

# First, check for "--without-mzscheme" or "--with-mzscheme=no".
if test x"${MZSCHEMEBIN}" = xno -o x"${with_alllang}" = xno ; then
  AC_MSG_NOTICE([Disabling MzScheme])
  MZC=
else
  if test "x$MZSCHEMEBIN" = xyes; then
     AC_PATH_PROG(MZSCHEME, mzscheme)
  else
     MZSCHEME="$MZSCHEMEBIN"
  fi

  if test -z "$MZCBIN"; then
     AC_PATH_PROG(MZC, mzc)
  fi

  if test -n "$MZSCHEME"; then
    AC_MSG_CHECKING(for MzScheme dynext object)
    MZDYNOBJ=`$MZSCHEME --eval '(begin (require dynext/link) (with-handlers (((lambda args #t) (lambda args #f))) (for-each (lambda (x) (printf "~a" x)) (expand-for-link-variant (current-standard-link-libraries)))))' 2>/dev/null`
    if test -f "$MZDYNOBJ"; then
      :
    else
      # older versions (3.72 approx and earlier)
      MZDYNOBJ=`$MZSCHEME --mute-banner --version --eval '(begin (require (lib "link.ss" "dynext")) (with-handlers (((lambda args #t) (lambda args #f))) (for-each (lambda (x) (display x) (display " ")) ((current-make-standard-link-libraries)))) (with-handlers (((lambda args #t) (lambda args #f))) (for-each (lambda (x) (display x)) (expand-for-link-variant (current-standard-link-libraries)))))' 2>/dev/null`
    fi
    if test -f "$MZDYNOBJ"; then
      AC_MSG_RESULT($MZDYNOBJ)
    else
      AC_MSG_RESULT(not found)
      MZDYNOBJ=""
    fi
  fi
fi
AC_SUBST(MZDYNOBJ)

#----------------------------------------------------------------
# Look for Ruby
#----------------------------------------------------------------

RUBYBIN=

AC_ARG_WITH(ruby, AS_HELP_STRING([--without-ruby], [Disable Ruby])
AS_HELP_STRING([--with-ruby=path], [Set location of Ruby executable]),[ RUBYBIN="$withval"], [RUBYBIN=yes])

# First, check for "--without-ruby" or "--with-ruby=no".
if test x"${RUBYBIN}" = xno -o x"${with_alllang}" = xno ; then
AC_MSG_NOTICE([Disabling Ruby])
RUBY=
else

# First figure out what the name of Ruby is

if test "x$RUBYBIN" = xyes; then
	AC_CHECK_PROGS(RUBY, ruby)
else
	RUBY="$RUBYBIN"
fi

AC_MSG_CHECKING(for Ruby header files)
if test -n "$RUBY"; then
        # Try Ruby1.9+ first
        RUBYDIR=`($RUBY -rrbconfig -e 'print RbConfig::CONFIG[["rubyhdrdir"]] || $rubyhdrdir') 2>/dev/null`
	if test x"$RUBYDIR" = x"" || test x"$RUBYDIR" = x"nil"; then
		RUBYDIR=`($RUBY -rmkmf -e 'print Config::CONFIG[["archdir"]] || $archdir') 2>/dev/null`
        else
                RUBYARCH=`($RUBY -rrbconfig -e 'print RbConfig::CONFIG[["arch"]] || $arch') 2>/dev/null`
        fi
	if test x"$RUBYDIR" != x""; then
		dirs="$RUBYDIR"
		RUBYINCLUDE=
		for i in $dirs; do
			if test -r $i/ruby.h; then
				if test x"$RUBYARCH" = x""; then
					RUBYINCLUDE="-I$i"
				else
					RUBYINCLUDE="-I$i -I$i/$RUBYARCH"
				fi
				AC_MSG_RESULT($RUBYINCLUDE)
				break
			fi
		done
		if test x"$RUBYINCLUDE" = x""; then
			AC_MSG_RESULT(could not locate ruby.h)
		fi

		# Find library and path for linking.
		AC_MSG_CHECKING(for Ruby library)
		RUBYLIB=""
		rb_libdir=`($RUBY -rrbconfig -e 'print Config::CONFIG[["libdir"]]') 2>/dev/null`
		rb_bindir=`($RUBY -rrbconfig -e 'print Config::CONFIG[["bindir"]]') 2>/dev/null`
		dirs="$dirs $rb_libdir $rb_bindir"

        rb_libruby=`($RUBY -rrbconfig -e 'print Config::CONFIG[["LIBRUBY_A"]]') 2>/dev/null`
        RUBYLINK=`($RUBY -rrbconfig -e '
            c = Config::CONFIG
            if c.has_key? "LIBRUBYARG_STATIC" # 1.8.x
                if c[["LIBRUBY"]] == c[["LIBRUBY_A"]]
                    link = c[["LIBRUBYARG_STATIC"]]
                else
                    link = c[["LIBRUBYARG_SHARED"]]
                end
            else # 1.6.x
                link = "-l" + c[["RUBY_INSTALL_NAME"]]
            end

            # Get the target Ruby was built for
            target = c[["target"]]

            if target == "i386-pc-mswin32"
              # Need to change msvcrt-ruby*.lib to -lmsvcrt-ruby*
              ext = File.extname(link)
              # Get index that counts backwards from end of string
              index = -1 - ext.size
              # Strip off the extension
              link = link.slice(0..index)
              puts "-l#{link}"
            else
              puts link
            end') 2>/dev/null`

		if test "$rb_libruby" != ""; then
			for i in $dirs; do
				if (test -r $i/$rb_libruby;) then
					RUBYLIB="$i"
					break
				fi
			done
		fi
		if test "$RUBYLIB" = ""; then
			RUBYLIB="$RUBYDIR"
			AC_MSG_RESULT(not found... using $RUBYDIR)
		else
			AC_MSG_RESULT($RUBYLINK in $RUBYLIB)
		fi
	else
		AC_MSG_RESULT(unable to determine ruby configuration)
	fi

	case $host in
		*-*-mingw*) ;; # do nothing, the default windows libraries are already included
		*) RUBYLINK="$RUBYLINK `($RUBY -rrbconfig -e 'print Config::CONFIG[["LIBS"]]') 2>/dev/null`";;
	esac

	RUBYCCDLFLAGS=`($RUBY -rrbconfig -e 'print Config::CONFIG[["CCDLFLAGS"]]') 2>/dev/null`
	RUBYSO=.`($RUBY -rrbconfig -e 'print Config::CONFIG[["DLEXT"]]') 2>/dev/null`
else
	AC_MSG_RESULT(could not figure out how to run ruby)
fi

case $host in
*-*-cygwin* | *-*-mingw*)	RUBYDYNAMICLINKING="-L$RUBYLIB $RUBYLINK";;
*)		RUBYDYNAMICLINKING="";;
esac
fi

AC_SUBST(RUBYINCLUDE)
AC_SUBST(RUBYLIB)
AC_SUBST(RUBYLINK)
AC_SUBST(RUBYCCDLFLAGS)
AC_SUBST(RUBYSO)
AC_SUBST(RUBYDYNAMICLINKING)

#-------------------------------------------------------------------------
# Look for PHP
#-------------------------------------------------------------------------

PHPBIN=

AC_ARG_WITH(php, AS_HELP_STRING([--without-php], [Disable PHP])
AS_HELP_STRING([--with-php=path], [Set location of PHP executable]),[ PHPBIN="$withval"], [PHPBIN=yes])

# First, check for "--without-php" or "--with-php=no".
if test x"${PHPBIN}" = xno -o x"${with_alllang}" = xno ; then
    AC_MSG_NOTICE([Disabling PHP])
    PHP=
else

    if test "x$PHPBIN" = xyes; then
      AC_CHECK_PROGS(PHP, [php5 php])
    else
      PHP=$PHPBIN
    fi

    AC_MSG_CHECKING(for PHP header files)
    dnl /usr/bin/php5 -> /usr/bin/php-config5
    case $PHP in
      *5)
	PHPCONFIG=`echo "$PHP"|sed 's/5$/-config5/'` ;;
      *)
	PHPCONFIG=$PHP-config ;;
    esac
    php_version=`$PHPCONFIG --version 2>/dev/null`
    case $php_version in
    5*)
	PHPINC=`$PHPCONFIG --includes 2>/dev/null`
	if test -n "$PHPINC"; then
	  AC_MSG_RESULT($PHPINC)
	else
	  AC_MSG_RESULT(not found)
	fi
	;;
    *)
	AC_MSG_RESULT([found PHP $version, but only PHP 5 is supported]) ;;
    esac
fi
AC_SUBST(PHP)
AC_SUBST(PHPINC)

#----------------------------------------------------------------
# Look for ocaml
#----------------------------------------------------------------

AC_ARG_WITH(ocaml, AS_HELP_STRING([--without-ocaml], [Disable OCaml])
AS_HELP_STRING([--with-ocaml=path], [Set location of ocaml executable]),[ OCAMLBIN="$withval"], [OCAMLBIN=yes])
AC_ARG_WITH(ocamlc,[  --with-ocamlc=path      Set location of ocamlc executable],[ OCAMLC="$withval"], [OCAMLC=])
AC_ARG_WITH(ocamldlgen,[  --with-ocamldlgen=path  Set location of ocamldlgen],[ OCAMLDLGEN="$withval" ], [OCAMLDLGEN=])
AC_ARG_WITH(ocamlfind,[  --with-ocamlfind=path   Set location of ocamlfind],[OCAMLFIND="$withval"],[OCAMLFIND=])
AC_ARG_WITH(ocamlmktop,[  --with-ocamlmktop=path  Set location of ocamlmktop executable],[ OCAMLMKTOP="$withval"], [OCAMLMKTOP=])

# First, check for "--without-ocaml" or "--with-ocaml=no".
if test x"${OCAMLBIN}" = xno -o x"${with_alllang}" = xno ; then
    AC_MSG_NOTICE([Disabling OCaml])
    OCAMLBIN=
else

    AC_MSG_CHECKING(for Ocaml DL load generator)
    if test -z "$OCAMLDLGEN"; then
	AC_CHECK_PROGS(OCAMLDLGEN, ocamldlgen, :)
    fi

    AC_MSG_CHECKING(for Ocaml package tool)
	if test -z "$OCAMLFIND"; then
	AC_CHECK_PROGS(OCAMLFIND, ocamlfind, :)
    fi

    AC_MSG_CHECKING(for Ocaml compiler)
	if test -z "$OCAMLC"; then
	AC_CHECK_PROGS(OCAMLC, ocamlc, :)
    fi

    AC_MSG_CHECKING(for Ocaml interpreter)
	if test "x$OCAMLBIN" = xyes; then
	AC_CHECK_PROGS(OCAMLBIN, ocaml, :)
    fi

    AC_MSG_CHECKING(for Ocaml toplevel creator)
    if test -z "$OCAMLMKTOP"; then
	AC_CHECK_PROGS(OCAMLMKTOP, ocamlmktop, :)
    fi

    OCAMLLOC=loc
    if test "$OCAMLC" != ":" ; then
	AC_MSG_CHECKING(for Ocaml header files)
	dirs="/usr/lib/ocaml/caml /usr/local/lib/ocaml/caml"
	dir="`$OCAMLC -where 2>/dev/null`"
	if test "$dir"; then
		dirs="$dir/caml $dirs"
	fi
	for i in $dirs; do
		if test -r $i/mlvalues.h; then
			AC_MSG_RESULT($i)
			OCAMLEXT="$i"
			OCAMLINC="-I$OCAMLEXT"
			break
		fi
	done
	if test -z "$OCAMLINC"; then
		AC_MSG_RESULT(not found)
	fi

	AC_MSG_CHECKING(for Ocaml version 3.08.2 or higher)
	OCAMLVER=`$OCAMLC -version | sed -e 's/.*version //g'`
	AC_COMPARE_VERSION([$OCAMLVER],[3.08.2],[:],[:],[OCAMLLOC=_loc])
	AC_MSG_RESULT($OCAMLVER)
    fi
fi # Disabling ocaml

export OCAMLLOC
export OCAMLVER
export OCAMLINC
export OCAMLBIN
export OCAMLC
export OCAMLDLGEN
export OCAMLFIND
export OCAMLMKTOP

AC_SUBST(OCAMLLOC)
AC_SUBST(OCAMLVER)
AC_SUBST(OCAMLINC)
AC_SUBST(OCAMLBIN)
AC_SUBST(OCAMLC)
AC_SUBST(OCAMLDLGEN)
AC_SUBST(OCAMLFIND)
AC_SUBST(OCAMLMKTOP)

#----------------------------------------------------------------
# Look for Pike
#----------------------------------------------------------------

# Identify the name of the Pike executable
# Priority: configure option, automatic search
PIKEBIN=
AC_ARG_WITH(pike, AS_HELP_STRING([--without-pike], [Disable Pike])
AS_HELP_STRING([--with-pike=path], [Set location of Pike executable]),[PIKEBIN="$withval"], [PIKEBIN=yes])

# First, check for "--without-pike" or "--with-pike=no".
if test x"${PIKEBIN}" = xno -o x"${with_alllang}" = xno ; then
    AC_MSG_NOTICE([Disabling Pike])
    PIKEBIN=
else

if test "x$PIKEBIN" = xyes; then
	AC_CHECK_PROGS(PIKE, pike pike7.8 pike7.6 pike7.4 pike7.2)
else
	PIKE="$PIKEBIN"
fi


# Check for pike-config
# Priority: configure option, guessed from $PIKE, search from list
AC_ARG_WITH(pike-config, AS_HELP_STRING([--with-pike-config=path],
  	[Set location of pike-config script]),
  [PIKECONFIG="$withval"], [PIKECONFIG=""])

if test -z "$PIKECONFIG" -a -n "$PIKE"; then
	AC_CHECK_PROGS(PIKECONFIG, $PIKE-config pike-config \
		pike7.6-config pike7.4-config pike7.2-config)
fi

# Check for a --with-pikeincl option to configure
# Priority: configure option, info from $PIKECONFIG, guessed by pike script
AC_ARG_WITH(pikeincl, AS_HELP_STRING([--with-pikeincl=path],
	[Set location of Pike include directory]),
  [PIKEINCLUDE="-I$withval"], [PIKEINCLUDE=])

if test -n "$PIKE"; then
      AC_MSG_CHECKING([for Pike header files])
      if test -z "$PIKEINCLUDE" -a -n "$PIKECONFIG"; then
        PIKEINCLUDE=`$PIKECONFIG --cflags`
      fi
      if test -z "$PIKEINCLUDE" -a -n "$PIKE"; then
        PIKEINCLUDE=`$PIKE -x cflags`
        if test -z "$PIKEINCLUDE"; then
          PIKEPATH=`which $PIKE`
          PIKEINCLUDE=`$PIKE Tools/check-include-path.pike $PIKEPATH`
          PIKEINCLUDE="-I$PIKEINCLUDE"
        fi
      fi

      if test -z "$PIKEINCLUDE"; then
        AC_MSG_RESULT(not found)
      else
        AC_MSG_RESULT($PIKEINCLUDE)
      fi
fi
fi

AC_SUBST(PIKEINCLUDE)
AC_SUBST(PIKECCDLFLAGS)		dnl XXX: where is this used/defined?
AC_SUBST(PIKEDYNAMICLINKING)	dnl XXX: where is this used/defined?

#----------------------------------------------------------------
# Look for CHICKEN
#----------------------------------------------------------------

CHICKEN=
CHICKEN_CONFIG=
CHICKENHOME=
CHICKENOPTS=
CHICKENLIB=


AC_ARG_WITH(chicken, AS_HELP_STRING([--without-chicken], [Disable CHICKEN])
AS_HELP_STRING([--with-chicken=path], [Set location of CHICKEN executable]),[ CHICKENBIN="$withval"], [CHICKENBIN=yes])

# First, check for "--without-chicken" or "--with-chicken=no".
if test x"${CHICKENBIN}" = xno -o x"${with_alllang}" = xno ; then
AC_MSG_NOTICE([Disabling CHICKEN])
else

if test "x$CHICKENBIN" = xyes; then
AC_CHECK_PROGS(CHICKEN, chicken)
else
CHICKEN="$CHICKENBIN"
fi

AC_ARG_WITH(chickencsc,[  --with-chickencsc=path  Set location of csc executable],[ CHICKEN_CSC="$withval"], [CHICKEN_CSC=])

if test -z "$CHICKEN_CSC"; then
  AC_CHECK_PROGS(CHICKEN_CSC, csc)
  # Both the Microsoft C# compiler and chicken have an executable called csc, so check that this csc is really the chicken one
  if test -n "$CHICKEN_CSC" ; then
    AC_MSG_CHECKING(whether csc is the chicken compiler)
    $CHICKEN_CSC -version 2>/dev/null | grep "chicken" > /dev/null || CHICKEN_CSC=""
    if test -z "$CHICKEN_CSC"; then
      AC_MSG_RESULT(no)
    else
      AC_MSG_RESULT(yes)
    fi
  fi
fi

AC_ARG_WITH(chickencsi,[  --with-chickencsi=path  Set location of csi executable],[ CHICKEN_CSI="$withval"], [CHICKEN_CSI=])

if test -z "$CHICKEN_CSI"; then
AC_CHECK_PROGS(CHICKEN_CSI, csi)
fi

if test -n "$CHICKEN_CSC" ; then

  AC_ARG_WITH(chickenopts,[  --with-chickenopts=args Set compiler options for static CHICKEN generated code],[
	CHICKENOPTS="$withval"], [CHICKENOPTS=])
  AC_ARG_WITH(chickensharedlib,[  --with-chickensharedlib=args    Set linker options for shared CHICKEN generated code],[
	CHICKENSHAREDLIB="$withval"], [CHICKENSHAREDLIB=])
  AC_ARG_WITH(chickenlib,[  --with-chickenlib=args  Set linker options for static CHICKEN generated code],[
	CHICKENLIB="$withval"], [CHICKENLIB=])

  AC_MSG_CHECKING(for compiler options for static CHICKEN generated code)
  if test -z "$CHICKENOPTS"; then
        CHICKENOPTS="`$CHICKEN_CSC -cflags`"
  else
        CHICKENOPTS="`$CHICKEN_CSC -cflags` $CHICKENOPTS"
  fi
  if test -z "$CHICKENOPTS"; then
        AC_MSG_RESULT(not found)
  else
        AC_MSG_RESULT($CHICKENOPTS)
  fi

  AC_MSG_CHECKING(for linker options for shared CHICKEN generated code)
  if test -z "$CHICKENSHAREDLIB"; then
        CHICKENSHAREDLIB="`$CHICKEN_CSC -shared -libs`"
  else
        CHICKENSHAREDLIB="`$CHICKEN_CSC -shared -libs` $CHICKENSHAREDLIB"
  fi
  if test -z "$CHICKENSHAREDLIB"; then
  	AC_MSG_RESULT(not found)
  else
        AC_MSG_RESULT($CHICKENSHAREDLIB)
  fi

  AC_MSG_CHECKING(for linker options for static CHICKEN generated code)
  if test -z "$CHICKENLIB"; then
        CHICKENLIB="`$CHICKEN_CSC -libs`"
  else
        CHICKENLIB="`$CHICKEN_CSC -libs` $CHICKENLIB"
  fi
  if test -z "$CHICKENLIB"; then
  	AC_MSG_RESULT(not found)
  else
        AC_MSG_RESULT($CHICKENLIB)
  fi

fi # have CHICKEN_CONFIG
fi # Check for --without-chicken

AC_SUBST(CHICKEN)
AC_SUBST(CHICKEN_CSC)
AC_SUBST(CHICKEN_CSI)
AC_SUBST(CHICKENOPTS)
AC_SUBST(CHICKENLIB)
AC_SUBST(CHICKENSHAREDLIB)

#----------------------------------------------------------------
# Look for C#
#----------------------------------------------------------------

AC_ARG_WITH(csharp, AS_HELP_STRING([--without-csharp], [Disable CSharp]), [with_csharp="$withval"], [with_csharp=yes])
AC_ARG_WITH(cil-interpreter, [  --with-cil-interpreter=path     Set location of CIL interpreter for CSharp],[CSHARPBIN="$withval"], [CSHARPBIN=])
AC_ARG_WITH(csharp-compiler, [  --with-csharp-compiler=path     Set location of CSharp compiler],[CSHARPCOMPILERBIN="$withval"], [CSHARPCOMPILERBIN=])

# First, check for "--without-csharp" or "--with-csharp=no".
if test x"${with_csharp}" = xno -o x"${with_alllang}" = xno ; then
AC_MSG_NOTICE([Disabling CSharp])
CSHARPCOMPILER=
else

if test -z "$CSHARPCOMPILERBIN" ; then
  case $host in
  *-*-cygwin* | *-*-mingw*)
    # prefer Mono gmcs (.NET 2.0) over mcs (.NET 1.1) - note mcs-1.2.3 has major pinvoke bug
    AC_CHECK_PROGS(CSHARPCOMPILER, csc mono-csc gmcs mcs cscc)
    if test -n "$CSHARPCOMPILER" && test "$CSHARPCOMPILER" = "csc" ; then
      AC_MSG_CHECKING(whether csc is the Microsoft CSharp compiler)
      csc 2>/dev/null | grep "C#" > /dev/null || CSHARPCOMPILER=""
      if test -z "$CSHARPCOMPILER" ; then
        AC_MSG_RESULT(no)
        AC_CHECK_PROGS(CSHARPCOMPILER, mono-csc gmcs mcs cscc)
      else
        AC_MSG_RESULT(yes)
      fi
    fi
    ;;
  *)AC_CHECK_PROGS(CSHARPCOMPILER, mono-csc gmcs mcs cscc);;
  esac
else
  CSHARPCOMPILER="$CSHARPCOMPILERBIN"
fi

CSHARPPATHSEPARATOR="/"
CSHARPCYGPATH_W=echo
if test -z "$CSHARPBIN" ; then
  CSHARPCILINTERPRETER=""
  CSHARPCILINTERPRETER_FLAGS=""
  if test "cscc" = "$CSHARPCOMPILER" ; then
    AC_CHECK_PROGS(CSHARPCILINTERPRETER, ilrun)
  else
    if test "mcs" = "$CSHARPCOMPILER"; then
      # Check that mcs is the C# compiler and not the Unix mcs utility by examining the output of 'mcs --version'
      # The Mono compiler should emit: Mono C# compiler version a.b.c.d
      csharp_version_raw=`(mcs --version) 2>/dev/null`
      csharp_version_searched=`(mcs --version | sed -e "/C#/b" -e "/Mono/b" -e d) 2>/dev/null` # return string if contains 'Mono' or 'C#'
      CSHARPCOMPILER=""
      if test -n "$csharp_version_raw" ; then
        if test "$csharp_version_raw" = "$csharp_version_searched" ; then
          CSHARPCOMPILER="mcs"
        fi
      fi
      if test "mcs" != "$CSHARPCOMPILER" ; then
        echo "mcs is not a working Mono C# compiler"
      fi
    fi
    if test "mcs" = "$CSHARPCOMPILER" || test "gmcs" = "$CSHARPCOMPILER"; then
        AC_CHECK_PROGS(CSHARPCILINTERPRETER, mono) # Mono JIT
        CSHARPCILINTERPRETER_FLAGS="--debug"
    else
      if test "csc" = "$CSHARPCOMPILER"; then
          CSHARPPATHSEPARATOR="\\\\"
          CSHARPCYGPATH_W='cygpath -w'
      fi
    fi
  fi
else
  CSHARPCILINTERPRETER="$CSHARPBIN"
fi

# Cygwin requires the Windows standard (Pascal) calling convention as it is a Windows executable and not a Cygwin built executable
case $host in
*-*-cygwin* | *-*-mingw*)
    if test "$GCC" = yes; then
        CSHARPDYNAMICLINKING=" -mno-cygwin -mthreads -Wl,--add-stdcall-alias"
        CSHARPCFLAGS="-mno-cygwin -mthreads"
    else
        CSHARPDYNAMICLINKING=""
        CSHARPCFLAGS=""
    fi ;;
*)
        CSHARPDYNAMICLINKING=""
        CSHARPCFLAGS=""
        ;;
esac

# CSharp on Windows platforms including Cygwin doesn't use libname.dll, rather name.dll when loading dlls
case $host in
*-*-cygwin* | *-*-mingw*) CSHARPLIBRARYPREFIX="";;
*)CSHARPLIBRARYPREFIX="lib";;
esac

# C#/Mono on Mac OS X tweaks
case $host in
*-*-darwin*)
    CSHARPSO=".so"
    ;;
*)
    CSHARPSO=$SO
    ;;
esac
fi

AC_SUBST(CSHARPCILINTERPRETER_FLAGS)
AC_SUBST(CSHARPCILINTERPRETER)
AC_SUBST(CSHARPPATHSEPARATOR)
AC_SUBST(CSHARPCYGPATH_W)
AC_SUBST(CSHARPCOMPILER)
AC_SUBST(CSHARPDYNAMICLINKING)
AC_SUBST(CSHARPLIBRARYPREFIX) # Is this going to be used?
AC_SUBST(CSHARPCFLAGS)
AC_SUBST(CSHARPSO)

#----------------------------------------------------------------
# Look for Lua
#----------------------------------------------------------------

LUABIN=
LUAINCLUDE=
LUALIB=
LUADYNAMICLOADLIB=
LUAFLAGS=
LUALINK=
# note: if LUABIN is empty then lua tests will not be done
# LUABIN will be cleared if certain dependencies cannot be found

AC_ARG_WITH(lua, AS_HELP_STRING([--without-lua], [Disable Lua])
AS_HELP_STRING([--with-lua=path], [Set location of Lua executable]),[ LUABIN="$withval"], [LUABIN=yes])
AC_ARG_WITH(luaincl,[  --with-luaincl=path     Set location of Lua include directory],[
	LUAINCLUDE="$withval"], [LUAINCLUDE=])
AC_ARG_WITH(lualib,[  --with-lualib=path      Set location of Lua library directory],[
	LUALIB="$withval"], [LUALIB=])

# First, check for "--without-lua" or "--with-lua=no".
if test x"${LUABIN}" = xno -o x"${with_alllang}" = xno ; then
AC_MSG_NOTICE([Disabling Lua])
else

# can we find lua?
if test "x$LUABIN" = xyes; then
   # We look for a versioned Lua binary first, as there can be
   # multiple versions of Lua installed on some systems (like Debian).
   # The search order should match the include-file and library search
   # orders below (a Lua shared library built for one version may not
   # work with a Lua binary of a different version).
   AC_PATH_PROGS(LUABIN, [lua5.2 lua5.1 lua])
fi

# check version: we need Lua 5.x
if test "$LUABIN"; then
   AC_MSG_CHECKING(Lua version)
   # if version 5.x
   LUAV5=`$LUABIN -e 'if string.sub(_VERSION,5,5)=="5" then print "1" end'`
   # if not version 5.0
   LUAV51=`$LUABIN -e 'if string.sub(_VERSION,5,7)~="5.0" then print "1" end'`

   if test -z "$LUAV5"; then
     AC_MSG_WARN(Not Lua 5.x, SWIG does not support this version of Lua)
     LUABIN=""
   elif test -z "$LUAV51"; then
     AC_MSG_RESULT(Lua 5.0.x)
   else
     AC_MSG_RESULT(Lua 5.1 or later)
   fi
fi

if test "$LUABIN"; then
   AC_MSG_CHECKING(whether Lua dynamic loading is enabled)
   # using Lua to check Lua
   # lua 5.0 & 5.1 have different fn names
   if test -z "$LUAV51"; then
     LUADYNAMICLOADLIB=`$LUABIN -e '_,_,c=loadlib("no_such_lib","") if c~="absent" then print "1" end'`
   else
     LUADYNAMICLOADLIB=`$LUABIN -e '_,_,c=package.loadlib("no_such_lib","") if c~="absent" then print "1" end'`
   fi

   if test -z "$LUADYNAMICLOADLIB"; then
     AC_MSG_RESULT(no)
   else
     AC_MSG_RESULT(yes)
   fi
fi

# look for the header files & set LUAFLAGS accordingly
# will clear LUABIN if not present
if test -n "$LUAINCLUDE"; then
  AC_CHECK_FILE($LUAINCLUDE/lua.h,[LUAFLAGS="$ISYSTEM$LUAINCLUDE"],[LUABIN=])
else
  LUA_OK="1"
  AC_CHECK_HEADER(lua.h,[LUAFLAGS=""],[LUA_OK=""])
  # if we didn't get it, going to have to look elsewhere (the hard way)
  if test -z "$LUA_OK"; then
    AC_MSG_CHECKING(for lua.h in other locations)
    # note: Debian/Ubuntu seem to like /usr/include/lua5.1/lua.h
    # The ordering of the include directories to search should match
    # the ordering of libraries to search in the library test below.
    inc=/usr/include
    dirs="$inc/lua5.2 $inc/lua5.1 $inc/lua51 $inc/lua5.0 $inc/lua50 /usr/local/include"
    for i in $dirs; do
      #echo "$i"
      if test -r $i/lua.h; then
        AC_MSG_RESULT($i/lua.h)
	LUAFLAGS="$ISYSTEM$i"
	break
      fi
    done
    if test -z "$LUAFLAGS"; then
      AC_MSG_RESULT(not found)
      LUABIN="" # clear the bin
    fi
  fi
fi

# look for the library files & set LUALINK accordingly
# will clear LUABIN if not present
lua_save_LIBS=$LIBS # the code seems to disrupt LIBS, so saving

if test -n "$LUALIB"; then
  AC_CHECK_FILE($LUALIB/liblua.a,[LUALINK="-L$LUALIB -llua"],[LUABIN=])
else
  AC_SEARCH_LIBS(lua_close, [lua lua5.2 lua5.1 lua51 lua5.0 lua50], [LUALINK="-l$ac_lib"],[LUABIN=])
fi

# adding lualib for lua 5.0
if test -z "$LUAV51"; then # extra for lua 5.0
  LUALINK="$LUALINK -llualib"
fi

LIBS=$lua_save_LIBS	# restore LIBS

fi # if not disabled

AC_SUBST(LUADYNAMICLINKING)
AC_SUBST(LUAFLAGS)
AC_SUBST(LUALINK)
AC_SUBST(LUABIN)

#----------------------------------------------------------------
# Look for Allegro Common Lisp
#----------------------------------------------------------------

ALLEGROCLBIN=

AC_ARG_WITH(allegrocl, AS_HELP_STRING([--without-allegrocl], [Disable Allegro CL])
AS_HELP_STRING([--with-allegrocl=path], [Set location of Allegro CL executable (alisp)]),[ ALLEGROCLBIN="$withval"], [ALLEGROCLBIN=yes])

# First, check for "--without-allegrocl" or "--with-allegrocl=no".
if test x"${ALLEGROCLBIN}" = xno -o x"${with_alllang}" = xno ; then
AC_MSG_NOTICE([Disabling Allegro CL])
ALLEGROCLBIN=
else

# can we find allegrocl?
if test "x$ALLEGROCLBIN" = xyes; then
   AC_PATH_PROG(ALLEGROCLBIN, alisp)
fi
fi

AC_SUBST(ALLEGROCLBIN)

#----------------------------------------------------------------
# Look for GNU CLISP
#----------------------------------------------------------------

CLISPBIN=

AC_ARG_WITH(clisp, AS_HELP_STRING([--without-clisp], [Disable CLISP])
AS_HELP_STRING([--with-clisp=path], [Set location of CLISP executable (clisp)]),[ CLISPBIN="$withval"], [CLISPBIN=yes])

# First, check for "--without-clisp" or "--with-clisp=no".
if test x"${CLISPBIN}" = xno -o x"${with_alllang}" = xno ; then
AC_MSG_NOTICE([Disabling CLISP])
CLISPBIN=
else

# can we find clisp?
if test "x$CLISPBIN" = xyes; then
   AC_PATH_PROG(CLISPBIN, clisp)
fi
fi

AC_SUBST(CLISPBIN)

#----------------------------------------------------------------
# Look for GNU R
#----------------------------------------------------------------

RBIN=

AC_ARG_WITH(r, AS_HELP_STRING([--without-r], [Disable R])
AS_HELP_STRING([--with-r=path], [Set location of R executable (r)]),[ RBIN="$withval"], [RBIN=yes])

# First, check for "--without-r" or "--with-r=no".
if test x"${RBIN}" = xno -o x"${with_alllang}" = xno ; then
AC_MSG_NOTICE([Disabling R])
RBIN=
else

# can we find R?
if test "x$RBIN" = xyes; then
   AC_PATH_PROG(RBIN, R)
fi
fi

AC_SUBST(RBIN)

#----------------------------------------------------------------
# Look for Go compilers
#----------------------------------------------------------------

AC_ARG_WITH(go, AS_HELP_STRING([--without-go], [Disable Go])
AS_HELP_STRING([--with-go=path], [Set location of Go compiler]),[GOBIN="$withval"], [GOBIN=yes])

if test x"${GOBIN}" = xno -o x"${with_alllang}" = xno ; then
  AC_MSG_NOTICE([Disabling Go])
  GO=
  GOC=
  GO1=false
  GO12=false
  GO13=false
  GOGCC=false
  GOOPT=
  GOVERSIONOPTION=
else

  if test "x$GOBIN" = xyes; then
    AC_CHECK_PROGS(GO, go 6g 8g gccgo)
  else
    GO="$GOBIN"
  fi

  GOGCC=false
  GO1=false
  GO12=false
  GO13=false
  GOOPT=
  GOVERSIONOPTION=
  if test -n "$GO" ; then
    if $GO --help 2>/dev/null | grep gccgo >/dev/null 2>&1 ; then
      GOGCC=true
      GOVERSIONOPTION=--version
      AC_MSG_CHECKING([whether gccgo version is too old])
      go_version=`$GO $GOVERSIONOPTION | sed -e 's/[^0-9]* \([0-9.]*\) .*$/\1/' -e 's/[.]//g'`
      if test "$go_version" -lt 470; then
        AC_MSG_RESULT([yes - minimum version is 4.7.0])
      else
	AC_MSG_RESULT([no])
        if test "$go_version" -lt 480; then
          GOOPT="-intgosize 32"
	else
	  AC_CHECK_SIZEOF([void *], [4])
	  if test "$ac_cv_sizeof_void_p" = "8"; then
	    GOOPT="-intgosize 64"
	  else
	    GOOPT="-intgosize 32"
	  fi
        fi
      fi
    elif test "`echo $GO | sed -e 's|.*/||'`" = "go"; then
      GO1=true
      GOVERSIONOPTION=version
      GOC=$(sh -c "$(go env) && echo \$GOCHAR")c
      go_version=$($GO $GOVERSIONOPTION | sed -e 's/go version //')
      case $go_version in
      go1.0*) GOOPT="-intgosize 32" ;;
      *) if test "$GOC" = "6c"; then
           GOOPT="-intgosize 64"
         else
           GOOPT="-intgosize 32"
	 fi
	 ;;
      esac
      case $go_version in
      go1.0* | go1.1*)
	GOOPT="$GOOPT -use-shlib"
	;;
      go1.2*)
        GO12=true
	;;
      *)
	GO13=true
	;;
      esac
    else
      GOC=`echo $GO | sed -e 's/g/c/'`
      GOVERSIONOPTION=-V
      AC_MSG_CHECKING([whether Go ($GO) version is too old])
      go_version=`$GO $GOVERSIONOPTION 2>/dev/null | sed -e 's/.*version.* \([[0-9]]*\).*/\1/'`
      go_min_version=7077
      if test "$go_version" != "" -a "$go_version" -lt $go_min_version; then
        AC_MSG_RESULT([yes - minimum version is $go_min_version])
        GO=
      else
        AC_MSG_RESULT([no])
      fi
      GOOPT="-intgosize 32"
      GO12=false
      GO13=false
    fi
  fi
fi

AC_SUBST(GOGCC)
AC_SUBST(GO)
AC_SUBST(GOC)
AC_SUBST(GO1)
AC_SUBST(GO12)
AC_SUBST(GO13)
AC_SUBST(GOOPT)
AC_SUBST(GOVERSIONOPTION)

#----------------------------------------------------------------
# Look for D
#----------------------------------------------------------------

AC_ARG_WITH(d, AS_HELP_STRING([--without-d], [Disable D]), [with_d="$withval"], [with_d=yes])
AC_ARG_WITH(d1-compiler, [  --with-d1-compiler=path  Set location of D1/Tango compiler (DMD compatible)],[D1COMPILERBIN="$withval"], [D1COMPILERBIN=])
AC_ARG_WITH(d2-compiler, [  --with-d2-compiler=path  Set location of D2 compiler (DMD compatible)],[D2COMPILERBIN="$withval"], [D2COMPILERBIN=])


# First, check for "--without-d" or "--with-d=no".
if test x"${with_d}" = xno -o x"${with_alllang}" = xno ; then
  AC_MSG_NOTICE([Disabling D])
  D1COMPILER=
  D2COMPILER=
else
  old_ac_ext=$ac_ext
  ac_ext=d

  if test -z "$D1COMPILERBIN" ; then
    AC_CHECK_PROGS(D1COMPILER, dmd ldmd gdmd)

    if test -n "$D1COMPILER" ; then
      AC_MSG_CHECKING(whether the D1/Tango compiler works)
      cat > conftest.$ac_ext <<_ACEOF
import tango.io.Stdout;
void main() {
}
_ACEOF
      rm -f conftest.$ac_objext
      AS_IF(
        [_AC_DO_STDERR($D1COMPILER conftest.$ac_ext) && test ! -s conftest.err && test -s conftest.$ac_objext],
        [AC_MSG_RESULT([yes])],
        [_AC_MSG_LOG_CONFTEST AC_MSG_RESULT([no])
        D1COMPILER=]
      )
      rm -f core conftest.err conftest.$ac_objext conftest.$ac_ext
    fi
  else
    D1COMPILER="$D1COMPILERBIN"
  fi

  if test -z "$D2COMPILERBIN" ; then
    AC_CHECK_PROGS(D2COMPILER, dmd gdmd)

    if test -n "$D2COMPILER" ; then
      AC_MSG_CHECKING(whether the D2 compiler works)
      cat > conftest.$ac_ext <<_ACEOF
import std.algorithm;
void main() {
}
_ACEOF
      rm -f conftest.$ac_objext
      AS_IF(
        [_AC_DO_STDERR($D2COMPILER conftest.$ac_ext) && test ! -s conftest.err && test -s conftest.$ac_objext],
        [AC_MSG_RESULT([yes])],
        [_AC_MSG_LOG_CONFTEST AC_MSG_RESULT([no])
        D2COMPILER=]
      )
      rm -f core conftest.err conftest.$ac_objext conftest.$ac_ext
    fi
  else
    D2COMPILER="$D2COMPILERBIN"
  fi

  ac_ext=$old_ac_ext
fi

if test -n "$D1COMPILER"; then
  DDEFAULTVERSION=1
elif test -n "$D2COMPILER"; then
  DDEFAULTVERSION=2
fi

# Do not prefix library file names with "lib" on Windows.
case $host in
*-*-cygwin* | *-*-mingw*) DLIBPREFIX="";;
*)DLIBPREFIX="lib";;
esac

AC_SUBST(D1COMPILER)
AC_SUBST(D2COMPILER)
AC_SUBST(DDEFAULTVERSION)
AC_SUBST(DLIBPREFIX)

#----------------------------------------------------------------
# Determine which languages to use for examples/test-suite
#----------------------------------------------------------------

SKIP_TCL=
if test -z "$TCLINCLUDE" || test -z "$TCLLIB" ; then
    SKIP_TCL="1"
fi
AC_SUBST(SKIP_TCL)


SKIP_PERL5=
if test -z "$PERL" || test -z "$PERL5EXT" || test -z "$PERL5TESTMORE"; then
    SKIP_PERL5="1"
fi
AC_SUBST(SKIP_PERL5)


SKIP_OCTAVE=
if test -z "$OCTAVE" ; then
    SKIP_OCTAVE="1"
fi
AC_SUBST(SKIP_OCTAVE)


SKIP_PYTHON=
if (test -z "$PYINCLUDE") &&
   (test -z "$PY3INCLUDE") ; then
    SKIP_PYTHON="1"
fi
AC_SUBST(SKIP_PYTHON)

SKIP_PYTHON3=
if test -z "$PY3INCLUDE" ; then
    SKIP_PYTHON3="1"
fi
AC_SUBST(SKIP_PYTHON3)

SKIP_JAVA=
if test -z "$JAVA" || test -z "$JAVAC" || test -z "$JAVAINC" ; then
    SKIP_JAVA="1"
fi
AC_SUBST(SKIP_JAVA)

SKIP_JAVASCRIPT=
if test -z "$JAVASCRIPT" || test -z "$NODEJS"; then
    SKIP_JAVASCRIPT="1"
fi
AC_SUBST(SKIP_JAVASCRIPT)

SKIP_GUILE=
if test -z "$GUILE" || test -z "$GUILE_LIBS" ; then
    SKIP_GUILE="1"
fi
AC_SUBST(SKIP_GUILE)


SKIP_MZSCHEME=
if test -z "$MZC" || test -z "$MZDYNOBJ" ; then
    SKIP_MZSCHEME="1"
fi
AC_SUBST(SKIP_MZSCHEME)


SKIP_RUBY=
if test -z "$RUBY" || test -z "$RUBYINCLUDE" || test -z "$RUBYLIB" ; then
    SKIP_RUBY="1"
fi
AC_SUBST(SKIP_RUBY)


SKIP_PHP=
if test -z "$PHP" || test -z "$PHPINC" ; then
    SKIP_PHP="1"
fi
AC_SUBST(SKIP_PHP)


SKIP_OCAML=
if test -z "$OCAMLBIN" || test -z "$OCAMLINC" ; then
    SKIP_OCAML="1"
fi
AC_SUBST(SKIP_OCAML)


SKIP_PIKE=
if test -z "$PIKE" || test -z "$PIKEINCLUDE" ; then
    SKIP_PIKE="1"
fi
AC_SUBST(SKIP_PIKE)


SKIP_CHICKEN=
if test -z "$CHICKEN_CSC" || test -z "$CHICKEN"; then
    SKIP_CHICKEN="1"
fi
AC_SUBST(SKIP_CHICKEN)


SKIP_CSHARP=
if test -z "$CSHARPCOMPILER" ; then
    SKIP_CSHARP="1"
else
    if test "cscc" = "$CSHARPCOMPILER" && test -z "$CSHARPCILINTERPRETER" ; then
      SKIP_CSHARP="1"
    fi
fi
AC_SUBST(SKIP_CSHARP)

SKIP_MODULA3="1" # Always skipped!
AC_SUBST(SKIP_MODULA3)

SKIP_LUA=
# we need LUABIN & dynamic loading
if test -z "$LUABIN" || test -z "$LUADYNAMICLOADLIB"; then
    SKIP_LUA="1"
fi
AC_SUBST(SKIP_LUA)

SKIP_ALLEGROCL=
if test -z "$ALLEGROCLBIN" ; then
    SKIP_ALLEGROCL="1"
fi
AC_SUBST(SKIP_ALLEGROCL)

SKIP_CLISP=
if test -z "$CLISPBIN" ; then
    SKIP_CLISP="1"
fi
AC_SUBST(SKIP_CLISP)

SKIP_R=
if test -z "$RBIN" ; then
    SKIP_R="1"
fi
AC_SUBST(SKIP_R)

SKIP_CFFI=
#if test -z "$CFFIBIN" ; then
    SKIP_CFFI="1"
#fi
AC_SUBST(SKIP_CFFI)

SKIP_UFFI=
#if test -z "$UFFIBIN" ; then
    SKIP_UFFI="1"
#fi
AC_SUBST(SKIP_UFFI)

SKIP_GO=
if test -z "$GO" ; then
    SKIP_GO="1"
fi
AC_SUBST(SKIP_GO)

SKIP_D=
if test -z "$DDEFAULTVERSION" ; then
    SKIP_D="1"
fi
AC_SUBST(SKIP_D)

#----------------------------------------------------------------
# Additional language dependencies
#----------------------------------------------------------------
SKIP_GCJ=
if test -z "$GCJ" || test -z "$GCJH" ; then
  SKIP_GCJ="1"
else
  if test "$GCC" != yes; then
    SKIP_GCJ="1"
  fi
fi
AC_SUBST(SKIP_GCJ)


SKIP_ANDROID=
if test -z "$ANDROID" || test -z "$ADB" || test -z "$ANT" || test -z "$NDKBUILD" ; then
    SKIP_ANDROID="1"
fi
AC_SUBST(SKIP_ANDROID)



#----------------------------------------------------------------
# Miscellaneous
#----------------------------------------------------------------


# Root directory
# Translate path for native Windows compilers for use with 'make check'
ROOT_DIR=`pwd`
case $host in
*-*-cygwin* | *-*-mingw*)
  if (cygpath --mixed $ROOT_DIR) >/dev/null 2>/dev/null; then
    ROOT_DIR=`cygpath --mixed $ROOT_DIR`
  fi
  # Extra files generated by some Windows compilers
  EXTRA_CLEAN="*.stackdump *.exp *.lib *.pdb *.ilk"
  ;;
esac

AC_SUBST(ROOT_DIR)
AC_SUBST(EXTRA_CLEAN)
AC_SUBST(ac_aux_dir)

# Configure SWIG_LIB path

AC_ARG_WITH(swiglibdir,[  --with-swiglibdir=DIR   Put SWIG system-independent libraries into DIR.],
  [swig_lib="$withval"], [swig_lib="${datadir}/swig/${PACKAGE_VERSION}"])
AC_SUBST(swig_lib)
AC_DEFINE_DIR(SWIG_LIB, swig_lib, [Directory for SWIG system-independent libraries])

case $build in
        # Windows does not understand unix directories. Convert into a windows directory with drive letter.
        *-*-mingw*) SWIG_LIB_WIN_UNIX=`cmd //c echo $SWIG_LIB | sed -e "s/[ ]*$//"`;; # This echo converts unix to mixed paths. Then zap unexpected trailing space.
        *-*-cygwin*) SWIG_LIB_WIN_UNIX=`cygpath --mixed "$SWIG_LIB"`;;
        *) SWIG_LIB_WIN_UNIX="";;
esac
AC_DEFINE_UNQUOTED(SWIG_LIB_WIN_UNIX, ["$SWIG_LIB_WIN_UNIX"], [Directory for SWIG system-independent libraries (Unix install on native Windows)])

AC_CONFIG_FILES([
    Makefile
    swig.spec
    Source/Makefile
    Examples/Makefile
    Examples/xml/Makefile
    Examples/test-suite/errors/Makefile
    Examples/test-suite/chicken/Makefile
    Examples/test-suite/csharp/Makefile
    Examples/test-suite/d/Makefile
    Examples/test-suite/guile/Makefile
    Examples/test-suite/java/Makefile
    Examples/test-suite/javascript/Makefile
    Tools/javascript/Makefile
    Examples/test-suite/mzscheme/Makefile
    Examples/test-suite/ocaml/Makefile
    Examples/test-suite/octave/Makefile
    Examples/test-suite/perl5/Makefile
    Examples/test-suite/php/Makefile
    Examples/test-suite/pike/Makefile
    Examples/test-suite/python/Makefile
    Examples/test-suite/ruby/Makefile
    Examples/test-suite/tcl/Makefile
    Examples/test-suite/lua/Makefile
    Examples/test-suite/allegrocl/Makefile
    Examples/test-suite/clisp/Makefile
    Examples/test-suite/cffi/Makefile
    Examples/test-suite/uffi/Makefile
    Examples/test-suite/r/Makefile
    Examples/test-suite/go/Makefile
])
AC_CONFIG_FILES([preinst-swig], [chmod +x preinst-swig])
AC_CONFIG_FILES([CCache/ccache_swig_config.h])

AC_OUTPUT
dnl configure.ac ends here<|MERGE_RESOLUTION|>--- conflicted
+++ resolved
@@ -1097,11 +1097,8 @@
   AC_MSG_NOTICE([Disabling Javascript])
   JAVASCRIPT=
 else
-<<<<<<< HEAD
-=======
   JAVASCRIPT=1
 
->>>>>>> cb2627ac
   #----------------------------------------------------------------
   # General Javascript settings shared by JSC and V8
   #----------------------------------------------------------------
